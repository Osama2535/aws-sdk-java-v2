--- conflicted
+++ resolved
@@ -23,13 +23,8 @@
 import software.amazon.awssdk.auth.credentials.internal.Ec2MetadataConfigProvider;
 import software.amazon.awssdk.core.SdkSystemSetting;
 import software.amazon.awssdk.core.exception.SdkClientException;
-<<<<<<< HEAD
+import software.amazon.awssdk.core.exception.SdkServiceException;
 import software.amazon.awssdk.core.util.SdkUserAgent;
-import software.amazon.awssdk.regions.internal.util.EC2MetadataUtils;
-=======
-import software.amazon.awssdk.core.exception.SdkServiceException;
-import software.amazon.awssdk.core.internal.util.UserAgentUtils;
->>>>>>> c62ccb24
 import software.amazon.awssdk.regions.util.HttpResourcesUtils;
 import software.amazon.awssdk.regions.util.ResourcesEndpointProvider;
 import software.amazon.awssdk.utils.ToString;
@@ -200,7 +195,7 @@
         @Override
         public Map<String, String> headers() {
             Map<String, String> requestHeaders = new HashMap<>();
-            requestHeaders.put("User-Agent", UserAgentUtils.getUserAgent());
+            requestHeaders.put("User-Agent", SdkUserAgent.create().userAgent());
             requestHeaders.put("Accept", "*/*");
             requestHeaders.put("Connection", "keep-alive");
             requestHeaders.put(EC2_METADATA_TOKEN_TTL_HEADER, DEFAULT_TOKEN_TTL);
