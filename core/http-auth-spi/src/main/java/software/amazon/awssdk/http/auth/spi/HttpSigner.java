/*
 * Copyright Amazon.com, Inc. or its affiliates. All Rights Reserved.
 *
 * Licensed under the Apache License, Version 2.0 (the "License").
 * You may not use this file except in compliance with the License.
 * A copy of the License is located at
 *
 *  http://aws.amazon.com/apache2.0
 *
 * or in the "license" file accompanying this file. This file is distributed
 * on an "AS IS" BASIS, WITHOUT WARRANTIES OR CONDITIONS OF ANY KIND, either
 * express or implied. See the License for the specific language governing
 * permissions and limitations under the License.
 */

package software.amazon.awssdk.http.auth.spi;

import java.util.function.Consumer;
import software.amazon.awssdk.annotations.SdkPublicApi;
import software.amazon.awssdk.http.auth.spi.internal.DefaultAsyncHttpSignRequest;
import software.amazon.awssdk.http.auth.spi.internal.DefaultSyncHttpSignRequest;
import software.amazon.awssdk.identity.spi.Identity;

/**
 * Interface for the process of modifying a request destined for a service so that the service can authenticate the SDK
 * customer’s identity.
 *
 * @param <IdentityT> The type of the identity.
 */
@SdkPublicApi
public interface HttpSigner<IdentityT extends Identity> {

    /**
     * Method that takes in inputs to sign a request with sync payload and returns a signed version of the request.
     *
     * @param request The inputs to sign a request.
     * @return A signed version of the request.
     */
    SyncSignedHttpRequest sign(SyncHttpSignRequest<? extends IdentityT> request);

    /**
     * Method that takes in inputs to sign a request with sync payload and returns a signed version of the request.
     * <p>
     * Similar to {@link #sign(SyncHttpSignRequest)}, but takes a lambda to configure a new {@link SyncHttpSignRequest.Builder}.
     * This removes the need to call {@link SyncHttpSignRequest#builder(IdentityT)}} and
     * {@link SyncHttpSignRequest.Builder#build()}.
     *
     * @param consumer A {@link Consumer} to which an empty {@link SyncHttpSignRequest.Builder} will be given.
     * @return A signed version of the request.
     */
    default SyncSignedHttpRequest sign(Consumer<SyncHttpSignRequest.Builder<IdentityT>> consumer) {
        return sign(new DefaultSyncHttpSignRequest.BuilderImpl<IdentityT>().applyMutation(consumer).build());
    }

    /**
     * Method that takes in inputs to sign a request with async payload and returns a signed version of the request.
     *
     * @param request The inputs to sign a request.
     * @return A signed version of the request.
     */
<<<<<<< HEAD
    SignedHttpRequest<? extends ContentStreamProvider> sign(HttpSignRequest<? extends ContentStreamProvider> request);
=======
    AsyncSignedHttpRequest signAsync(AsyncHttpSignRequest<? extends IdentityT> request);
>>>>>>> 28ddc601

    /**
     * Method that takes in inputs to sign a request with async payload and returns a signed version of the request.
     * <p>
     * Similar to {@link #signAsync(AsyncHttpSignRequest)}, but takes a lambda to configure a new
     * {@link AsyncHttpSignRequest.Builder}. This removes the need to call {@link AsyncHttpSignRequest#builder(IdentityT)}} and
     * {@link AsyncHttpSignRequest.Builder#build()}.
     *
     * @param consumer A {@link Consumer} to which an empty {@link HttpSignRequest.Builder} will be given.
     * @return A signed version of the request.
     */
<<<<<<< HEAD
    SignedHttpRequest<? extends Publisher<? extends ByteBuffer>> signAsync(
            HttpSignRequest<? extends Publisher<? extends ByteBuffer>> request);
=======
    default AsyncSignedHttpRequest signAsync(Consumer<AsyncHttpSignRequest.Builder<IdentityT>> consumer) {
        return signAsync(new DefaultAsyncHttpSignRequest.BuilderImpl<IdentityT>().applyMutation(consumer).build());
    }
>>>>>>> 28ddc601
}<|MERGE_RESOLUTION|>--- conflicted
+++ resolved
@@ -58,11 +58,7 @@
      * @param request The inputs to sign a request.
      * @return A signed version of the request.
      */
-<<<<<<< HEAD
-    SignedHttpRequest<? extends ContentStreamProvider> sign(HttpSignRequest<? extends ContentStreamProvider> request);
-=======
     AsyncSignedHttpRequest signAsync(AsyncHttpSignRequest<? extends IdentityT> request);
->>>>>>> 28ddc601
 
     /**
      * Method that takes in inputs to sign a request with async payload and returns a signed version of the request.
@@ -74,12 +70,7 @@
      * @param consumer A {@link Consumer} to which an empty {@link HttpSignRequest.Builder} will be given.
      * @return A signed version of the request.
      */
-<<<<<<< HEAD
-    SignedHttpRequest<? extends Publisher<? extends ByteBuffer>> signAsync(
-            HttpSignRequest<? extends Publisher<? extends ByteBuffer>> request);
-=======
     default AsyncSignedHttpRequest signAsync(Consumer<AsyncHttpSignRequest.Builder<IdentityT>> consumer) {
         return signAsync(new DefaultAsyncHttpSignRequest.BuilderImpl<IdentityT>().applyMutation(consumer).build());
     }
->>>>>>> 28ddc601
 }