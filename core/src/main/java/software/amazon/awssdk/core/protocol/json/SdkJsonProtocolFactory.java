--- conflicted
+++ resolved
@@ -21,10 +21,7 @@
 import software.amazon.awssdk.annotations.SdkProtectedApi;
 import software.amazon.awssdk.annotations.SdkTestInternalApi;
 import software.amazon.awssdk.annotations.ThreadSafe;
-<<<<<<< HEAD
-=======
 import software.amazon.awssdk.core.SdkRequest;
->>>>>>> f86592ff
 import software.amazon.awssdk.core.exception.SdkServiceException;
 import software.amazon.awssdk.core.http.HttpResponseHandler;
 import software.amazon.awssdk.core.protocol.OperationInfo;
@@ -69,16 +66,8 @@
      *
      * @param operationMetadata Additional context information about an operation to create the appropriate response handler.
      */
-<<<<<<< HEAD
-    public <T> JsonResponseHandler<T> createResponseHandler(
-        JsonOperationMetadata operationMetadata,
-        Unmarshaller<T, JsonUnmarshallerContext> responseUnmarshaller) {
-=======
-    @Override
     public <T> JsonResponseHandler<T> createResponseHandler(JsonOperationMetadata operationMetadata,
-                                                                                Unmarshaller<T, JsonUnmarshallerContext>
-                                                                                    responseUnmarshaller) {
->>>>>>> f86592ff
+                                                            Unmarshaller<T, JsonUnmarshallerContext> responseUnmarshaller) {
         return JSON_FACTORY.createResponseHandler(operationMetadata, responseUnmarshaller);
     }
 
