<?xml version="1.0" encoding="UTF-8"?>
<!--
  ~ Copyright Amazon.com, Inc. or its affiliates. All Rights Reserved.
  ~
  ~ Licensed under the Apache License, Version 2.0 (the "License").
  ~ You may not use this file except in compliance with the License.
  ~ A copy of the License is located at
  ~
  ~  http://aws.amazon.com/apache2.0
  ~
  ~ or in the "license" file accompanying this file. This file is distributed
  ~ on an "AS IS" BASIS, WITHOUT WARRANTIES OR CONDITIONS OF ANY KIND, either
  ~ express or implied. See the License for the specific language governing
  ~ permissions and limitations under the License.
  -->

<FindBugsFilter>

    <!-- Ignore Java "Serializable" problems in the code generator. -->
    <Match>
        <Package name="~software\.amazon\.awssdk\.codegen.*"/>
        <Bug pattern="SE_BAD_FIELD,SE_NO_SERIALVERSIONID,SE_BAD_FIELD_STORE"/>
    </Match>


    <!-- Ignore "confusing name" problems that result of needing to match the inconsistent naming in
    the service model. -->
    <Match>
        <Package name="~software\.amazon\.awssdk\.codegen\.model.*"/>
        <Bug pattern="NM_CONFUSING"/>
    </Match>

    <Match>
        <!-- PZLA_PREFER_ZERO_LENGTH_ARRAYS: This rule causes many false positives, because sometimes we want to return
             null for arrays. -->
        <!-- UWF_FIELD_NOT_INITIALIZED_IN_CONSTRUCTOR: This rule causes many false positives, because we may be null
             checking using a library function, like Validate.notNull. -->
        <Bug pattern="PZLA_PREFER_ZERO_LENGTH_ARRAYS,UWF_FIELD_NOT_INITIALIZED_IN_CONSTRUCTOR"/>
    </Match>

    <Match>
        <Or>
            <!-- Container classes do not copy arrays for performance reasons at this time. -->
            <Class name="software.amazon.awssdk.protocols.json.JsonContent" />
        </Or>
        <Bug pattern="EI_EXPOSE_REP,EI_EXPOSE_REP2" />
    </Match>

    <Match>
        <!-- Explicitly an unsafe option that the customer must opt into. -->
        <Class name="software.amazon.awssdk.core.BytesWrapper" />
        <Method name="asByteArrayUnsafe" />
        <Bug pattern="EI_EXPOSE_REP" />
    </Match>

    <!-- Delegate closes input stream. -->
    <Match>
        <Class name="software.amazon.awssdk.protocols.ion.internal.IonFactory" />
        <Method name="createParser" />
        <Bug pattern="OBL_UNSATISFIED_OBLIGATION" />
    </Match>

    <!-- We do not have control over these objects being serializable, but we do not intend for them to fully function
         after serialization. -->
    <Match>
        <Or>
            <Class name="software.amazon.awssdk.services.dynamodb.datamodeling.DynamoDBMapper$BatchGetItemException"/>
            <Class name="software.amazon.awssdk.protocols.ion.internal.IonFactory"/>
        </Or>
        <Bug pattern="SE_TRANSIENT_FIELD_NOT_RESTORED" />
    </Match>

    <!-- Protocol test client suppressions. -->
    <Match>
        <Or>
            <Package name="~software\.amazon\.awssdk\.services\.protocol.*"/>
        </Or>
        <!-- URF_UNREAD_FIELD, DLS_DEAD_LOCAL_STORE: Sometimes we have unread variables and fields because they're only
        conditionally used. It's cleaner to just always generate them, even if we may not actually be using them. -->
        <!-- REC_CATCH_EXCEPTION: Sometimes we want to convert runtime exceptions into sdk exceptions, so we catch it and
        wrap it in an sdk-specific exception. -->
        <Bug pattern="URF_UNREAD_FIELD,DLS_DEAD_LOCAL_STORE,REC_CATCH_EXCEPTION" />
    </Match>

    <!-- False positive -->
    <Match>
        <Class name="software.amazon.awssdk.core.ResponseBytes" />
        <Bug pattern="EI_EXPOSE_REP2" />
    </Match>

    <!-- False positive Unconfirmed cast-->
    <Match>
        <Or>
            <Class name="software.amazon.awssdk.core.client.handler.BaseAsyncClientHandler$InterceptorCallingHttpResponseHandler" />
            <Class name="software.amazon.awssdk.core.client.handler.BaseAsyncClientHandler$UnmarshallingSdkHttpResponseHandler" />
            <Class name="software.amazon.awssdk.core.internal.http.async.SyncResponseHandlerAdapter" />
        </Or>
        <Bug pattern="BC_UNCONFIRMED_CAST" />
    </Match>

    <!-- Currently they look the same and we will revisit this when we add APIG -->
    <Match>
        <Or>
            <Class name="software.amazon.awssdk.core.client.handler.SdkAsyncClientHandler" />
            <Class name="software.amazon.awssdk.core.client.handler.SdkSyncClientHandler" />
            <Class name="software.amazon.awssdk.awscore.client.handler.AwsSyncClientHandler" />
            <Class name="software.amazon.awssdk.awscore.client.handler.AwsAsyncClientHandler" />
        </Or>
        <Bug pattern="RI_REDUNDANT_INTERFACES" />
    </Match>

    <Match>
        <Or>
            <Package name="io.netty.handler.codec.http2"/>
            <Class name="software.amazon.awssdk.http.nio.netty.internal.utils.BetterFixedChannelPool" />
        </Or>
        <Bug pattern="BC_UNCONFIRMED_CAST,SIC_INNER_SHOULD_BE_STATIC_ANON,DLS_DEAD_LOCAL_STORE,DM_CONVERT_CASE,NM_CLASS_NOT_EXCEPTION,NP_NULL_ON_SOME_PATH"/>
    </Match>

    <Match>
        <Class name="software.amazon.awssdk.benchmark.marshaller.dynamodb.V1DynamoDbAttributeValue$TestItemUnmarshalling" />
        <Method name="utf8" />
        <Bug pattern="EI_EXPOSE_REP" />
    </Match>

    <Match>
        <Class name="software.amazon.awssdk.benchmark.marshaller.dynamodb.V2DynamoDbAttributeValue$TestItemUnmarshalling" />
        <Method name="utf8" />
        <Bug pattern="EI_EXPOSE_REP" />
    </Match>

    <Match>
        <Class name="software.amazon.awssdk.protocols.json.internal.unmarshall.JsonProtocolUnmarshaller" />
        <Method name="unmarshallStructured" />
        <Bug pattern="BC_UNCONFIRMED_CAST" />
    </Match>

    <!-- We want the content to be restored to the default vaue of null -->
    <Match>
        <Class name="software.amazon.awssdk.http.DefaultSdkHttpFullResponse" />
        <Field name="content" />
        <Bug pattern="SE_TRANSIENT_FIELD_NOT_RESTORED" />
    </Match>

    <!-- Don't understand why these are bugs -->
    <Match>
        <Class name="software.amazon.awssdk.services.protocolec2.DefaultProtocolEc2AsyncClient" />
        <Method name="init" />
        <Bug pattern="BC_UNCONFIRMED_CAST_OF_RETURN_VALUE" />
    </Match>
    <Match>
        <Class name="software.amazon.awssdk.services.protocolec2.DefaultProtocolEc2Client" />
        <Method name="init" />
        <Bug pattern="BC_UNCONFIRMED_CAST_OF_RETURN_VALUE" />
    </Match>

    <!-- https://github.com/spotbugs/spotbugs/issues/600 -->
    <Match>
        <Or>
            <Class name="software.amazon.awssdk.core.interceptor.ClasspathInterceptorChainFactory"/>
            <Class name="software.amazon.awssdk.protocols.json.internal.dom.JsonDomParser"/>
            <Class name="software.amazon.awssdk.testutils.service.AwsIntegrationTestBase"/>
            <Class name="software.amazon.awssdk.protocol.asserts.marshalling.XmlAsserts" />
        </Or>
        <Bug pattern="RCN_REDUNDANT_NULLCHECK_WOULD_HAVE_BEEN_A_NPE"/>
    </Match>

    <!-- See SpotBugs bug: https://github.com/spotbugs/spotbugs/issues/600, https://github.com/spotbugs/spotbugs/issues/756 -->
    <Match>
        <Class name="software.amazon.awssdk.internal.http.AbstractFileStoreTlsKeyManagersProvider"/>
        <Method name="createKeyStore"/>
        <Bug pattern="RCN_REDUNDANT_NULLCHECK_OF_NONNULL_VALUE"/>
    </Match>

    <!-- See SpotBugs bug: https://github.com/spotbugs/spotbugs/issues/600, https://github.com/spotbugs/spotbugs/issues/756 -->
    <Match>
        <Class name="software.amazon.awssdk.codegen.emitters.CodeWriter"/>
        <Method name="flush"/>
        <Bug pattern="RCN_REDUNDANT_NULLCHECK_OF_NONNULL_VALUE"/>
    </Match>


    <!-- If we're not sure about the RV_RETURN_VALUE_IGNORED_NO_SIDE_EFFECT, skip the warning. -->
    <Match>
        <Package name="~software.amazon.awssdk.http.nio.netty.*"/>
        <Bug pattern="RV_RETURN_VALUE_IGNORED_NO_SIDE_EFFECT"/>
        <Not>
            <Confidence value="1"/>
        </Not>
    </Match>

    <Match>
        <Class name="software.amazon.awssdk.core.internal.waiters.ResponseOrException"/>
        <Bug pattern="NM_CLASS_NOT_EXCEPTION"/>
    </Match>

    <Match>
        <Package name="~software.amazon.awssdk.http.*"/>
        <Bug pattern="URF_UNREAD_FIELD, RV_RETURN_VALUE_IGNORED"/>
    </Match>

    <Match>
        <Class name="software.amazon.awssdk.http.crt.internal.AwsCrtResponseBodyPublisher" />
        <Method name="subscribe"/>
        <Bug pattern="SIC_INNER_SHOULD_BE_STATIC_ANON"/>
    </Match>

    <!-- on some java versions, the try-with-resources byte code is getting flagged by this -->
    <Match>
        <Class name="software.amazon.awssdk.http.crt.AwsCrtAsyncHttpClient" />
        <Method name="execute"/>
        <Bug pattern="RCN_REDUNDANT_NULLCHECK_OF_NONNULL_VALUE"/>
    </Match>

<<<<<<< HEAD
    <Match>
        <Package name="~software\.amazon\.awssdk\.services\.protocolrestjson\.model\..*"/>
        <Bug pattern="NM_SAME_SIMPLE_NAME_AS_INTERFACE, NM_SAME_SIMPLE_NAME_AS_SUPERCLASS"/>
=======
    <!-- For forward-compatibility with this having members (i.e. the checksum type) -->
    <Match>
        <Class name="software.amazon.awssdk.core.interceptor.trait.HttpChecksumRequired"/>
        <Method name="create"/>
        <Bug pattern="ISC_INSTANTIATE_STATIC_CLASS"/>
>>>>>>> a2a2daa7
    </Match>
</FindBugsFilter><|MERGE_RESOLUTION|>--- conflicted
+++ resolved
@@ -212,16 +212,10 @@
         <Bug pattern="RCN_REDUNDANT_NULLCHECK_OF_NONNULL_VALUE"/>
     </Match>
 
-<<<<<<< HEAD
-    <Match>
-        <Package name="~software\.amazon\.awssdk\.services\.protocolrestjson\.model\..*"/>
-        <Bug pattern="NM_SAME_SIMPLE_NAME_AS_INTERFACE, NM_SAME_SIMPLE_NAME_AS_SUPERCLASS"/>
-=======
     <!-- For forward-compatibility with this having members (i.e. the checksum type) -->
     <Match>
         <Class name="software.amazon.awssdk.core.interceptor.trait.HttpChecksumRequired"/>
         <Method name="create"/>
         <Bug pattern="ISC_INSTANTIATE_STATIC_CLASS"/>
->>>>>>> a2a2daa7
     </Match>
 </FindBugsFilter>