<?xml version="1.0"?>
<!--
  ~ Copyright Amazon.com, Inc. or its affiliates. All Rights Reserved.
  ~
  ~ Licensed under the Apache License, Version 2.0 (the "License").
  ~ You may not use this file except in compliance with the License.
  ~ A copy of the License is located at
  ~
  ~  http://aws.amazon.com/apache2.0
  ~
  ~ or in the "license" file accompanying this file. This file is distributed
  ~ on an "AS IS" BASIS, WITHOUT WARRANTIES OR CONDITIONS OF ANY KIND, either
  ~ express or implied. See the License for the specific language governing
  ~ permissions and limitations under the License.
  -->

<project xsi:schemaLocation="http://maven.apache.org/POM/4.0.0 http://maven.apache.org/xsd/maven-4.0.0.xsd"
         xmlns="http://maven.apache.org/POM/4.0.0"
         xmlns:xsi="http://www.w3.org/2001/XMLSchema-instance">
    <modelVersion>4.0.0</modelVersion>
    <groupId>software.amazon.awssdk</groupId>
    <artifactId>aws-sdk-java-pom</artifactId>
<<<<<<< HEAD
    <version>2.24.10-SNAPSHOT</version>
=======
    <version>2.25.30-SNAPSHOT</version>
>>>>>>> 51221362
    <packaging>pom</packaging>
    <name>AWS Java SDK :: Parent</name>
    <description>The Amazon Web Services SDK for Java provides Java APIs
        for building software on AWS' cost-effective, scalable, and reliable
        infrastructure products. The AWS Java SDK allows developers to code
        against APIs for all of Amazon's infrastructure web services (Amazon
        S3, Amazon EC2, Amazon SQS, Amazon Relational Database Service, Amazon
        AutoScaling, etc).
    </description>
    <url>https://aws.amazon.com/sdkforjava</url>
    <licenses>
        <license>
            <name>Apache License, Version 2.0</name>
            <url>https://aws.amazon.com/apache2.0</url>
            <distribution>repo</distribution>
        </license>
    </licenses>
    <developers>
        <developer>
            <id>amazonwebservices</id>
            <organization>Amazon Web Services</organization>
            <organizationUrl>https://aws.amazon.com</organizationUrl>
            <roles>
                <role>developer</role>
            </roles>
        </developer>
    </developers>

    <modules>
        <module>aws-sdk-java</module>
        <module>core</module>
        <module>services</module>
        <module>services-custom</module>
        <module>bom</module>
        <module>bom-internal</module>
        <module>codegen</module>
        <module>http-client-spi</module>
        <module>http-clients</module>
        <module>codegen-maven-plugin</module>
        <module>bundle</module>
        <module>bundle-sdk</module>
        <module>bundle-logging-bridge</module>
        <module>build-tools</module>
        <module>metric-publishers</module>
        <module>release-scripts</module>
        <module>utils</module>
        <module>codegen-lite</module>
        <module>codegen-lite-maven-plugin</module>
        <module>archetypes</module>
        <module>third-party</module>
        <module>test/http-client-tests</module>
        <module>test/protocol-tests</module>
        <module>test/protocol-tests-core</module>
        <module>test/service-test-utils</module>
        <module>test/test-utils</module>
        <module>test/codegen-generated-classes-test</module>
        <module>test/sdk-benchmarks</module>
        <module>test/module-path-tests</module>
        <module>test/tests-coverage-reporting</module>
        <module>test/stability-tests</module>
        <module>test/sdk-native-image-test</module>
        <module>test/s3-benchmarks</module>
        <module>test/auth-tests</module>
        <module>test/region-testing</module>
        <module>test/ruleset-testing-core</module>
        <module>test/old-client-version-compatibility-test</module>
        <module>test/bundle-logging-bridge-binding-test</module>
        <module>test/crt-unavailable-tests</module>
    </modules>
    <scm>
        <url>${scm.github.url}</url>
        <connection>${scm.github.connection}</connection>
    </scm>
    <properties>
        <awsjavasdk.version>${project.version}</awsjavasdk.version>
<<<<<<< HEAD
        <awsjavasdk.previous.version>2.24.9</awsjavasdk.previous.version>
=======
        <awsjavasdk.previous.version>2.25.29</awsjavasdk.previous.version>
>>>>>>> 51221362
        <jackson.version>2.15.2</jackson.version>
        <jackson.databind.version>2.15.2</jackson.databind.version>
        <jacksonjr.version>2.13.2</jacksonjr.version>
        <eventstream.version>1.0.1</eventstream.version>
        <commons.lang.version>3.12.0</commons.lang.version>
        <wiremock.version>2.32.0</wiremock.version>
        <slf4j.version>1.7.30</slf4j.version>
        <log4j.version>2.17.1</log4j.version>
        <commons.io.version>2.11.0</commons.io.version>
        <equalsverifier.version>3.15.1</equalsverifier.version>
        <!-- Update netty-open-ssl-version accordingly whenever we update netty version-->
        <!-- https://github.com/netty/netty/blob/4.1/pom.xml search "tcnative.version" -->
        <netty.version>4.1.108.Final</netty.version>
        <unitils.version>3.4.6</unitils.version>
        <xmlunit.version>1.3</xmlunit.version>
        <project.build.sourceEncoding>UTF-8</project.build.sourceEncoding>
        <spotbugs.version>4.7.3.5</spotbugs.version>
        <javapoet.verion>1.13.0</javapoet.verion>
        <org.eclipse.jdt.version>3.10.0</org.eclipse.jdt.version>
        <org.eclipse.text.version>3.5.101</org.eclipse.text.version>
        <rxjava.version>2.2.21</rxjava.version>
        <commons-codec.verion>1.15</commons-codec.verion>
        <jmh.version>1.29</jmh.version>
        <awscrt.version>0.29.9</awscrt.version>

        <!--Test dependencies -->
        <junit5.version>5.10.0</junit5.version>
        <mockito.junit5.version>4.6.0</mockito.junit5.version>
        <junit4.version>4.13.2</junit4.version> <!-- Used to resolve conflicts in transitive dependencies -->
        <hamcrest.version>1.3</hamcrest.version>
        <mockito.version>4.3.1</mockito.version>
        <assertj.version>3.20.2</assertj.version>
        <guava.version>29.0-jre</guava.version>
        <jimfs.version>1.1</jimfs.version>
        <testng.version>7.1.0</testng.version> <!-- TCK Tests -->
        <commons-lang.verson>2.6</commons-lang.verson>
<<<<<<< HEAD
        <netty-open-ssl-version>2.0.61.Final</netty-open-ssl-version>
=======
        <netty-open-ssl-version>2.0.65.Final</netty-open-ssl-version>
>>>>>>> 51221362
        <dynamodb-local.version>1.25.0</dynamodb-local.version>
        <sqllite.version>1.0.392</sqllite.version>
        <blockhound.version>1.0.8.RELEASE</blockhound.version>
        <jetty.version>9.4.45.v20220203</jetty.version>
        <bytebuddy.version>1.14.8</bytebuddy.version>

        <!-- build plugin dependencies-->
        <maven.surefire.version>3.1.2</maven.surefire.version>
        <maven-compiler-plugin.version>3.8.1</maven-compiler-plugin.version>
        <maven-checkstyle-plugin.version>3.1.2</maven-checkstyle-plugin.version>
        <maven-failsafe-plugin.version>3.0.0-M5</maven-failsafe-plugin.version>
        <maven-jar-plugin.version>3.3.0</maven-jar-plugin.version>
        <maven-javadoc-plugin.version>3.4.1</maven-javadoc-plugin.version>
        <maven.build.timestamp.format>yyyy</maven.build.timestamp.format>
        <maven-dependency-plugin.version>3.1.1</maven-dependency-plugin.version>
        <maven-gpg-plugin.version>1.6</maven-gpg-plugin.version>
        <checkstyle.version>8.42</checkstyle.version>
        <jacoco-maven-plugin.version>0.8.10</jacoco-maven-plugin.version>
        <nexus-staging-maven-plugin.version>1.6.8</nexus-staging-maven-plugin.version>
        <exec-maven-plugin.version>1.6.0</exec-maven-plugin.version>
        <maven-deploy-plugin.version>2.8.2</maven-deploy-plugin.version>
        <build-helper-maven-plugin.version>3.3.0</build-helper-maven-plugin.version>
        <japicmp-maven-plugin.version>0.15.6</japicmp-maven-plugin.version>
        <versions-maven-plugin.version>2.13.0</versions-maven-plugin.version>
        <maven-archetype-plugin.version>3.2.1</maven-archetype-plugin.version>
        <!-- Whenever we update maven-wrapper-plugin version, we need to run mvn wrapper:wrapper to update the Maven Wrapper files(mvnw, .maven and mvnw.cmd) -->
        <maven-wrapper-plugin.version>3.2.0</maven-wrapper-plugin.version>
        <ant.version>1.10.14</ant.version>

        <!-- These properties are used by Step functions for its dependencies -->
        <json-path.version>2.4.0</json-path.version>

        <!-- These properties are used by SWF for its dependencies -->
        <spring.version>3.0.7.RELEASE</spring.version>
        <freemarker.version>2.3.9</freemarker.version>
        <aspectj.version>1.8.2</aspectj.version>

        <jre.version>1.8</jre.version>
        <httpcomponents.httpclient.version>4.5.13</httpcomponents.httpclient.version>
        <httpcomponents.httpcore.version>4.4.13</httpcomponents.httpcore.version>

        <!-- Reactive Streams version -->
        <reactive-streams.version>1.0.4</reactive-streams.version>

        <!-- S3 Access Grants plugin version -->
        <s3accessgrants.version>2.0.1</s3accessgrants.version>

        <skip.unit.tests>${skipTests}</skip.unit.tests>
        <integTestSourceDirectory>${project.basedir}/src/it/java</integTestSourceDirectory>
        <javadoc.resourcesDir>${session.executionRootDirectory}</javadoc.resourcesDir>
        <scm.github.url>https://github.com/aws/aws-sdk-java-v2</scm.github.url>
        <scm.github.connection>scm:git:git://github.com/aws/aws-sdk-java-v2.git</scm.github.connection>
    </properties>

    <dependencyManagement>
        <!-- Internal dependencies are managed in the bom-internal module. -->
    </dependencyManagement>

    <dependencies>
        <!-- Internal dependencies are managed in the bom-internal module. -->
    </dependencies>

    <build>
        <finalName>aws-sdk-java-${project.artifactId}-${awsjavasdk.version}</finalName>
        <resources>
            <resource>
                <directory>src/main/resources</directory>
                <excludes>
                    <exclude>codegen-resources/**</exclude>
                </excludes>
                <filtering>false</filtering>
            </resource>
        </resources>
        <pluginManagement>
            <plugins>
                <plugin>
                    <groupId>org.apache.maven.plugins</groupId>
                    <artifactId>maven-compiler-plugin</artifactId>
                    <version>${maven-compiler-plugin.version}</version>
                    <configuration>
                        <source>${jre.version}</source>
                        <target>${jre.version}</target>
                        <encoding>UTF-8</encoding>
                        <forceJavacCompilerUse>true</forceJavacCompilerUse>
                        <compilerArgument>-proc:none</compilerArgument>
                        <fork>false</fork>
                        <compilerArgument>-proc:none</compilerArgument>
                        <excludes>
                            <exclude>software/amazon/awssdk/services/kinesis/model/SubscribeToShardEvent.java</exclude>
                            <exclude>software/amazon/awssdk/services/kinesis/KinesisAsyncClient.java</exclude>
                            <exclude>software/amazon/awssdk/services/kinesis/DefaultKinesisAsyncClient.java</exclude>
                            <exclude>software/amazon/awssdk/services/kinesis/DefaultKinesisBaseClientBuilder.java</exclude>
                            <exclude>software/amazon/awssdk/services/sms/model/InternalError.java</exclude>
                            <exclude>software/amazon/awssdk/services/kinesis/transform/SubscribeToShardResponseUnmarshaller.java</exclude>
                        </excludes>
                    </configuration>
                </plugin>

                <plugin>
                    <groupId>org.apache.maven.plugins</groupId>
                    <artifactId>maven-javadoc-plugin</artifactId>
                    <version>${maven-javadoc-plugin.version}</version>
                    <executions>
                        <execution>
                            <id>generate-javadocs</id>
                            <goals>
                                <goal>jar</goal>
                            </goals>
                            <configuration>
                                <detectJavaApiLink>false</detectJavaApiLink>
                                <source>8</source>
                                <notree>true</notree>
                                <includeDependencySources>false</includeDependencySources>
                                <doclint>none</doclint>
                                <!-- Exclude service packages to accelerate build -->
                                <excludePackageNames>software.amazon.awssdk.services.*:*.codegen</excludePackageNames>
                            </configuration>
                        </execution>
                    </executions>
                </plugin>

                <plugin>
                    <groupId>org.apache.maven.plugins</groupId>
                    <artifactId>maven-dependency-plugin</artifactId>
                    <version>${maven-dependency-plugin.version}</version>
                </plugin>

                <plugin>
                    <groupId>org.apache.maven.plugins</groupId>
                    <artifactId>maven-surefire-plugin</artifactId>
                    <version>${maven.surefire.version}</version>
                    <configuration>
                        <excludes>
                            <exclude>**/*StabilityTest.java</exclude>
                            <exclude>**/*StabilityTests.java</exclude>
                            <exclude>**/*CucumberTest.java</exclude>
                            <exclude>**/*IntegrationTest.java</exclude>
                            <exclude>**/*IntegrationTests.java</exclude>
                            <exclude>**/*IntegTest.java</exclude>
                            <exclude>**/*IntegrationTestCase.java</exclude>
                            <exclude>**/*ClientEndpointTests.java</exclude>
                            <exclude>**/*EndpointProviderTests.java</exclude>
                        </excludes>
                        <includes>
                            <include>**/Test*.java</include>
                            <include>**/*Tests.java</include>
                            <include>**/*Test.java</include>
                            <include>**/*TestCase.java</include>
                        </includes>
                        <skipTests>${skip.unit.tests}</skipTests>
                    </configuration>
                    <!-- Have to explicitly set surefire provider because reactivestreamsTCK is using TestNG-->
                    <dependencies>
                        <dependency>
                            <groupId>org.apache.maven.surefire</groupId>
                            <artifactId>surefire-junit-platform</artifactId>
                            <version>${maven.surefire.version}</version>
                        </dependency>
                    </dependencies>
                </plugin>
                <plugin>
                    <groupId>org.codehaus.mojo</groupId>
                    <artifactId>build-helper-maven-plugin</artifactId>
                    <version>${build-helper-maven-plugin.version}</version>
                    <executions>
                        <execution>
                            <id>add-integ-sources</id>
                            <phase>generate-sources</phase>
                            <goals>
                                <goal>add-test-source</goal>
                            </goals>
                            <configuration>
                                <sources>
                                    <source>${basedir}/src/it/java</source>
                                </sources>
                            </configuration>
                        </execution>
                        <execution>
                            <id>add-integ-resources</id>
                            <phase>generate-sources</phase>
                            <goals>
                                <goal>add-test-resource</goal>
                            </goals>
                            <configuration>
                                <resources>
                                    <resource>
                                        <directory>${basedir}/src/it/resources</directory>
                                    </resource>
                                </resources>
                            </configuration>
                        </execution>
                        <execution>
                            <id>add-generated-sources</id>
                            <phase>generate-sources</phase>
                            <goals>
                                <goal>add-source</goal>
                            </goals>
                            <configuration>
                                <sources>
                                    <source>${basedir}/target/generated-sources/sdk</source>
                                </sources>
                            </configuration>
                        </execution>
                        <execution>
                            <id>add-generated-resources</id>
                            <phase>generate-sources</phase>
                            <goals>
                                <goal>add-resource</goal>
                            </goals>
                            <configuration>
                                <resources>
                                    <resource>
                                        <directory>${basedir}/target/generated-resources/sdk-resources</directory>
                                    </resource>
                                </resources>
                            </configuration>
                        </execution>
                        <execution>
                            <id>add-license-notice</id>
                            <phase>generate-sources</phase>
                            <goals>
                                <goal>add-resource</goal>
                            </goals>
                            <configuration>
                                <resources>
                                    <resource>
                                        <directory>${maven.multiModuleProjectDirectory}</directory>
                                        <includes>
                                            <include>LICENSE.txt</include>
                                            <include>NOTICE.txt</include>
                                        </includes>
                                        <targetPath>META-INF</targetPath>
                                    </resource>
                                </resources>
                            </configuration>
                        </execution>
                    </executions>
                </plugin>
                <plugin>
                    <groupId>com.github.spotbugs</groupId>
                    <artifactId>spotbugs-maven-plugin</artifactId>
                    <version>${spotbugs.version}</version>
                    <dependencies>
                        <dependency>
                            <groupId>software.amazon.awssdk</groupId>
                            <artifactId>build-tools</artifactId>
                            <version>1.0</version>
                        </dependency>
                        <dependency>
                            <groupId>org.apache.ant</groupId>
                            <artifactId>ant</artifactId>
                            <version>${ant.version}</version>
                        </dependency>
                    </dependencies>
                    <executions>
                        <execution>
                            <id>findbugs</id>
                            <phase>process-classes</phase>
                            <goals>
                                <goal>check</goal>
                            </goals>
                        </execution>
                    </executions>
                    <configuration>
                        <failOnError>true</failOnError>
                        <fork>false</fork>
                        <spotbugsXmlOutput>true</spotbugsXmlOutput>
                        <excludeFilterFile>software/amazon/awssdk/spotbugs-suppressions.xml</excludeFilterFile>
                        <threshold>Low</threshold>
                        <effort>Max</effort>
                        <plugins>
                            <dependency>
                                <groupId>software.amazon.awssdk</groupId>
                                <artifactId>build-tools</artifactId>
                                <version>1.0</version>
                            </dependency>
                        </plugins>
                    </configuration>
                </plugin>
                <plugin>
                    <groupId>org.apache.maven.plugins</groupId>
                    <artifactId>maven-checkstyle-plugin</artifactId>
                    <version>${maven-checkstyle-plugin.version}</version>
                    <dependencies>
                        <dependency>
                            <groupId>com.puppycrawl.tools</groupId>
                            <artifactId>checkstyle</artifactId>
                            <version>${checkstyle.version}</version>
                        </dependency>
                        <dependency>
                            <groupId>software.amazon.awssdk</groupId>
                            <artifactId>build-tools</artifactId>
                            <version>1.0</version>
                        </dependency>
                    </dependencies>
                    <executions>
                        <execution>
                            <id>checkstyle</id>
                            <phase>validate</phase>
                            <goals>
                                <goal>check</goal>
                            </goals>
                        </execution>
                    </executions>
                    <configuration>
                        <configLocation>software/amazon/awssdk/checkstyle.xml</configLocation>
                        <suppressionsLocation>software/amazon/awssdk/checkstyle-suppressions.xml</suppressionsLocation>
                        <consoleOutput>true</consoleOutput>
                        <failsOnError>true</failsOnError>
                        <logViolationsToConsole>true</logViolationsToConsole>
                        <testSourceDirectories>${project.build.testSourceDirectory},${integTestSourceDirectory}</testSourceDirectories>
                        <includeTestSourceDirectory>true</includeTestSourceDirectory>
                        <failOnViolation>true</failOnViolation>
                        <excludes>**/module-info.java</excludes>
                    </configuration>
                </plugin>
                <plugin>
                    <groupId>org.apache.maven.plugins</groupId>
                    <artifactId>maven-jar-plugin</artifactId>
                    <version>${maven-jar-plugin.version}</version>
                </plugin>
            </plugins>
        </pluginManagement>

        <plugins>
            <plugin>
                <groupId>org.apache.maven.plugins</groupId>
                <artifactId>maven-archetype-plugin</artifactId>
                <version>${maven-archetype-plugin.version}</version>
            </plugin>

            <plugin>
                <groupId>org.codehaus.mojo</groupId>
                <artifactId>versions-maven-plugin</artifactId>
                <version>${versions-maven-plugin.version}</version>
            </plugin>

            <plugin>
                <groupId>org.codehaus.mojo</groupId>
                <artifactId>build-helper-maven-plugin</artifactId>
                <version>${build-helper-maven-plugin.version}</version>
            </plugin>

            <plugin>
                <groupId>org.apache.maven.plugins</groupId>
                <artifactId>maven-compiler-plugin</artifactId>
                <version>${maven-compiler-plugin.version}</version>
            </plugin>

            <plugin>
                <groupId>org.apache.maven.plugins</groupId>
                <artifactId>maven-javadoc-plugin</artifactId>
                <version>${maven-javadoc-plugin.version}</version>
            </plugin>

            <plugin>
                <groupId>org.apache.maven.plugins</groupId>
                <artifactId>maven-dependency-plugin</artifactId>
                <version>${maven-dependency-plugin.version}</version>
                <executions>
                    <execution>
                        <goals>
                            <goal>analyze-only</goal>
                        </goals>
                    </execution>
                </executions>
                <configuration>
                    <failOnWarning>true</failOnWarning>
                    <ignoreNonCompile>true</ignoreNonCompile>
                    <ignoredUsedUndeclaredDependencies>
                        <!--Ignore used undeclared test dependencies -->
                        <ignoredUsedUndeclaredDependency>junit:*:*</ignoredUsedUndeclaredDependency>
                        <ignoredUsedUndeclaredDependency>org.junit.jupiter:*</ignoredUsedUndeclaredDependency>
                        <ignoredUsedUndeclaredDependency>software.amazon.awssdk:test-utils</ignoredUsedUndeclaredDependency>
                        <ignoredUsedUndeclaredDependency>org.hamcrest:*</ignoredUsedUndeclaredDependency>
                        <ignoredUsedUndeclaredDependency>org.testng:testng</ignoredUsedUndeclaredDependency>
                        <ignoredUsedUndeclaredDependency>org.mockito:*</ignoredUsedUndeclaredDependency>
                        <ignoredUsedUndeclaredDependency>org.junit.jupiter:*</ignoredUsedUndeclaredDependency>
                        <ignoredUsedUndeclaredDependency>org.junit.platform:*</ignoredUsedUndeclaredDependency>
                        <ignoredUsedUndeclaredDependency>org.opentest4j:*</ignoredUsedUndeclaredDependency>

                        <!-- TODO: fix this once we start to generate pom.xml for individual services -->
                        <ignoredUsedUndeclaredDependency>org.reactivestreams:reactive-streams</ignoredUsedUndeclaredDependency>
                        <ignoredUsedUndeclaredDependency>com.fasterxml.jackson.core:*</ignoredUsedUndeclaredDependency>
                        <ignoredUsedUndeclaredDependency>org.slf4j:slf4j-api</ignoredUsedUndeclaredDependency>
                    </ignoredUsedUndeclaredDependencies>
                    <ignoredUnusedDeclaredDependencies>
                        <ignoredUnusedDeclaredDependency>commons-codec:commons-codec</ignoredUnusedDeclaredDependency>
                        <ignoredUnusedDeclaredDependency>org.junit.jupiter:*</ignoredUnusedDeclaredDependency>
                        <ignoredUnusedDeclaredDependency>org.mockito:*</ignoredUnusedDeclaredDependency>
                        <ignoredUnusedDeclaredDependency>org.junit.vintage:*</ignoredUnusedDeclaredDependency>
                        <ignoredUnusedDeclaredDependency>software.amazon.awssdk:aws-sdk-java</ignoredUnusedDeclaredDependency>
                        <!-- Declared by the codegen maven plugins (lite and normal). Not used directly but used to override a transitive dependecy -->
                        <ignoredUnusedDeclaredDependency>org.codehaus.plexus:plexus-utils</ignoredUnusedDeclaredDependency>

                        <!-- TODO(post-sra-identity-auth): Once everything is switched to useSraAuth=true, remove this-->
                        <ignoredUnusedDeclaredDependency>software.amazon.awssdk:http-auth</ignoredUnusedDeclaredDependency>

			<!-- TODO(post-sra-identity-auth): With move to SRA Identity & Auth, most clients won't need a
                             dependency on auth module. But cannot remove it from services/pom.xml until all services
                             have switched. Some service modules may still need it, because they have tests that use the
                             old interfaces, but that should become a test scoped dependency in modules where needed.
                             And the line below removed. -->
                        <ignoredUnusedDeclaredDependency>software.amazon.awssdk:auth</ignoredUnusedDeclaredDependency>

                        <!-- Ignoring any unused declared dependency warnings for access grants plugin across the bundle -->
                        <ignoredUnusedDeclaredDependency>software.amazon.s3.accessgrants:*</ignoredUnusedDeclaredDependency>
                    </ignoredUnusedDeclaredDependencies>
                </configuration>
            </plugin>

            <plugin>
                <groupId>org.apache.maven.plugins</groupId>
                <artifactId>maven-checkstyle-plugin</artifactId>
                <version>${maven-checkstyle-plugin.version}</version>
            </plugin>

            <plugin>
                <groupId>org.jacoco</groupId>
                <artifactId>jacoco-maven-plugin</artifactId>
                <version>${jacoco-maven-plugin.version}</version>
                <executions>
                    <execution>
                        <id>default-prepare-agent</id>
                        <goals>
                            <goal>prepare-agent</goal>
                        </goals>
                    </execution>
                    <execution>
                        <id>jacoco-site</id>
                        <phase>package</phase>
                        <goals>
                            <goal>report</goal>
                        </goals>
                    </execution>
                    <!--
                        Prepares the property pointing to the JaCoCo runtime agent which
                        is passed as VM argument when Maven the Failsafe plugin is executed.
                    -->
                    <execution>
                        <id>pre-integration-test</id>
                        <phase>integration-test</phase>
                        <goals>
                            <goal>prepare-agent</goal>
                        </goals>
                    </execution>
                    <execution>
                        <id>post-integration-test</id>
                        <phase>post-integration-test</phase>
                        <goals>
                            <goal>report</goal>
                        </goals>
                    </execution>
                </executions>
                <configuration>
                    <excludes>
                        <exclude>software/amazon/awssdk/modulepath/tests/**/*.class</exclude>
                        <exclude>software/amazon/awssdk/nativeimagetest/**/*.class</exclude>
                        <exclude>software/amazon/awssdk/testutils/service/**/*.class</exclude>
                        <exclude>**/*Benchmark.class</exclude>
                    </excludes>
                </configuration>
            </plugin>

            <plugin>
                <groupId>com.github.spotbugs</groupId>
                <artifactId>spotbugs-maven-plugin</artifactId>
                <version>${spotbugs.version}</version>
            </plugin>

            <!-- https://siom79.github.io/japicmp/MavenPlugin.html -->
            <plugin>
                <groupId>com.github.siom79.japicmp</groupId>
                <artifactId>japicmp-maven-plugin</artifactId>
                <version>${japicmp-maven-plugin.version}</version>
                <configuration>
                    <oldVersion>
                        <dependency>
                            <groupId>${project.groupId}</groupId>
                            <artifactId>${project.artifactId}</artifactId>
                            <version>${awsjavasdk.previous.version}</version>
                            <type>jar</type>
                        </dependency>
                    </oldVersion>
                    <newVersion>
                        <file>
                            <path>${project.build.directory}/aws-sdk-java-${project.artifactId}-${project.version}.${project.packaging}</path>
                        </file>
                    </newVersion>
                    <parameter>
                        <onlyModified>true</onlyModified>
                        <includeModules>
                            <includeModule>annotations</includeModule>
                            <includeModule>arns</includeModule>
                            <includeModule>auth</includeModule>
                            <includeModule>auth-crt</includeModule>
                            <includeModule>aws-core</includeModule>
                            <includeModule>crt-core</includeModule>
                            <includeModule>http-auth</includeModule>
                            <includeModule>http-auth-spi</includeModule>
                            <includeModule>http-auth-aws</includeModule>
                            <includeModule>http-auth-aws-crt</includeModule>
                            <includeModule>http-auth-aws-eventstream</includeModule>
                            <includeModule>endpoints-spi</includeModule>
                            <includeModule>identity-spi</includeModule>
                            <includeModule>json-utils</includeModule>
                            <includeModule>metrics-spi</includeModule>
                            <includeModule>profiles</includeModule>
                            <includeModule>protocols</includeModule>
                            <includeModule>regions</includeModule>
                            <includeModule>sdk-core</includeModule>
                            <includeModule>http-client-spi</includeModule>
                            <includeModule>apache-client</includeModule>
                            <includeModule>netty-nio-client</includeModule>
                            <includeModule>url-connection-client</includeModule>
                            <includeModule>cloudwatch-metric-publisher</includeModule>
                            <includeModule>utils</includeModule>
                            <includeModule>imds</includeModule>

                            <!-- High level libraries -->
                            <includeModule>dynamodb-enhanced</includeModule>
                            <includeModule>s3-transfer-manager</includeModule>
                            <includeModule>iam-policy-builder</includeModule>
<<<<<<< HEAD
=======
                            <includeModule>s3-event-notifications</includeModule>
>>>>>>> 51221362

                            <!-- Service modules that are heavily customized should be included -->
                            <includeModule>s3</includeModule>
                            <includeModule>s3-control</includeModule>
                            <includeModule>sqs</includeModule>
                            <includeModule>rds</includeModule>
                            <includeModule>apigateway</includeModule>
                            <includeModule>polly</includeModule>
                        </includeModules>
                        <excludes>
                            <exclude>*.internal.*</exclude>
                            <exclude>software.amazon.awssdk.thirdparty.*</exclude>
                            <exclude>software.amazon.awssdk.regions.*</exclude>
                        </excludes>

                        <ignoreMissingOldVersion>true</ignoreMissingOldVersion>
                        <breakBuildOnBinaryIncompatibleModifications>true</breakBuildOnBinaryIncompatibleModifications>
                        <breakBuildOnSourceIncompatibleModifications>true</breakBuildOnSourceIncompatibleModifications>
                        <overrideCompatibilityChangeParameters>
                            <overrideCompatibilityChangeParameter>
                                <compatibilityChange>METHOD_ABSTRACT_ADDED_IN_IMPLEMENTED_INTERFACE</compatibilityChange>
                                <binaryCompatible>true</binaryCompatible>
                                <sourceCompatible>true</sourceCompatible>
                            </overrideCompatibilityChangeParameter>
                            <overrideCompatibilityChangeParameter>
                                <compatibilityChange>METHOD_NEW_DEFAULT</compatibilityChange>
                                <binaryCompatible>true</binaryCompatible>
                                <sourceCompatible>true</sourceCompatible>
                            </overrideCompatibilityChangeParameter>
                            <overrideCompatibilityChangeParameter>
                                <compatibilityChange>METHOD_ADDED_TO_INTERFACE</compatibilityChange>
                                <binaryCompatible>true</binaryCompatible>
                                <sourceCompatible>true</sourceCompatible>
                            </overrideCompatibilityChangeParameter>
                            <overrideCompatibilityChangeParameter>
                                <compatibilityChange>METHOD_ABSTRACT_NOW_DEFAULT</compatibilityChange>
                                <binaryCompatible>true</binaryCompatible>
                                <sourceCompatible>true</sourceCompatible>
                            </overrideCompatibilityChangeParameter>
                        </overrideCompatibilityChangeParameters>
                    </parameter>
                </configuration>
                <executions>
                    <execution>
                        <phase>verify</phase>
                        <goals>
                            <goal>cmp</goal>
                        </goals>
                    </execution>
                </executions>
            </plugin>
            <plugin>
                <groupId>org.apache.maven.plugins</groupId>
                <artifactId>maven-wrapper-plugin</artifactId>
                <version>${maven-wrapper-plugin.version}</version>
            </plugin>
        </plugins>
    </build>

    <profiles>
        <profile>
            <id>sonar-generate</id>
            <properties>
                <checkstyle.skip>true</checkstyle.skip>
                <spotbugs.skip>true</spotbugs.skip>
                <mdep.analyze.skip>true</mdep.analyze.skip>
                <japicmp.skip>true</japicmp.skip>
                <javadoc.skip>true</javadoc.skip>
            </properties>
        </profile>

        <profile>
            <id>publishing</id>
            <build>
                <plugins>
                    <plugin>
                        <groupId>org.apache.maven.plugins</groupId>
                        <artifactId>maven-gpg-plugin</artifactId>
                        <version>${maven-gpg-plugin.version}</version>
                        <executions>
                            <execution>
                                <id>sign-artifacts</id>
                                <phase>verify</phase>
                                <goals>
                                    <goal>sign</goal>
                                </goals>
                            </execution>
                        </executions>
                        <configuration>
                            <gpgArguments>
                                <arg>--batch</arg>
                                <arg>--pinentry-mode</arg>
                                <arg>loopback</arg>
                            </gpgArguments>
                        </configuration>
                    </plugin>
                    <plugin>
                        <groupId>org.sonatype.plugins</groupId>
                        <artifactId>nexus-staging-maven-plugin</artifactId>
                        <version>${nexus-staging-maven-plugin.version}</version>
                        <extensions>true</extensions>
                        <configuration>
                            <serverId>sonatype-nexus-staging</serverId>
                            <nexusUrl>https://aws.oss.sonatype.org</nexusUrl>
                        </configuration>
                    </plugin>
                </plugins>
            </build>
        </profile>

        <profile>
            <id>disable-java8-doclint</id>
            <activation>
                <jdk>[1.8,)</jdk>
            </activation>
            <properties>
                <additionalparam>-Xdoclint:none</additionalparam>
            </properties>
        </profile>

        <profile>
            <id>jdk-11-plus</id>
            <activation>
                <jdk>[11,)</jdk>
            </activation>
            <properties>
                <maven.compiler.release>8</maven.compiler.release>
            </properties>
        </profile>

        <profile>
            <id>jdk-13-plus</id>
            <activation>
                <jdk>[13,)</jdk>
            </activation>
            <properties>
                <!-- Blockhound doesn't support Java 13+ without flags: https://github.com/reactor/BlockHound/issues/33 -->
                <argLine>-XX:+AllowRedefinitionToAddDeleteMethods</argLine>
            </properties>
        </profile>

        <profile>
            <id>quick</id>
            <properties>
                <checkstyle.skip>true</checkstyle.skip>
                <spotbugs.skip>true</spotbugs.skip>
                <skip.unit.tests>true</skip.unit.tests>
                <mdep.analyze.skip>true</mdep.analyze.skip>
                <japicmp.skip>true</japicmp.skip>
                <maven.javadoc.skip>true</maven.javadoc.skip>
            </properties>
        </profile>

        <profile>
            <id>integration-tests</id>
            <activation>
                <property>
                    <name>doRelease</name>
                </property>
            </activation>
            <properties>
                <checkstyle.skip>true</checkstyle.skip>
                <spotbugs.skip>true</spotbugs.skip>
                <skip.unit.tests>true</skip.unit.tests>
                <mdep.analyze.skip>true</mdep.analyze.skip>
                <japicmp.skip>true</japicmp.skip>
                <maven.javadoc.skip>true</maven.javadoc.skip>
            </properties>
            <build>
                <plugins>
                    <plugin>
                        <groupId>org.apache.maven.plugins</groupId>
                        <artifactId>maven-failsafe-plugin</artifactId>
                        <version>${maven-failsafe-plugin.version}</version>
                        <executions>
                            <execution>
                                <phase>integration-test</phase>
                                <goals>
                                    <goal>integration-test</goal>
                                    <goal>verify</goal>
                                </goals>
                                <configuration>
                                    <!-- Sets the VM argument line used when integration tests are run. -->
                                    <argLine>${argLine}</argLine>
                                    <includes>
                                        <include>**/*IntegrationTest.java</include>
                                        <include>**/*IntegrationTests.java</include>
                                        <include>**/*IntegTest.java</include>
                                        <include>**/RunCucumberTest.java</include>
                                    </includes>
                                    <excludes>
                                        <exclude>**/SimpleMethodsIntegrationTest.java</exclude>
                                    </excludes>
                                    <trimStackTrace>false</trimStackTrace>
                                    <rerunFailingTestsCount>2</rerunFailingTestsCount>
                                </configuration>
                            </execution>
                        </executions>
                    </plugin>
                </plugins>
            </build>
        </profile>

        <profile>
            <id>endpoint-tests</id>
            <activation>
                <property>
                    <name>doRelease</name>
                </property>
            </activation>
            <properties>
                <checkstyle.skip>true</checkstyle.skip>
                <spotbugs.skip>true</spotbugs.skip>
                <skip.unit.tests>true</skip.unit.tests>
                <mdep.analyze.skip>true</mdep.analyze.skip>
                <japicmp.skip>true</japicmp.skip>
                <maven.javadoc.skip>true</maven.javadoc.skip>
            </properties>
            <build>
                <plugins>
                    <plugin>
                        <groupId>org.apache.maven.plugins</groupId>
                        <artifactId>maven-failsafe-plugin</artifactId>
                        <version>${maven-failsafe-plugin.version}</version>
                        <executions>
                            <execution>
                                <phase>integration-test</phase>
                                <goals>
                                    <goal>integration-test</goal>
                                    <goal>verify</goal>
                                </goals>
                                <configuration>
                                    <!-- Sets the VM argument line used when endpoint tests are run. -->
                                    <argLine>${argLine}</argLine>
                                    <includes>
                                        <include>**/*ClientEndpointTests.java</include>
                                        <include>**/*EndpointProviderTests.java</include>
                                    </includes>
                                    <trimStackTrace>false</trimStackTrace>
                                    <rerunFailingTestsCount>2</rerunFailingTestsCount>
                                </configuration>
                            </execution>
                        </executions>
                    </plugin>
                </plugins>
            </build>
        </profile>

        <profile>
            <id>stability-tests</id>
            <activation>
                <property>
                    <name>doRelease</name>
                </property>
            </activation>
            <properties>
                <checkstyle.skip>true</checkstyle.skip>
                <spotbugs.skip>true</spotbugs.skip>
                <skip.unit.tests>true</skip.unit.tests>
                <mdep.analyze.skip>true</mdep.analyze.skip>
                <japicmp.skip>true</japicmp.skip>
                <maven.javadoc.skip>true</maven.javadoc.skip>
            </properties>
            <build>
                <plugins>
                    <plugin>
                        <groupId>org.apache.maven.plugins</groupId>
                        <artifactId>maven-failsafe-plugin</artifactId>
                        <version>${maven-failsafe-plugin.version}</version>
                        <executions>
                            <execution>
                                <phase>integration-test</phase>
                                <goals>
                                    <goal>integration-test</goal>
                                    <goal>verify</goal>
                                </goals>
                                <configuration>
                                    <argLine>-Dio.netty.leakDetection.level=advanced</argLine>
                                    <includes>
                                        <include>**/*StabilityTest.java</include>
                                        <include>**/*StabilityTests.java</include>
                                    </includes>
                                    <trimStackTrace>false</trimStackTrace>
                                    <rerunFailingTestsCount>2</rerunFailingTestsCount>
                                </configuration>
                            </execution>
                        </executions>
                    </plugin>
                </plugins>
            </build>
        </profile>

        <profile>
            <id>crt-tests</id>
            <properties>
                <checkstyle.skip>true</checkstyle.skip>
                <spotbugs.skip>true</spotbugs.skip>
                <skip.unit.tests>true</skip.unit.tests>
                <mdep.analyze.skip>true</mdep.analyze.skip>
                <japicmp.skip>true</japicmp.skip>
                <maven.javadoc.skip>true</maven.javadoc.skip>
            </properties>
            <build>
                <plugins>
                    <plugin>
                        <groupId>org.apache.maven.plugins</groupId>
                        <artifactId>maven-failsafe-plugin</artifactId>
                        <version>${maven-failsafe-plugin.version}</version>
                        <executions>
                            <execution>
                                <phase>integration-test</phase>
                                <goals>
                                    <goal>integration-test</goal>
                                    <goal>verify</goal>
                                </goals>
                                <configuration>
                                    <includes>
                                        <include>**/*TransferManager*IntegrationTest.java</include>
                                        <include>**/*Crt*StabilityTest.java</include>
                                        <include>**/*Crt*StabilityTests.java</include>
                                        <include>**/*Crt*IntegrationTest.java</include>
                                        <include>**/*Crt*IntegrationTests.java</include>
                                    </includes>
                                    <trimStackTrace>false</trimStackTrace>
                                    <rerunFailingTestsCount>2</rerunFailingTestsCount>
                                </configuration>
                            </execution>
                        </executions>
                    </plugin>
                </plugins>
            </build>
        </profile>

        <profile>
            <id>simple-method-integration-tests</id>
            <activation>
                <property>
                    <name>doRelease</name>
                </property>
            </activation>
            <properties>
                <checkstyle.skip>true</checkstyle.skip>
                <spotbugs.skip>true</spotbugs.skip>
                <skip.unit.tests>true</skip.unit.tests>
                <mdep.analyze.skip>true</mdep.analyze.skip>
                <japicmp.skip>true</japicmp.skip>
                <maven.javadoc.skip>true</maven.javadoc.skip>
            </properties>
            <build>
                <plugins>
                    <plugin>
                        <groupId>org.apache.maven.plugins</groupId>
                        <artifactId>maven-failsafe-plugin</artifactId>
                        <version>${maven-failsafe-plugin.version}</version>
                        <executions>
                            <execution>
                                <phase>integration-test</phase>
                                <goals>
                                    <goal>integration-test</goal>
                                    <goal>verify</goal>
                                </goals>
                                <configuration>
                                    <includes>
                                        <include>**/SimpleMethodsIntegrationTest.java</include>
                                    </includes>
                                    <trimStackTrace>false</trimStackTrace>
                                    <rerunFailingTestsCount>2</rerunFailingTestsCount>
                                </configuration>
                            </execution>
                        </executions>
                    </plugin>
                </plugins>
            </build>
        </profile>

        <profile>
            <id>public-javadoc</id>
            <build>
                <plugins>
                    <plugin>
                        <groupId>org.apache.maven.plugins</groupId>
                        <artifactId>maven-javadoc-plugin</artifactId>
                        <version>${maven-javadoc-plugin.version}</version>
                        <configuration>
                            <minmemory>128m</minmemory>
                            <maxmemory>12g</maxmemory>
                            <includeDependencySources>false</includeDependencySources>
                            <show>public</show>
                            <author>false</author>
                            <version>true</version>
                            <!-- Whether to enable search button -->
                            <noindex>false</noindex>
                            <use>false</use>
                            <source>8</source>
                            <notree>true</notree>
                            <nodeprecatedlist>true</nodeprecatedlist>
                            <additionalJOptions>
                                <additionalJOption>--allow-script-in-comments</additionalJOption>
                            </additionalJOptions>
                            <windowtitle>AWS SDK for Java - ${awsjavasdk.version}</windowtitle>
                            <encoding>UTF-8</encoding>
                            <docencoding>UTF-8</docencoding>
                            <doctitle>AWS SDK for Java API Reference - ${awsjavasdk.version}</doctitle>
                            <packagesheader>AWS SDK for Java</packagesheader>
                            <excludePackageNames>:*.codegen:software.amazon.awssdk.services.protocol*</excludePackageNames>
                            <docfilessubdirs>true</docfilessubdirs>
                            <javadocDirectory>${javadoc.resourcesDir}/javadoc-resources</javadocDirectory>
                            <addStylesheets>
                                <addStylesheet>aws-sdk-java-v2-javadoc.css</addStylesheet>
                            </addStylesheets>
                            <groups>
                                <group>
                                    <title>Greengrass</title>
                                    <packages>software.amazon.awssdk.services.greengrass*</packages>
                                </group>
                                <group>
                                    <title>Athena</title>
                                    <packages>software.amazon.awssdk.services.athena*</packages>
                                </group>
                                <group>
                                    <title>Marketplace Entitlement</title>
                                    <packages>software.amazon.awssdk.services.marketplaceentitlement*</packages>
                                </group>
                                <group>
                                    <title>CodeStar</title>
                                    <packages>software.amazon.awssdk.services.codestar*</packages>
                                </group>
                                <group>
                                    <title>Lex Model Building</title>
                                    <packages>software.amazon.awssdk.services.lexmodelbuilding*</packages>
                                </group>
                                <group>
                                    <title>Resource Groups Tagging API</title>
                                    <packages>software.amazon.awssdk.services.resourcegroupstaggingapi*</packages>
                                </group>
                                <group>
                                    <title>S3 Control</title>
                                    <packages>software.amazon.awssdk.services.s3control*</packages>
                                </group>
                                <group>
                                    <title>S3</title>
                                    <packages>software.amazon.awssdk.services.s3*</packages>
                                </group>
                                <group>
                                    <title>Glacier</title>
                                    <packages>software.amazon.awssdk.services.glacier*</packages>
                                </group>
                                <group>
                                    <title>DynamoDB</title>
                                    <packages>software.amazon.awssdk.services.dynamo*</packages>
                                </group>
                                <group>
                                    <title>EC2</title>
                                    <packages>software.amazon.awssdk.services.ec2*</packages>
                                </group>
                                <group>
                                    <title>SQS</title>
                                    <packages>software.amazon.awssdk.services.sqs*</packages>
                                </group>
                                <group>
                                    <title>SNS</title>
                                    <packages>software.amazon.awssdk.services.sns*</packages>
                                </group>
                                <group>
                                    <title>Relational Database Service</title>
                                    <packages>software.amazon.awssdk.services.rds*</packages>
                                </group>
                                <group>
                                    <title>Route 53</title>
                                    <packages>software.amazon.awssdk.services.route53*</packages>
                                </group>
                                <group>
                                    <title>Simple Workflow Service</title>
                                    <!-- TODO: Unify Packages -->
                                    <packages>software.amazon.awssdk.services.swf*:software.amazon.awssdk.services.simpleworkflow*</packages>
                                </group>
                                <group>
                                    <title>Elastic MapReduce</title>
                                    <packages>software.amazon.awssdk.services.emr*</packages>
                                </group>
                                <group>
                                    <title>Simple Email Service</title>
                                    <!-- TODO: Unify Packages -->
                                    <packages>software.amazon.awssdk.services.ses*:software.amazon.awssdk.services.simpleemail*</packages>
                                </group>
                                <group>
                                    <title>Elastic Load Balancing</title>
                                    <packages>software.amazon.awssdk.services.elasticloadbalancing*</packages>
                                </group>
                                <group>
                                    <title>CloudSearch</title>
                                    <packages>software.amazon.awssdk.services.cloudsearch*</packages>
                                </group>
                                <group>
                                    <title>CloudWatch</title>
                                    <packages>software.amazon.awssdk.services.cloudwatch*</packages>
                                </group>
                                <group>
                                    <title>CloudWatch Logs</title>
                                    <packages>software.amazon.awssdk.services.logs*</packages>
                                </group>
                                <group>
                                    <title>CloudWatch Events</title>
                                    <packages>software.amazon.awssdk.services.cloudwatchevents*</packages>
                                </group>
                                <group>
                                    <title>CloudFront</title>
                                    <packages>software.amazon.awssdk.services.cloudfront*</packages>
                                </group>
                                <group>
                                    <title>CloudDirectory</title>
                                    <packages>software.amazon.awssdk.services.clouddirectory*</packages>
                                </group>
                                <group>
                                    <title>Cognito</title>
                                    <packages>software.amazon.awssdk.services.cognito*</packages>
                                </group>
                                <group>
                                    <title>AutoScaling</title>
                                    <packages>software.amazon.awssdk.services.autoscaling*</packages>
                                </group>
                                <group>
                                    <title>Kinesis</title>
                                    <packages>software.amazon.awssdk.services.kinesis*:software.amazon.awssdk.services.firehose*</packages>
                                </group>
                                <group>
                                    <title>Redshift</title>
                                    <packages>software.amazon.awssdk.services.redshift*</packages>
                                </group>
                                <group>
                                    <title>ElastiCache</title>
                                    <packages>software.amazon.awssdk.services.elasticache*</packages>
                                </group>
                                <group>
                                    <title>Elastic Transcoder</title>
                                    <packages>software.amazon.awssdk.services.elastictranscoder*</packages>
                                </group>
                                <group>
                                    <title>OpsWorks</title>
                                    <packages>software.amazon.awssdk.services.opsworks*</packages>
                                </group>
                                <group>
                                    <title>CloudFormation</title>
                                    <packages>software.amazon.awssdk.services.cloudformation*</packages>
                                </group>
                                <group>
                                    <title>Data Pipeline</title>
                                    <packages>software.amazon.awssdk.services.datapipeline*</packages>
                                </group>
                                <group>
                                    <title>Direct Connect</title>
                                    <packages>software.amazon.awssdk.services.directconnect*</packages>
                                </group>
                                <group>
                                    <title>Elastic Beanstalk</title>
                                    <packages>software.amazon.awssdk.services.elasticbeanstalk*</packages>
                                </group>
                                <group>
                                    <title>Identity and Access Management</title>
                                    <packages>software.amazon.awssdk.services.iam*</packages>
                                </group>
                                <group>
                                    <title>Security Token Service</title>
                                    <packages>software.amazon.awssdk.services.sts*</packages>
                                </group>
                                <group>
                                    <title>Storage Gateway Service</title>
                                    <packages>software.amazon.awssdk.services.storagegateway*</packages>
                                </group>
                                <group>
                                    <title>Support</title>
                                    <packages>software.amazon.awssdk.services.support*</packages>
                                </group>
                                <group>
                                    <title>Transcribe Streaming</title>
                                    <packages>software.amazon.awssdk.services.transcribestreaming*</packages>
                                </group>
                                <group>
                                    <title>CloudTrail</title>
                                    <packages>software.amazon.awssdk.services.cloudtrail*</packages>
                                </group>
                                <group>
                                    <title>Config</title>
                                    <packages>software.amazon.awssdk.services.config*</packages>
                                </group>
                                <group>
                                    <title>Certificate Manager</title>
                                    <packages>software.amazon.awssdk.services.acm*</packages>
                                </group>
                                <group>
                                    <title>Key Management</title>
                                    <packages>software.amazon.awssdk.services.kms*</packages>
                                </group>
                                <group>
                                    <title>Lambda</title>
                                    <packages>software.amazon.awssdk.services.lambda*</packages>
                                </group>
                                <group>
                                    <title>EC2 Container Service</title>
                                    <packages>software.amazon.awssdk.services.ecs*</packages>
                                </group>
                                <group>
                                    <title>CloudHSM</title>
                                    <packages>software.amazon.awssdk.services.cloudhsm*</packages>
                                </group>
                                <group>
                                    <title>Simple Systems Management Service</title>
                                    <packages>software.amazon.awssdk.services.ssm*</packages>
                                </group>
                                <group>
                                    <title>WorkSpaces</title>
                                    <packages>software.amazon.awssdk.services.workspaces*</packages>
                                </group>
                                <group>
                                    <title>Machine Learning</title>
                                    <packages>software.amazon.awssdk.services.machinelearning*</packages>
                                </group>
                                <group>
                                    <title>Directory Service</title>
                                    <packages>software.amazon.awssdk.services.directory*</packages>
                                </group>
                                <group>
                                    <title>Elastic File System</title>
                                    <packages>software.amazon.awssdk.services.efs*</packages>
                                </group>
                                <group>
                                    <title>CodePipeline</title>
                                    <packages>software.amazon.awssdk.services.codepipeline*</packages>
                                </group>
                                <group>
                                    <title>CodeCommit</title>
                                    <packages>software.amazon.awssdk.services.codecommit*</packages>
                                </group>
                                <group>
                                    <title>Device Farm</title>
                                    <packages>software.amazon.awssdk.services.devicefarm*</packages>
                                </group>
                                <group>
                                    <title>Elasticsearch Service</title>
                                    <packages>software.amazon.awssdk.services.elasticsearch*</packages>
                                </group>
                                <group>
                                    <title>Marketplace Commerce Analytics</title>
                                    <packages>software.amazon.awssdk.services.marketplacecommerceanalytics*</packages>
                                </group>
                                <group>
                                    <title>WAF</title>
                                    <packages>software.amazon.awssdk.services.waf*</packages>
                                </group>
                                <group>
                                    <title>Inspector Service</title>
                                    <packages>software.amazon.awssdk.services.inspector*</packages>
                                </group>
                                <group>
                                    <title>IoT</title>
                                    <packages>software.amazon.awssdk.services.iot*</packages>
                                </group>
                                <group>
                                    <title>API Gateway</title>
                                    <packages>software.amazon.awssdk.services.apigateway*</packages>
                                </group>
                                <group>
                                    <title>EC2 Container Registry</title>
                                    <packages>software.amazon.awssdk.services.ecr*</packages>
                                </group>
                                <group>
                                    <title>GameLift</title>
                                    <packages>software.amazon.awssdk.services.gamelift*</packages>
                                </group>
                                <group>
                                    <title>Database Migration Service</title>
                                    <packages>software.amazon.awssdk.services.databasemigration*</packages>
                                </group>
                                <group>
                                    <title>Marketplace Metering Service</title>
                                    <packages>software.amazon.awssdk.services.marketplacemetering*</packages>
                                </group>
                                <group>
                                    <title>Cognito Identity Provider</title>
                                    <packages>software.amazon.awssdk.services.cognitoidp*</packages>
                                </group>
                                <group>
                                    <title>Application Discovery Service</title>
                                    <packages>software.amazon.awssdk.services.applicationdiscovery*</packages>
                                </group>
                                <group>
                                    <title>Application Auto Scaling</title>
                                    <packages>software.amazon.awssdk.services.applicationautoscaling*</packages>
                                </group>
                                <group>
                                    <title>Snowball</title>
                                    <packages>software.amazon.awssdk.services.snowball*</packages>
                                </group>
                                <group>
                                    <title>Service Catalog</title>
                                    <packages>software.amazon.awssdk.services.servicecatalog*</packages>
                                </group>
                                <group>
                                    <title>Budgets</title>
                                    <packages>software.amazon.awssdk.services.budgets*</packages>
                                </group>
                                <group>
                                    <title>Server Migration</title>
                                    <packages>software.amazon.awssdk.services.sms*</packages>
                                </group>
                                <group>
                                    <title>Rekognition</title>
                                    <packages>software.amazon.awssdk.services.rekognition*</packages>
                                </group>
                                <group>
                                    <title>Polly</title>
                                    <packages>software.amazon.awssdk.services.polly*</packages>
                                </group>
                                <group>
                                    <title>Lightsail</title>
                                    <packages>software.amazon.awssdk.services.lightsail*</packages>
                                </group>
                                <group>
                                    <title>AppStream</title>
                                    <packages>software.amazon.awssdk.services.appstream*</packages>
                                </group>
                                <group>
                                    <title>X-Ray</title>
                                    <packages>software.amazon.awssdk.services.xray*</packages>
                                </group>
                                <group>
                                    <title>OpsWorks for Chef Automate</title>
                                    <packages>software.amazon.awssdk.services.opsworkscm*</packages>
                                </group>
                                <group>
                                    <title>Pinpoint</title>
                                    <packages>software.amazon.awssdk.services.pinpoint*</packages>
                                </group>
                                <group>
                                    <title>Step Functions</title>
                                    <!-- TODO: Unify Packages -->
                                    <packages>software.amazon.awssdk.services.sfn*:software.amazon.awssdk.services.stepfunctions*</packages>
                                </group>
                                <group>
                                    <title>Shield</title>
                                    <packages>software.amazon.awssdk.services.shield*</packages>
                                </group>
                                <group>
                                    <title>Health APIs and Notifications</title>
                                    <packages>software.amazon.awssdk.services.health*</packages>
                                </group>
                                <group>
                                    <title>Cost and Usage Report</title>
                                    <packages>software.amazon.awssdk.services.costandusagereport*</packages>
                                </group>
                                <group>
                                    <title>Code Build</title>
                                    <packages>software.amazon.awssdk.services.codebuild*</packages>
                                </group>
                                <group>
                                    <title>Batch</title>
                                    <packages>software.amazon.awssdk.services.batch*</packages>
                                </group>
                                <group>
                                    <title>Lex Runtime</title>
                                    <packages>software.amazon.awssdk.services.lexruntime*</packages>
                                </group>
                                <group>
                                    <title>Lex Model Building</title>
                                    <packages>software.amazon.awssdk.services.lexmodelbuilding*</packages>
                                </group>
                                <group>
                                    <title>Mechanical Turk Requester</title>
                                    <packages>software.amazon.awssdk.services.mechanicalturkrequester*</packages>
                                </group>
                                <group>
                                    <title>Organizations</title>
                                    <packages>software.amazon.awssdk.services.organizations*</packages>
                                </group>
                                <group>
                                    <title>WorkDocs</title>
                                    <packages>software.amazon.awssdk.services.workdocs*</packages>
                                </group>
                                <group>
                                    <title>CodeDeploy</title>
                                    <packages>software.amazon.awssdk.services.codedeploy*</packages>
                                </group>
                                <group>
                                    <title>Common</title>
                                    <packages>software.amazon.awssdk*</packages>
                                </group>
                            </groups>
                            <header><![CDATA[
                                <h2>AWS SDK for Java API Reference - ${project.version}</h2>
                                ]]>
                            </header>
                            <bottom><![CDATA[
                              <div style="margin:1.2em;"><h3><a id="fdbk" target="_blank">Provide feedback</a><h3></div>
                              <span id="awsdocs-legal-zone-copyright"></span>
                              <script type="text/javascript">document.addEventListener("DOMContentLoaded",()=>{
                                var a=document.createElement("meta"),b=document.createElement("meta"),c=document.createElement("script"),
                                h=document.getElementsByTagName("head")[0],l=location.href,f=document.getElementById("fdbk");
                                a.name="guide-name",a.content="API Reference";b.name="service-name",b.content="AWS SDK for Java";
                                c.setAttribute("type","text/javascript"),c.setAttribute("src",
                                "https://docs.aws.amazon.com/assets/js/awsdocs-boot.js");h.appendChild(a);h.appendChild(b);
                                h.appendChild(c);f.setAttribute("href",
                                "https://docs-feedback.aws.amazon.com/feedback.jsp?hidden_service_name="+
                                encodeURI("AWS SDK for Java")+"&topic_url="+encodeURI(l))});
                              </script>
                              ]]>
                            </bottom>
                        </configuration>
                    </plugin>
                </plugins>
            </build>
        </profile>
    </profiles>
</project><|MERGE_RESOLUTION|>--- conflicted
+++ resolved
@@ -20,11 +20,7 @@
     <modelVersion>4.0.0</modelVersion>
     <groupId>software.amazon.awssdk</groupId>
     <artifactId>aws-sdk-java-pom</artifactId>
-<<<<<<< HEAD
-    <version>2.24.10-SNAPSHOT</version>
-=======
     <version>2.25.30-SNAPSHOT</version>
->>>>>>> 51221362
     <packaging>pom</packaging>
     <name>AWS Java SDK :: Parent</name>
     <description>The Amazon Web Services SDK for Java provides Java APIs
@@ -100,11 +96,7 @@
     </scm>
     <properties>
         <awsjavasdk.version>${project.version}</awsjavasdk.version>
-<<<<<<< HEAD
-        <awsjavasdk.previous.version>2.24.9</awsjavasdk.previous.version>
-=======
         <awsjavasdk.previous.version>2.25.29</awsjavasdk.previous.version>
->>>>>>> 51221362
         <jackson.version>2.15.2</jackson.version>
         <jackson.databind.version>2.15.2</jackson.databind.version>
         <jacksonjr.version>2.13.2</jacksonjr.version>
@@ -141,11 +133,7 @@
         <jimfs.version>1.1</jimfs.version>
         <testng.version>7.1.0</testng.version> <!-- TCK Tests -->
         <commons-lang.verson>2.6</commons-lang.verson>
-<<<<<<< HEAD
-        <netty-open-ssl-version>2.0.61.Final</netty-open-ssl-version>
-=======
         <netty-open-ssl-version>2.0.65.Final</netty-open-ssl-version>
->>>>>>> 51221362
         <dynamodb-local.version>1.25.0</dynamodb-local.version>
         <sqllite.version>1.0.392</sqllite.version>
         <blockhound.version>1.0.8.RELEASE</blockhound.version>
@@ -669,10 +657,7 @@
                             <includeModule>dynamodb-enhanced</includeModule>
                             <includeModule>s3-transfer-manager</includeModule>
                             <includeModule>iam-policy-builder</includeModule>
-<<<<<<< HEAD
-=======
                             <includeModule>s3-event-notifications</includeModule>
->>>>>>> 51221362
 
                             <!-- Service modules that are heavily customized should be included -->
                             <includeModule>s3</includeModule>
