{
    "verifiedSimpleMethods": [
        "getServiceSettings",
        "listLicenseConfigurations"
    ],
    "excludedSimpleMethods": [
        "getServiceSettings",
        "listLicenseConfigurations",
        "listResourceInventory"
    ],
<<<<<<< HEAD
    "useSraAuth": true
=======
    "useSraAuth": true,
    "enableGenerateCompiledEndpointRules": true

>>>>>>> 51221362
}<|MERGE_RESOLUTION|>--- conflicted
+++ resolved
@@ -8,11 +8,7 @@
         "listLicenseConfigurations",
         "listResourceInventory"
     ],
-<<<<<<< HEAD
-    "useSraAuth": true
-=======
     "useSraAuth": true,
     "enableGenerateCompiledEndpointRules": true
 
->>>>>>> 51221362
 }