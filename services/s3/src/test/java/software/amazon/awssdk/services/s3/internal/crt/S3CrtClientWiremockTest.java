/*
 * Copyright Amazon.com, Inc. or its affiliates. All Rights Reserved.
 *
 * Licensed under the Apache License, Version 2.0 (the "License").
 * You may not use this file except in compliance with the License.
 * A copy of the License is located at
 *
 *  http://aws.amazon.com/apache2.0
 *
 * or in the "license" file accompanying this file. This file is distributed
 * on an "AS IS" BASIS, WITHOUT WARRANTIES OR CONDITIONS OF ANY KIND, either
 * express or implied. See the License for the specific language governing
 * permissions and limitations under the License.
 */

package software.amazon.awssdk.services.s3.internal.crt;

import static com.github.tomakehurst.wiremock.client.WireMock.aResponse;
import static com.github.tomakehurst.wiremock.client.WireMock.any;
import static com.github.tomakehurst.wiremock.client.WireMock.anyUrl;
import static com.github.tomakehurst.wiremock.client.WireMock.head;
import static com.github.tomakehurst.wiremock.client.WireMock.stubFor;
import static org.assertj.core.api.Assertions.assertThat;
import static org.mockito.ArgumentMatchers.any;
import static org.mockito.Mockito.verify;

import com.github.tomakehurst.wiremock.client.WireMock;
import com.github.tomakehurst.wiremock.junit5.WireMockRuntimeInfo;
import com.github.tomakehurst.wiremock.junit5.WireMockTest;
import java.net.URI;
import java.util.concurrent.Executor;
<<<<<<< HEAD
=======
import org.junit.jupiter.api.AfterAll;
>>>>>>> 61e0fb1e
import org.junit.jupiter.api.AfterEach;
import org.junit.jupiter.api.BeforeAll;
import org.junit.jupiter.api.BeforeEach;
import org.junit.jupiter.api.Test;
import org.mockito.ArgumentMatchers;
import org.mockito.Mockito;
import software.amazon.awssdk.auth.credentials.AwsBasicCredentials;
import software.amazon.awssdk.auth.credentials.StaticCredentialsProvider;
import software.amazon.awssdk.crt.CrtResource;
import software.amazon.awssdk.crt.Log;
import software.amazon.awssdk.regions.Region;
import software.amazon.awssdk.services.s3.S3AsyncClient;
import software.amazon.awssdk.services.s3.model.CompleteMultipartUploadResponse;

/**
 * Tests to make sure all CRT resources are cleaned up
 */
@WireMockTest
public class S3CrtClientWiremockTest {

    private static final String LOCATION = "http://Example-Bucket.s3.amazonaws.com/Example-Object";
    private static final String BUCKET = "Example-Bucket";
    private static final String KEY = "Example-Object";
    private static final String E_TAG = "\"3858f62230ac3c915f300c664312c11f-9\"";
    private static final String XML_RESPONSE_BODY = String.format(
        "<?xml version=\"1.0\" encoding=\"UTF-8\"?>\n"
        + "<CompleteMultipartUploadResult xmlns=\"http://s3.amazonaws.com/doc/2006-03-01/\">\n"
        + "<Location>%s</Location>\n"
        + "<Bucket>%s</Bucket>\n"
        + "<Key>%s</Key>\n"
        + "<ETag>%s</ETag>\n"
        + "</CompleteMultipartUploadResult>", LOCATION, BUCKET, KEY, E_TAG);
    private S3AsyncClient s3AsyncClient;
    private S3AsyncClient clientWithCustomExecutor;
    private SpyableExecutor mockExecutor;

    @BeforeAll
    public static void setUpBeforeAll() {
        System.setProperty("aws.crt.debugnative", "true");
        Log.initLoggingToStdout(Log.LogLevel.Warn);
    }

    @BeforeEach
    public void setup(WireMockRuntimeInfo wiremock) {
        s3AsyncClient = S3AsyncClient.crtBuilder()
                                     .region(Region.US_EAST_1)
                                     .endpointOverride(URI.create("http://localhost:" + wiremock.getHttpPort()))
                                     .credentialsProvider(
                                         StaticCredentialsProvider.create(AwsBasicCredentials.create("key", "secret")))
                                     .build();
    }

    @AfterEach
    public void tearDown() {
        s3AsyncClient.close();
    }

    @AfterAll
    public static void verifyCrtResource() {
        CrtResource.waitForNoResources();
    }

    @Test
    public void completeMultipartUpload_completeResponse() {
        stubFor(any(anyUrl()).willReturn(aResponse().withStatus(200).withBody(XML_RESPONSE_BODY)));

        CompleteMultipartUploadResponse response = s3AsyncClient.completeMultipartUpload(
            r -> r.bucket(BUCKET).key(KEY).uploadId("upload-id")).join();
<<<<<<< HEAD

        assertThat(response.location()).isEqualTo(LOCATION);
        assertThat(response.bucket()).isEqualTo(BUCKET);
        assertThat(response.key()).isEqualTo(KEY);
        assertThat(response.eTag()).isEqualTo(E_TAG);
    }

    @Test
    void overrideResponseCompletionExecutor_shouldCompleteWithCustomExecutor(WireMockRuntimeInfo wiremock) {

        mockExecutor = Mockito.spy(new SpyableExecutor());

        try (S3AsyncClient s3AsyncClient = S3AsyncClient.crtBuilder()
                                                        .region(Region.US_EAST_1)
                                                        .endpointOverride(URI.create("http://localhost:" + wiremock.getHttpPort()))
                                                        .futureCompletionExecutor(mockExecutor)
                                                        .credentialsProvider(
                                                            StaticCredentialsProvider.create(AwsBasicCredentials.create("key",
                                                                                                                        "secret")))
                                                        .build()) {
            stubFor(any(anyUrl()).willReturn(aResponse().withStatus(200).withBody(XML_RESPONSE_BODY)));

            CompleteMultipartUploadResponse response = s3AsyncClient.completeMultipartUpload(
                r -> r.bucket(BUCKET).key(KEY).uploadId("upload-id")).join();

            verify(mockExecutor).execute(any(Runnable.class));
        }
    }

=======

        assertThat(response.location()).isEqualTo(LOCATION);
        assertThat(response.bucket()).isEqualTo(BUCKET);
        assertThat(response.key()).isEqualTo(KEY);
        assertThat(response.eTag()).isEqualTo(E_TAG);
    }

    @Test
    void overrideResponseCompletionExecutor_shouldCompleteWithCustomExecutor(WireMockRuntimeInfo wiremock) {

        mockExecutor = Mockito.spy(new SpyableExecutor());

        try (S3AsyncClient s3AsyncClient = S3AsyncClient.crtBuilder()
                                                        .region(Region.US_EAST_1)
                                                        .endpointOverride(URI.create("http://localhost:" + wiremock.getHttpPort()))
                                                        .futureCompletionExecutor(mockExecutor)
                                                        .credentialsProvider(
                                                            StaticCredentialsProvider.create(AwsBasicCredentials.create("key",
                                                                                                                        "secret")))
                                                        .build()) {
            stubFor(any(anyUrl()).willReturn(aResponse().withStatus(200).withBody(XML_RESPONSE_BODY)));

            CompleteMultipartUploadResponse response = s3AsyncClient.completeMultipartUpload(
                r -> r.bucket(BUCKET).key(KEY).uploadId("upload-id")).join();

            verify(mockExecutor).execute(any(Runnable.class));
        }
    }

>>>>>>> 61e0fb1e
    private static class SpyableExecutor implements Executor {
        @Override
        public void execute(Runnable command) {
            command.run();
        }
    }
}<|MERGE_RESOLUTION|>--- conflicted
+++ resolved
@@ -29,10 +29,7 @@
 import com.github.tomakehurst.wiremock.junit5.WireMockTest;
 import java.net.URI;
 import java.util.concurrent.Executor;
-<<<<<<< HEAD
-=======
 import org.junit.jupiter.api.AfterAll;
->>>>>>> 61e0fb1e
 import org.junit.jupiter.api.AfterEach;
 import org.junit.jupiter.api.BeforeAll;
 import org.junit.jupiter.api.BeforeEach;
@@ -101,7 +98,6 @@
 
         CompleteMultipartUploadResponse response = s3AsyncClient.completeMultipartUpload(
             r -> r.bucket(BUCKET).key(KEY).uploadId("upload-id")).join();
-<<<<<<< HEAD
 
         assertThat(response.location()).isEqualTo(LOCATION);
         assertThat(response.bucket()).isEqualTo(BUCKET);
@@ -131,37 +127,6 @@
         }
     }
 
-=======
-
-        assertThat(response.location()).isEqualTo(LOCATION);
-        assertThat(response.bucket()).isEqualTo(BUCKET);
-        assertThat(response.key()).isEqualTo(KEY);
-        assertThat(response.eTag()).isEqualTo(E_TAG);
-    }
-
-    @Test
-    void overrideResponseCompletionExecutor_shouldCompleteWithCustomExecutor(WireMockRuntimeInfo wiremock) {
-
-        mockExecutor = Mockito.spy(new SpyableExecutor());
-
-        try (S3AsyncClient s3AsyncClient = S3AsyncClient.crtBuilder()
-                                                        .region(Region.US_EAST_1)
-                                                        .endpointOverride(URI.create("http://localhost:" + wiremock.getHttpPort()))
-                                                        .futureCompletionExecutor(mockExecutor)
-                                                        .credentialsProvider(
-                                                            StaticCredentialsProvider.create(AwsBasicCredentials.create("key",
-                                                                                                                        "secret")))
-                                                        .build()) {
-            stubFor(any(anyUrl()).willReturn(aResponse().withStatus(200).withBody(XML_RESPONSE_BODY)));
-
-            CompleteMultipartUploadResponse response = s3AsyncClient.completeMultipartUpload(
-                r -> r.bucket(BUCKET).key(KEY).uploadId("upload-id")).join();
-
-            verify(mockExecutor).execute(any(Runnable.class));
-        }
-    }
-
->>>>>>> 61e0fb1e
     private static class SpyableExecutor implements Executor {
         @Override
         public void execute(Runnable command) {
