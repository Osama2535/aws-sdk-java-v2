{
  "verifiedSimpleMethods": [
    "listBuckets"
  ],
  "renameShapes": {
    "Error": "S3Error",
    "Object": "S3Object"
  },
  "customSdkShapes": {
    "shapes":{
      "SdkPartType":{
        "type":"string",
        "enum":[
          "DEFAULT",
          "LAST"
        ]
      }
    }
  },
  "shapeModifiers": {
    "S3Object": {
      "modify": [
        {
          "Size": {
            "emitAsType": "long"
          }
        }
      ]
    },
    "UploadPartRequest": {
      "inject": [
        {
          "SdkPartType": {
            "shape": "SdkPartType",
            "documentation": "Indicates whether the request is a last part or not. This field will not be included in the request payload."
          }
        }
      ]
    },
    "CopyObjectRequest": {
      "inject": [
        {
          "SourceBucket": {
            "shape": "BucketName",
            "documentation": "The name of the bucket containing the object to copy. The provided input will be URL encoded. The {@code sourceBucket}, {@code sourceKey}, and {@code sourceVersionId} parameters must not be used in conjunction with the {@code copySource} parameter."
          },
          "SourceKey": {
            "shape": "ObjectKey",
            "documentation": "The key of the object to copy. The provided input will be URL encoded. The {@code sourceBucket}, {@code sourceKey}, and {@code sourceVersionId} parameters must not be used in conjunction with the {@code copySource} parameter."
          },
          "SourceVersionId": {
            "shape": "ObjectVersionId",
            "documentation": "Specifies a particular version of the source object to copy. By default the latest version is copied. The {@code sourceBucket}, {@code sourceKey}, and {@code sourceVersionId} parameters must not be used in conjunction with the {@code copySource} parameter."
          }
        }
      ],
      "modify": [
        {
          "CopySource": {
            "deprecated": true,
            "deprecatedMessage": "The {@code copySource} parameter has been deprecated in favor of the more user-friendly {@code sourceBucket}, {@code sourceKey}, and {@code sourceVersionId} parameters. The {@code copySource} parameter will remain fully functional, but it must not be used in conjunction with its replacement parameters."
          },
          "Bucket": {
            "emitPropertyName": "DestinationBucket",
            "existingNameDeprecated": true
          },
          "Key": {
            "emitPropertyName": "DestinationKey",
            "existingNameDeprecated": true
          }
        }
      ]
    },
    "UploadPartCopyRequest": {
      "inject": [
        {
          "SourceBucket": {
            "shape": "BucketName",
            "documentation": "The name of the bucket containing the object to copy. The provided input will be URL encoded. The {@code sourceBucket}, {@code sourceKey}, and {@code sourceVersionId} parameters must not be used in conjunction with the {@code copySource} parameter."
          },
          "SourceKey": {
            "shape": "ObjectKey",
            "documentation": "The key of the object to copy. The provided input will be URL encoded. The {@code sourceBucket}, {@code sourceKey}, and {@code sourceVersionId} parameters must not be used in conjunction with the {@code copySource} parameter."
          },
          "SourceVersionId": {
            "shape": "ObjectVersionId",
            "documentation": "Specifies a particular version of the source object to copy. By default the latest version is copied. The {@code sourceBucket}, {@code sourceKey}, and {@code sourceVersionId} parameters must not be used in conjunction with the {@code copySource} parameter."
          }
        }
      ],
      "modify": [
        {
          "CopySource": {
            "deprecated": true,
            "deprecatedMessage": "The {@code copySource} parameter has been deprecated in favor of the more user-friendly {@code sourceBucket}, {@code sourceKey}, and {@code sourceVersionId} parameters. The {@code copySource} parameter will remain fully functional, but it must not be used in conjunction with its replacement parameters."
          },
          "Bucket": {
            "emitPropertyName": "DestinationBucket",
            "existingNameDeprecated": true
          },
          "Key": {
            "emitPropertyName": "DestinationKey",
            "existingNameDeprecated": true
          }
        }
      ]
    },
    "ObjectVersion": {
      "modify": [
        {
          "Size": {
            "emitAsType": "long"
          }
        }
      ]
    },
    "Part": {
      "modify": [
        {
          "Size": {
            "emitAsType": "long"
          }
        }
      ]
    },
    "FilterRuleName": {
      "modify": [
        {
          "prefix": { "emitEnumValue": "Prefix" }
        },
        {
          "suffix": { "emitEnumValue": "Suffix" }
        }
      ]
    },
    "ReplicationRuleFilter": {
      "union": true
    },
    "MetricsFilter": {
      "union": true
    },
    "AnalyticsFilter": {
      "union": true
    },
    "LifecycleRuleFilter": {
      "union": true
    }
  },
  "serviceConfig": {
    "className": "S3Configuration",
    "hasDualstackProperty": true,
    "hasUseArnRegionProperty": true,
    "hasMultiRegionEnabledProperty": true,
    "hasPathStyleAccessEnabledProperty":true,
    "hasAccelerateModeEnabledProperty":true,
    "hasCrossRegionAccessEnabledProperty":true
  },
  "skipEndpointTests": {
      "Invalid access point ARN: Not S3": "Test assumes UseArnRegion is true but SDK defaults to false",
      "Invalid access point ARN: AccountId is invalid": "Test assumes UseArnRegion is true but SDK defaults to false",
      "Invalid access point ARN: access point name is invalid": "Test assumes UseArnRegion is true but SDK defaults to false",
      "Access points (disable access points explicitly false)": "Test assumes UseArnRegion is true but SDK defaults to false",
      "Bucket region is invalid": "Test assumes UseArnRegion is true but SDK defaults to false",
      "Access point ARN with FIPS & Dualstack": "Test assumes UseArnRegion is true but SDK defaults to false",
      "Access point ARN with Dualstack": "Test assumes UseArnRegion is true but SDK defaults to false",
      "vanilla access point arn with region mismatch and UseArnRegion unset": "SDK config default to UseArnRegion = false",
      "no region set": "SDK client builder requires a region",
      "path style + accelerate = error@us-west-2": "Validation for this happens during client build time",
      "path style + accelerate = error@cn-north-1": "Validation for this happens during client build time",
      "path style + accelerate = error@af-south-1": "Validation for this happens during client build time",
      "outposts arn with region mismatch and UseArnRegion unset": "SDK default to UseArnRegion=false"
  },
  "attachPayloadTraitToMember": {
    "GetBucketLocationOutput": "LocationConstraint"
  },
  "convenienceTypeOverloads": [
    {
      "shapeName": "PutObjectRequest",
      "memberName": "Tagging",
      "convenienceType": "software.amazon.awssdk.services.s3.model.Tagging",
      "typeAdapterFqcn": "software.amazon.awssdk.services.s3.internal.TaggingAdapter"
    },
    {
      "shapeName": "CopyObjectRequest",
      "memberName": "Tagging",
      "convenienceType": "software.amazon.awssdk.services.s3.model.Tagging",
      "typeAdapterFqcn": "software.amazon.awssdk.services.s3.internal.TaggingAdapter"
    },
    {
      "shapeName": "CreateMultipartUploadRequest",
      "memberName": "Tagging",
      "convenienceType": "software.amazon.awssdk.services.s3.model.Tagging",
      "typeAdapterFqcn": "software.amazon.awssdk.services.s3.internal.TaggingAdapter"
    }
  ],
  "customResponseMetadata": {
    "EXTENDED_REQUEST_ID": "x-amz-id-2",
    "CLOUD_FRONT_ID": "X-Amz-Cf-Id",
    "REQUEST_ID": "x-amz-request-id"
  },
  "customProtocolFactoryFqcn": "software.amazon.awssdk.protocols.xml.AwsS3ProtocolFactory",
  "operationModifiers": {
  },
  "deprecatedOperations": [
    "GetBucketLifecycle",
    "GetBucketNotification",
    "PutBucketLifecycle",
    "PutBucketNotification"
  ],
  "utilitiesMethod": {
    "returnType": "software.amazon.awssdk.services.s3.S3Utilities",
    "createMethodParams": [
      "clientConfiguration"
    ]
  },
  "additionalBuilderMethods": [
      {
        "methodName": "crtBuilder",
        "clientType": "async",
        "instanceType": "software.amazon.awssdk.services.s3.internal.crt.S3CrtAsyncClient",
        "returnType": "software.amazon.awssdk.services.s3.S3CrtAsyncClientBuilder",
        "statement": "builder()",
        "javaDoc": "Create a builder that can be used to configure a CRT-based {@link S3AsyncClient}"
      },
      {
        "methodName": "crtCreate",
        "clientType": "async",
        "instanceType": "software.amazon.awssdk.services.s3.internal.crt.S3CrtAsyncClient",
        "returnType": "software.amazon.awssdk.services.s3.S3AsyncClient",
        "statement": "builder().build()",
        "javaDoc": "Create a CRT-based {@link S3AsyncClient} with default settings"
      }
  ],
  "delegateAsyncClientClass": true,
  "delegateSyncClientClass": true,
  "syncClientDecorator": "software.amazon.awssdk.services.s3.internal.client.S3SyncClientDecorator",
  "asyncClientDecorator": "software.amazon.awssdk.services.s3.internal.client.S3AsyncClientDecorator",
  "useGlobalEndpoint": true,
  "multipartCustomization": {
    "multipartConfigurationClass": "software.amazon.awssdk.services.s3.multipart.MultipartConfiguration",
    "multipartConfigMethodDoc": "Configuration for multipart operation of this client.",
    "multipartEnableMethodDoc": "Enables automatic conversion of put and copy method to their equivalent multipart operation.",
    "contextParamEnabledKey": "S3AsyncClientDecorator.MULTIPART_ENABLED_KEY",
    "contextParamConfigKey": "S3AsyncClientDecorator.MULTIPART_CONFIGURATION_KEY"
  },
  "interceptors": [
    "software.amazon.awssdk.services.s3.internal.handlers.StreamingRequestInterceptor",
    "software.amazon.awssdk.services.s3.internal.handlers.CreateBucketInterceptor",
    "software.amazon.awssdk.services.s3.internal.handlers.CreateMultipartUploadRequestInterceptor",
    "software.amazon.awssdk.services.s3.internal.handlers.EnableChunkedEncodingInterceptor",
    "software.amazon.awssdk.services.s3.internal.handlers.ConfigureSignerInterceptor",
    "software.amazon.awssdk.services.s3.internal.handlers.DecodeUrlEncodedResponseInterceptor",
    "software.amazon.awssdk.services.s3.internal.handlers.GetBucketPolicyInterceptor",
    "software.amazon.awssdk.services.s3.internal.handlers.AsyncChecksumValidationInterceptor",
    "software.amazon.awssdk.services.s3.internal.handlers.SyncChecksumValidationInterceptor",
    "software.amazon.awssdk.services.s3.internal.handlers.EnableTrailingChecksumInterceptor",
    "software.amazon.awssdk.services.s3.internal.handlers.ExceptionTranslationInterceptor",
    "software.amazon.awssdk.services.s3.internal.handlers.GetObjectInterceptor",
    "software.amazon.awssdk.services.s3.internal.handlers.CopySourceInterceptor"
  ],
  "requiredTraitValidationEnabled": true,
<<<<<<< HEAD
  "enableEndpointAuthSchemeParams": true
=======
  "customClientContextParams":{
    "CrossRegionAccessEnabled":{
      "documentation":"Enables cross-region bucket access for this client",
      "type":"boolean"
    }
  }
>>>>>>> 4ea3cc28
}<|MERGE_RESOLUTION|>--- conflicted
+++ resolved
@@ -259,14 +259,11 @@
     "software.amazon.awssdk.services.s3.internal.handlers.CopySourceInterceptor"
   ],
   "requiredTraitValidationEnabled": true,
-<<<<<<< HEAD
-  "enableEndpointAuthSchemeParams": true
-=======
+  "enableEndpointAuthSchemeParams": true,
   "customClientContextParams":{
     "CrossRegionAccessEnabled":{
       "documentation":"Enables cross-region bucket access for this client",
       "type":"boolean"
     }
   }
->>>>>>> 4ea3cc28
 }