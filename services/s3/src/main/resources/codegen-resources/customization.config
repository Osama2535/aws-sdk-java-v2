{
  "verifiedSimpleMethods": [
    "listBuckets"
  ],
  "renameShapes": {
    "Error": "S3Error",
    "Object": "S3Object"
  },
  "customSdkShapes": {
    "shapes":{
      "SdkPartType":{
        "type":"string",
        "enum":[
          "DEFAULT",
          "LAST"
        ]
      }
    }
  },
  "shapeModifiers": {
    "S3Object": {
      "modify": [
        {
          "Size": {
            "emitAsType": "long"
          }
        }
      ]
    },
    "UploadPartRequest": {
      "inject": [
        {
          "SdkPartType": {
            "shape": "SdkPartType",
            "documentation": "Indicates whether the request is a last part or not. This field will not be included in the request payload."
          }
        }
      ]
    },
    "CopyObjectRequest": {
      "inject": [
        {
          "SourceBucket": {
            "shape": "BucketName",
            "documentation": "The name of the bucket containing the object to copy. The provided input will be URL encoded. The {@code sourceBucket}, {@code sourceKey}, and {@code sourceVersionId} parameters must not be used in conjunction with the {@code copySource} parameter."
          },
          "SourceKey": {
            "shape": "ObjectKey",
            "documentation": "The key of the object to copy. The provided input will be URL encoded. The {@code sourceBucket}, {@code sourceKey}, and {@code sourceVersionId} parameters must not be used in conjunction with the {@code copySource} parameter."
          },
          "SourceVersionId": {
            "shape": "ObjectVersionId",
            "documentation": "Specifies a particular version of the source object to copy. By default the latest version is copied. The {@code sourceBucket}, {@code sourceKey}, and {@code sourceVersionId} parameters must not be used in conjunction with the {@code copySource} parameter."
          }
        }
      ],
      "modify": [
        {
          "CopySource": {
            "deprecated": true,
            "deprecatedMessage": "The {@code copySource} parameter has been deprecated in favor of the more user-friendly {@code sourceBucket}, {@code sourceKey}, and {@code sourceVersionId} parameters. The {@code copySource} parameter will remain fully functional, but it must not be used in conjunction with its replacement parameters."
          },
          "Bucket": {
            "emitPropertyName": "DestinationBucket",
            "existingNameDeprecated": true
          },
          "Key": {
            "emitPropertyName": "DestinationKey",
            "existingNameDeprecated": true
          }
        }
      ]
    },
    "UploadPartCopyRequest": {
      "inject": [
        {
          "SourceBucket": {
            "shape": "BucketName",
            "documentation": "The name of the bucket containing the object to copy. The provided input will be URL encoded. The {@code sourceBucket}, {@code sourceKey}, and {@code sourceVersionId} parameters must not be used in conjunction with the {@code copySource} parameter."
          },
          "SourceKey": {
            "shape": "ObjectKey",
            "documentation": "The key of the object to copy. The provided input will be URL encoded. The {@code sourceBucket}, {@code sourceKey}, and {@code sourceVersionId} parameters must not be used in conjunction with the {@code copySource} parameter."
          },
          "SourceVersionId": {
            "shape": "ObjectVersionId",
            "documentation": "Specifies a particular version of the source object to copy. By default the latest version is copied. The {@code sourceBucket}, {@code sourceKey}, and {@code sourceVersionId} parameters must not be used in conjunction with the {@code copySource} parameter."
          }
        }
      ],
      "modify": [
        {
          "CopySource": {
            "deprecated": true,
            "deprecatedMessage": "The {@code copySource} parameter has been deprecated in favor of the more user-friendly {@code sourceBucket}, {@code sourceKey}, and {@code sourceVersionId} parameters. The {@code copySource} parameter will remain fully functional, but it must not be used in conjunction with its replacement parameters."
          },
          "Bucket": {
            "emitPropertyName": "DestinationBucket",
            "existingNameDeprecated": true
          },
          "Key": {
            "emitPropertyName": "DestinationKey",
            "existingNameDeprecated": true
          }
        }
      ]
    },
    "ObjectVersion": {
      "modify": [
        {
          "Size": {
            "emitAsType": "long"
          }
        }
      ]
    },
    "Part": {
      "modify": [
        {
          "Size": {
            "emitAsType": "long"
          }
        }
      ]
    },
    "FilterRuleName": {
      "modify": [
        {
          "prefix": { "emitEnumValue": "Prefix" }
        },
        {
          "suffix": { "emitEnumValue": "Suffix" }
        }
      ]
    },
    "ReplicationRuleFilter": {
      "union": true
    },
    "MetricsFilter": {
      "union": true
    },
    "AnalyticsFilter": {
      "union": true
    },
    "LifecycleRuleFilter": {
      "union": true
    }
  },
  "serviceConfig": {
    "className": "S3Configuration",
    "hasDualstackProperty": true,
    "hasUseArnRegionProperty": true,
    "hasMultiRegionEnabledProperty": true,
    "hasPathStyleAccessEnabledProperty":true,
    "hasAccelerateModeEnabledProperty":true,
    "hasCrossRegionAccessEnabledProperty":true
  },
  "skipEndpointTests": {
      "Invalid access point ARN: Not S3": "Test assumes UseArnRegion is true but SDK defaults to false",
      "Invalid access point ARN: AccountId is invalid": "Test assumes UseArnRegion is true but SDK defaults to false",
      "Invalid access point ARN: access point name is invalid": "Test assumes UseArnRegion is true but SDK defaults to false",
      "Access points (disable access points explicitly false)": "Test assumes UseArnRegion is true but SDK defaults to false",
      "Bucket region is invalid": "Test assumes UseArnRegion is true but SDK defaults to false",
      "Access point ARN with FIPS & Dualstack": "Test assumes UseArnRegion is true but SDK defaults to false",
      "Access point ARN with Dualstack": "Test assumes UseArnRegion is true but SDK defaults to false",
      "vanilla access point arn with region mismatch and UseArnRegion unset": "SDK config default to UseArnRegion = false",
      "no region set": "SDK client builder requires a region",
      "path style + accelerate = error@us-west-2": "Validation for this happens during client build time",
      "path style + accelerate = error@cn-north-1": "Validation for this happens during client build time",
      "path style + accelerate = error@af-south-1": "Validation for this happens during client build time",
      "outposts arn with region mismatch and UseArnRegion unset": "SDK default to UseArnRegion=false"
  },
  "attachPayloadTraitToMember": {
    "GetBucketLocationOutput": "LocationConstraint"
  },
  "convenienceTypeOverloads": [
    {
      "shapeName": "PutObjectRequest",
      "memberName": "Tagging",
      "convenienceType": "software.amazon.awssdk.services.s3.model.Tagging",
      "typeAdapterFqcn": "software.amazon.awssdk.services.s3.internal.TaggingAdapter"
    },
    {
      "shapeName": "CopyObjectRequest",
      "memberName": "Tagging",
      "convenienceType": "software.amazon.awssdk.services.s3.model.Tagging",
      "typeAdapterFqcn": "software.amazon.awssdk.services.s3.internal.TaggingAdapter"
    },
    {
      "shapeName": "CreateMultipartUploadRequest",
      "memberName": "Tagging",
      "convenienceType": "software.amazon.awssdk.services.s3.model.Tagging",
      "typeAdapterFqcn": "software.amazon.awssdk.services.s3.internal.TaggingAdapter"
    }
  ],
  "customResponseMetadata": {
    "EXTENDED_REQUEST_ID": "x-amz-id-2",
    "CLOUD_FRONT_ID": "X-Amz-Cf-Id",
    "REQUEST_ID": "x-amz-request-id"
  },
  "customProtocolFactoryFqcn": "software.amazon.awssdk.protocols.xml.AwsS3ProtocolFactory",
  "operationModifiers": {
  },
  "deprecatedOperations": [
    "GetBucketLifecycle",
    "GetBucketNotification",
    "PutBucketLifecycle",
    "PutBucketNotification"
  ],
  "utilitiesMethod": {
    "returnType": "software.amazon.awssdk.services.s3.S3Utilities",
    "createMethodParams": [
      "clientConfiguration"
    ]
  },
  "additionalBuilderMethods": [
      {
        "methodName": "crtBuilder",
        "clientType": "async",
        "instanceType": "software.amazon.awssdk.services.s3.internal.crt.S3CrtAsyncClient",
        "returnType": "software.amazon.awssdk.services.s3.S3CrtAsyncClientBuilder",
        "statement": "builder()",
        "javaDoc": "Create a builder that can be used to configure a CRT-based {@link S3AsyncClient}"
      },
      {
        "methodName": "crtCreate",
        "clientType": "async",
        "instanceType": "software.amazon.awssdk.services.s3.internal.crt.S3CrtAsyncClient",
        "returnType": "software.amazon.awssdk.services.s3.S3AsyncClient",
        "statement": "builder().build()",
        "javaDoc": "Create a CRT-based {@link S3AsyncClient} with default settings"
      }
  ],
  "delegateAsyncClientClass": true,
  "delegateSyncClientClass": true,
  "syncClientDecorator": "software.amazon.awssdk.services.s3.internal.client.S3SyncClientDecorator",
  "asyncClientDecorator": "software.amazon.awssdk.services.s3.internal.client.S3AsyncClientDecorator",
  "useGlobalEndpoint": true,
  "multipartCustomization": {
    "multipartConfigurationClass": "software.amazon.awssdk.services.s3.multipart.MultipartConfiguration",
    "multipartConfigMethodDoc": "Configuration for multipart operation of this client.",
<<<<<<< HEAD
    "multipartEnableMethodDoc": "Enables automatic conversion of put and copy method to their equivalent multipart operation."
=======
    "multipartEnableMethodDoc": "Enables automatic conversion of put and copy method to their equivalent multipart operation.",
    "contextParamEnabledKey": "S3AsyncClientDecorator.MULTIPART_ENABLED_KEY",
    "contextParamConfigKey": "S3AsyncClientDecorator.MULTIPART_CONFIGURATION_KEY"
>>>>>>> 466e6876
  },
  "interceptors": [
    "software.amazon.awssdk.services.s3.internal.handlers.StreamingRequestInterceptor",
    "software.amazon.awssdk.services.s3.internal.handlers.CreateBucketInterceptor",
    "software.amazon.awssdk.services.s3.internal.handlers.CreateMultipartUploadRequestInterceptor",
    "software.amazon.awssdk.services.s3.internal.handlers.EnableChunkedEncodingInterceptor",
    "software.amazon.awssdk.services.s3.internal.handlers.ConfigureSignerInterceptor",
    "software.amazon.awssdk.services.s3.internal.handlers.DecodeUrlEncodedResponseInterceptor",
    "software.amazon.awssdk.services.s3.internal.handlers.GetBucketPolicyInterceptor",
    "software.amazon.awssdk.services.s3.internal.handlers.AsyncChecksumValidationInterceptor",
    "software.amazon.awssdk.services.s3.internal.handlers.SyncChecksumValidationInterceptor",
    "software.amazon.awssdk.services.s3.internal.handlers.EnableTrailingChecksumInterceptor",
    "software.amazon.awssdk.services.s3.internal.handlers.ExceptionTranslationInterceptor",
    "software.amazon.awssdk.services.s3.internal.handlers.GetObjectInterceptor",
    "software.amazon.awssdk.services.s3.internal.handlers.CopySourceInterceptor"
  ],
  "requiredTraitValidationEnabled": true,
  "customClientContextParams":{
    "CrossRegionAccessEnabled":{
      "documentation":"Enables cross-region bucket access for this client",
      "type":"boolean"
    }
  }
}<|MERGE_RESOLUTION|>--- conflicted
+++ resolved
@@ -239,13 +239,9 @@
   "multipartCustomization": {
     "multipartConfigurationClass": "software.amazon.awssdk.services.s3.multipart.MultipartConfiguration",
     "multipartConfigMethodDoc": "Configuration for multipart operation of this client.",
-<<<<<<< HEAD
-    "multipartEnableMethodDoc": "Enables automatic conversion of put and copy method to their equivalent multipart operation."
-=======
     "multipartEnableMethodDoc": "Enables automatic conversion of put and copy method to their equivalent multipart operation.",
     "contextParamEnabledKey": "S3AsyncClientDecorator.MULTIPART_ENABLED_KEY",
     "contextParamConfigKey": "S3AsyncClientDecorator.MULTIPART_CONFIGURATION_KEY"
->>>>>>> 466e6876
   },
   "interceptors": [
     "software.amazon.awssdk.services.s3.internal.handlers.StreamingRequestInterceptor",
