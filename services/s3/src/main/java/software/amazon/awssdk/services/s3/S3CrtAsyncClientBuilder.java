/*
 * Copyright Amazon.com, Inc. or its affiliates. All Rights Reserved.
 *
 * Licensed under the Apache License, Version 2.0 (the "License").
 * You may not use this file except in compliance with the License.
 * A copy of the License is located at
 *
 *  http://aws.amazon.com/apache2.0
 *
 * or in the "license" file accompanying this file. This file is distributed
 * on an "AS IS" BASIS, WITHOUT WARRANTIES OR CONDITIONS OF ANY KIND, either
 * express or implied. See the License for the specific language governing
 * permissions and limitations under the License.
 */

package software.amazon.awssdk.services.s3;

import java.net.URI;
import java.nio.file.Path;
import java.util.concurrent.CompletableFuture;
import java.util.concurrent.Executor;
import java.util.concurrent.ThreadPoolExecutor;
import java.util.function.Consumer;
import software.amazon.awssdk.annotations.SdkPublicApi;
import software.amazon.awssdk.auth.credentials.AwsCredentialsProvider;
import software.amazon.awssdk.identity.spi.AwsCredentialsIdentity;
import software.amazon.awssdk.identity.spi.IdentityProvider;
import software.amazon.awssdk.regions.Region;
import software.amazon.awssdk.services.s3.crt.S3CrtHttpConfiguration;
import software.amazon.awssdk.services.s3.crt.S3CrtRetryConfiguration;
import software.amazon.awssdk.services.s3.model.GetObjectRequest;
import software.amazon.awssdk.services.s3.model.PutObjectRequest;
import software.amazon.awssdk.utils.Validate;
import software.amazon.awssdk.utils.builder.SdkBuilder;

/**
 * Builder API to build instance of Common Run Time based S3AsyncClient.
 */
@SdkPublicApi
public interface S3CrtAsyncClientBuilder extends SdkBuilder<S3CrtAsyncClientBuilder, S3AsyncClient> {

    /**
     * Configure the credentials that should be used to authenticate with S3.
     *
     * <p>The default provider will attempt to identify the credentials automatically using the following checks:
     * <ol>
     *   <li>Java System Properties - <code>aws.accessKeyId</code> and <code>aws.secretKey</code></li>
     *   <li>Environment Variables - <code>AWS_ACCESS_KEY_ID</code> and <code>AWS_SECRET_ACCESS_KEY</code></li>
     *   <li>Credential profiles file at the default location (~/.aws/credentials) shared by all AWS SDKs and the AWS CLI</li>
     *   <li>Credentials delivered through the Amazon EC2 container service if AWS_CONTAINER_CREDENTIALS_RELATIVE_URI
     *   environment variable is set and security manager has permission to access the variable.</li>
     *   <li>Instance profile credentials delivered through the Amazon EC2 metadata service</li>
     * </ol>
     *
     * <p>If the credentials are not found in any of the locations above, an exception will be thrown at {@link #build()}
     * time.
     * </p>
     *
     * @param credentialsProvider the credentials to use
     * @return This builder for method chaining.
     */
    default S3CrtAsyncClientBuilder credentialsProvider(AwsCredentialsProvider credentialsProvider) {
        return credentialsProvider((IdentityProvider<? extends AwsCredentialsIdentity>) credentialsProvider);
    }

    /**
     * Configure the credentials that should be used to authenticate with S3.
     *
     * <p>The default provider will attempt to identify the credentials automatically using the following checks:
     * <ol>
     *   <li>Java System Properties - {@code aws.accessKeyId} and {@code aws.secretKey}</li>
     *   <li>Environment Variables - {@code AWS_ACCESS_KEY_ID} and {@code AWS_SECRET_ACCESS_KEY}</li>
     *   <li>Credential profiles file at the default location (~/.aws/credentials) shared by all AWS SDKs and the AWS CLI</li>
     *   <li>Credentials delivered through the Amazon EC2 container service if AWS_CONTAINER_CREDENTIALS_RELATIVE_URI
     *   environment variable is set and security manager has permission to access the variable.</li>
     *   <li>Instance profile credentials delivered through the Amazon EC2 metadata service</li>
     * </ol>
     *
     * <p>If the credentials are not found in any of the locations above, an exception will be thrown at {@link #build()}
     * time.
     * </p>
     *
     * @param credentialsProvider the credentials to use
     * @return This builder for method chaining.
     */
    default S3CrtAsyncClientBuilder credentialsProvider(IdentityProvider<? extends AwsCredentialsIdentity> credentialsProvider) {
        throw new UnsupportedOperationException();
    }

    /**
     * Configure the region with which the SDK should communicate.
     *
     * <p>If this is not specified, the SDK will attempt to identify the endpoint automatically using the following logic:
     * <ol>
     *     <li>Check the 'aws.region' system property for the region.</li>
     *     <li>Check the 'AWS_REGION' environment variable for the region.</li>
     *     <li>Check the {user.home}/.aws/credentials and {user.home}/.aws/config files for the region.</li>
     *     <li>If running in EC2, check the EC2 metadata service for the region.</li>
     * </ol>
     *
     * @param region the region to be used
     * @return this builder for method chaining.
     */
    S3CrtAsyncClientBuilder region(Region region);

    /**
     * Sets the minimum part size for transfer parts. Decreasing the minimum part size causes multipart transfer to be split into
     * a larger number of smaller parts. Setting this value too low has a negative effect on transfer speeds, causing extra
     * latency and network communication for each part.
     *
     * <p>
     * By default, it is 8MB. See <a href="https://docs.aws.amazon.com/AmazonS3/latest/userguide/qfacts.html">Amazon S3 multipart
     * upload limits</a> for guidance.
     *
     * @param uploadPartSize The minimum part size for transfer parts.
     * @return this builder for method chaining.
     */
    S3CrtAsyncClientBuilder minimumPartSizeInBytes(Long uploadPartSize);

    /**
     * The amount of native memory that CRT is allowed to use when making requests to S3.
     * <p>
     * If not provided, the CRT attempts to limit native memory usage in an optimal way, based on a number of parameters
     * such as target throughput. Therefore, only configure the memory limit explicitly when needed.
     * <p>
     * Supported range:
     * <ul>
     *     <li><b>Min: </b>1 GB</li>
     *     <li><b>Max: </b>The lowest value of the supplied value and the SIZE_MAX of the system</li>
     * </ul>
     *
     * @param maxNativeMemoryLimitInBytes
 the native memory limit in bytes
     * @return this builder for method chaining.
     * @see #targetThroughputInGbps(Double)
     */
    S3CrtAsyncClientBuilder maxNativeMemoryLimitInBytes(Long maxNativeMemoryLimitInBytes
);

    /**
     * The target throughput for transfer requests. Higher value means more connections will be established with S3.
     *
     * <p>
     * Whether the transfer manager can achieve the configured target throughput depends on various factors such as the network
     * bandwidth of the environment, whether {@link #maxConcurrency} is configured and amount of available memory.
     *
     * <p>
     * By default, it is 10 gigabits per second. If users want to transfer as fast as possible, it's recommended to set it to the
     * maximum network bandwidth on the host that the application is running on. For EC2 instances, you can find network
     * bandwidth for a specific
     * instance type in <a href="https://aws.amazon.com/ec2/instance-types/">Amazon EC2 instance type page</a>.
     * If you are running into out of file descriptors error, consider using {@link #maxConcurrency(Integer)} to limit the
     * number of connections.
     * <p>
     * <b>Note: </b> This setting affects the native memory usage used by CRT; a higher throughput value will result in a larger
     * memory usage. Typically, a range of throughput values maps to a discrete memory limit value in CRT, with a maximum upper
     * limit.
     *
     * @param targetThroughputInGbps the target throughput in Gbps
     * @return this builder for method chaining.
     * @see #maxConcurrency(Integer)
     * @see #maxNativeMemoryLimitInBytes(Long)
     */
    S3CrtAsyncClientBuilder targetThroughputInGbps(Double targetThroughputInGbps);

    /**
     * Specifies the maximum number of S3 connections that should be established during
     * a transfer.
     *
     * <p>
     * If not provided, the TransferManager will calculate the optional number of connections
     * based on {@link #targetThroughputInGbps}. If the value is too low, the S3TransferManager
     * might not achieve the specified target throughput.
     *
     * @param maxConcurrency the max number of concurrent requests
     * @return this builder for method chaining.
     * @see #targetThroughputInGbps(Double)
     */
    S3CrtAsyncClientBuilder maxConcurrency(Integer maxConcurrency);

    /**
     * Configure the endpoint override with which the SDK should communicate.
     *
     * @param endpointOverride the endpoint override to be used
     * @return this builder for method chaining.
     */
    S3CrtAsyncClientBuilder endpointOverride(URI endpointOverride);

    /**
     * Option to disable checksum validation for {@link S3AsyncClient#getObject(GetObjectRequest, Path)} and
     * {@link S3AsyncClient#putObject(PutObjectRequest, Path)}.
     *
     * <p>
     * Checksum validation using CRC32 is enabled by default.
     */
    S3CrtAsyncClientBuilder checksumValidationEnabled(Boolean checksumValidationEnabled);

    /**
     * Configure the starting buffer size the client will use to buffer the parts downloaded from S3. Maintain a larger window to
     * keep up a high download throughput; parts cannot download in parallel unless the window is large enough to hold multiple
     * parts. Maintain a smaller window to limit the amount of data buffered in memory.
     *
     * <p>
     * By default, it is equal to the resolved part size * 10
     *
     * @param initialReadBufferSizeInBytes the initial read buffer size
     * @return this builder for method chaining.
     */
    S3CrtAsyncClientBuilder initialReadBufferSizeInBytes(Long initialReadBufferSizeInBytes);


    /**
     * Sets the HTTP configuration to use for this client.
     *
     * @param configuration The http proxy configuration to use
     * @return The builder of the method chaining.
     */
    S3CrtAsyncClientBuilder httpConfiguration(S3CrtHttpConfiguration configuration);

    /**
     * Sets the Retry configuration to use for this client.
     *
     * @param retryConfiguration The retry configurations to be used.
     * @return The builder of the method chaining.
     */
    S3CrtAsyncClientBuilder retryConfiguration(S3CrtRetryConfiguration retryConfiguration);

    /**
     * A convenience method that creates an instance of the {@link S3CrtHttpConfiguration} builder, avoiding the
     * need to create one manually via {@link S3CrtHttpConfiguration#builder()}.
     *
     * @param configurationBuilder The health checks config builder to use
     * @return The builder of the method chaining.
     * @see #httpConfiguration(S3CrtHttpConfiguration)
     */
    default S3CrtAsyncClientBuilder httpConfiguration(Consumer<S3CrtHttpConfiguration.Builder> configurationBuilder) {
        Validate.paramNotNull(configurationBuilder, "configurationBuilder");
        return httpConfiguration(S3CrtHttpConfiguration.builder()
                                                       .applyMutation(configurationBuilder)
                                                       .build());
    }

    // S3 client context params, copied from S3BaseClientBuilder. Note we only have accelerate and path style because they're
    // the only ones we can support in the CRT client (does not affect signing).
    /**
     * Enables this client to use S3 Transfer Acceleration endpoints.
     */
    S3CrtAsyncClientBuilder accelerate(Boolean accelerate);

    /**
     * Forces this client to use path-style addressing for buckets.
     */
    S3CrtAsyncClientBuilder forcePathStyle(Boolean forcePathStyle);

    /**
     * A convenience method that creates an instance of the {@link S3CrtRetryConfiguration} builder, avoiding the
     * need to create one manually via {@link S3CrtRetryConfiguration#builder()}.
     *
     * @param retryConfigurationBuilder The retry config builder to use
     * @return The builder of the method chaining.
     * @see #retryConfiguration(S3CrtRetryConfiguration)
     */
    default S3CrtAsyncClientBuilder retryConfiguration(Consumer<S3CrtRetryConfiguration.Builder> retryConfigurationBuilder) {
        Validate.paramNotNull(retryConfigurationBuilder, "retryConfigurationBuilder");
        return retryConfiguration(S3CrtRetryConfiguration.builder()
                                                         .applyMutation(retryConfigurationBuilder)
                                                         .build());
    }

    /**
     * <p> Configures whether cross-region bucket access is enabled for clients using the configuration.
     * <p>The following behavior is used when this mode is enabled:
     * <ol>
     *     <li>This method allows enabling or disabling cross-region bucket access for clients. When cross-region bucket
     *     access is enabled, requests that do not act on an existing bucket (e.g., createBucket API) will be routed to the
     *     region configured on the client</li>
     *     <li>The first time a request is made that references an existing bucket (e.g., putObject API), a request will be
     *     made to the client-configured region. If the bucket does not exist in this region, the service will include the
     *     actual region in the error responses. Subsequently, the API will be called using the correct region obtained
     *     from the error response. </li>
     *     <li>This location may be cached in the client for subsequent requests to the same bucket.</li>
     * </ol>
     * <p>Enabling this mode has several drawbacks, as it can increase latency if the bucket's location is physically far
     * from the location of the request.Therefore, it is strongly advised, whenever possible, to know the location of your
     * buckets and create a region-specific client to access them
     *
     * @param crossRegionAccessEnabled Whether cross region bucket access should be enabled.
     * @return The builder object for method chaining.
     */
    S3CrtAsyncClientBuilder crossRegionAccessEnabled(Boolean crossRegionAccessEnabled);

    /**
     * Configure the size threshold, in bytes, for when to use multipart upload. Uploads/copies over this size will automatically
     * use a multipart upload strategy, while uploads/copies smaller than this threshold will use a single connection to
     * upload/copy the whole object.
     *
     * <p>
     * Multipart uploads are easier to recover from and also potentially faster than single part uploads, especially when the
     * upload parts can be uploaded in parallel. Because there are additional network API calls, small objects are still
     * recommended to use a single connection for the upload. See
     * <a href="https://docs.aws.amazon.com/AmazonS3/latest/userguide/mpuoverview.html">Uploading and copying objects using
     * multipart upload</a>.
     *
     * <p>
     * By default, it is the same as {@link #minimumPartSizeInBytes(Long)}.
     *
     * @param thresholdInBytes the value of the threshold to set.
     * @return an instance of this builder.
     */
    S3CrtAsyncClientBuilder thresholdInBytes(Long thresholdInBytes);

    /**
     * Configure the {@link Executor} that should be used to complete the {@link CompletableFuture} that is returned by the async
     * service client. By default, this is a dedicated, per-client {@link ThreadPoolExecutor} that is managed by the SDK.
     * <p>
     * The configured {@link Executor} will be invoked by the async HTTP client's I/O threads (e.g., EventLoops), which must be
     * reserved for non-blocking behavior. Blocking an I/O thread can cause severe performance degradation, including across
     * multiple clients, as clients are configured, by default, to share a single I/O thread pool (e.g., EventLoopGroup).
     * <p>
     * You should typically only want to customize the future-completion {@link Executor} for a few possible reasons:
     * <ol>
     *     <li>You want more fine-grained control over the {@link ThreadPoolExecutor} used, such as configuring the pool size
     *     or sharing a single pool between multiple clients.
     *     <li>You want to add instrumentation (i.e., metrics) around how the {@link Executor} is used.
<<<<<<< HEAD
     *     <li>You know, for certain, that all of your {@link CompletableFuture} usage is strictly non-blocking, and you wish to
     *     remove the minor overhead incurred by using a separate thread. In this case, you can use
     *     {@code Runnable::run} to execute the future-completion directly from within the I/O thread.
     * </ol>
=======
     * </ol>
     * <p>
     * <b>WARNING</b>
     * We strongly <strong>discourage</strong> using {@code Runnable::run}, which executes the future-completion directly from
     * within the I/O thread because it may block the I/O thread and cause deadlock, especially if you are sending
     * another SDK request in the {@link CompletableFuture} chain since the SDK may perform blocking calls in some cases.
>>>>>>> 51221362
     *
     * @param futureCompletionExecutor the executor
     * @return an instance of this builder.
     */
    S3CrtAsyncClientBuilder futureCompletionExecutor(Executor futureCompletionExecutor);


    @Override
    S3AsyncClient build();
}<|MERGE_RESOLUTION|>--- conflicted
+++ resolved
@@ -322,19 +322,12 @@
      *     <li>You want more fine-grained control over the {@link ThreadPoolExecutor} used, such as configuring the pool size
      *     or sharing a single pool between multiple clients.
      *     <li>You want to add instrumentation (i.e., metrics) around how the {@link Executor} is used.
-<<<<<<< HEAD
-     *     <li>You know, for certain, that all of your {@link CompletableFuture} usage is strictly non-blocking, and you wish to
-     *     remove the minor overhead incurred by using a separate thread. In this case, you can use
-     *     {@code Runnable::run} to execute the future-completion directly from within the I/O thread.
-     * </ol>
-=======
      * </ol>
      * <p>
      * <b>WARNING</b>
      * We strongly <strong>discourage</strong> using {@code Runnable::run}, which executes the future-completion directly from
      * within the I/O thread because it may block the I/O thread and cause deadlock, especially if you are sending
      * another SDK request in the {@link CompletableFuture} chain since the SDK may perform blocking calls in some cases.
->>>>>>> 51221362
      *
      * @param futureCompletionExecutor the executor
      * @return an instance of this builder.
