{
  "version":"2.0",
  "metadata":{
    "apiVersion":"2016-10-06",
    "endpointPrefix":"codebuild",
    "jsonVersion":"1.1",
    "protocol":"json",
    "serviceFullName":"AWS CodeBuild",
    "serviceId":"CodeBuild",
    "signatureVersion":"v4",
    "targetPrefix":"CodeBuild_20161006",
    "uid":"codebuild-2016-10-06"
  },
  "operations":{
    "BatchDeleteBuilds":{
      "name":"BatchDeleteBuilds",
      "http":{
        "method":"POST",
        "requestUri":"/"
      },
      "input":{"shape":"BatchDeleteBuildsInput"},
      "output":{"shape":"BatchDeleteBuildsOutput"},
      "errors":[
        {"shape":"InvalidInputException"}
      ],
      "documentation":"<p>Deletes one or more builds.</p>"
    },
    "BatchGetBuildBatches":{
      "name":"BatchGetBuildBatches",
      "http":{
        "method":"POST",
        "requestUri":"/"
      },
      "input":{"shape":"BatchGetBuildBatchesInput"},
      "output":{"shape":"BatchGetBuildBatchesOutput"},
      "errors":[
        {"shape":"InvalidInputException"}
      ],
      "documentation":"<p>Retrieves information about one or more batch builds.</p>"
    },
    "BatchGetBuilds":{
      "name":"BatchGetBuilds",
      "http":{
        "method":"POST",
        "requestUri":"/"
      },
      "input":{"shape":"BatchGetBuildsInput"},
      "output":{"shape":"BatchGetBuildsOutput"},
      "errors":[
        {"shape":"InvalidInputException"}
      ],
      "documentation":"<p>Gets information about one or more builds.</p>"
    },
    "BatchGetFleets":{
      "name":"BatchGetFleets",
      "http":{
        "method":"POST",
        "requestUri":"/"
      },
      "input":{"shape":"BatchGetFleetsInput"},
      "output":{"shape":"BatchGetFleetsOutput"},
      "errors":[
        {"shape":"InvalidInputException"}
      ],
      "documentation":"<p>Gets information about one or more compute fleets.</p>"
    },
    "BatchGetProjects":{
      "name":"BatchGetProjects",
      "http":{
        "method":"POST",
        "requestUri":"/"
      },
      "input":{"shape":"BatchGetProjectsInput"},
      "output":{"shape":"BatchGetProjectsOutput"},
      "errors":[
        {"shape":"InvalidInputException"}
      ],
      "documentation":"<p>Gets information about one or more build projects.</p>"
    },
    "BatchGetReportGroups":{
      "name":"BatchGetReportGroups",
      "http":{
        "method":"POST",
        "requestUri":"/"
      },
      "input":{"shape":"BatchGetReportGroupsInput"},
      "output":{"shape":"BatchGetReportGroupsOutput"},
      "errors":[
        {"shape":"InvalidInputException"}
      ],
      "documentation":"<p> Returns an array of report groups. </p>"
    },
    "BatchGetReports":{
      "name":"BatchGetReports",
      "http":{
        "method":"POST",
        "requestUri":"/"
      },
      "input":{"shape":"BatchGetReportsInput"},
      "output":{"shape":"BatchGetReportsOutput"},
      "errors":[
        {"shape":"InvalidInputException"}
      ],
      "documentation":"<p> Returns an array of reports. </p>"
    },
    "CreateFleet":{
      "name":"CreateFleet",
      "http":{
        "method":"POST",
        "requestUri":"/"
      },
      "input":{"shape":"CreateFleetInput"},
      "output":{"shape":"CreateFleetOutput"},
      "errors":[
        {"shape":"InvalidInputException"},
        {"shape":"ResourceAlreadyExistsException"},
        {"shape":"AccountLimitExceededException"}
      ],
      "documentation":"<p>Creates a compute fleet.</p>"
    },
    "CreateProject":{
      "name":"CreateProject",
      "http":{
        "method":"POST",
        "requestUri":"/"
      },
      "input":{"shape":"CreateProjectInput"},
      "output":{"shape":"CreateProjectOutput"},
      "errors":[
        {"shape":"InvalidInputException"},
        {"shape":"ResourceAlreadyExistsException"},
        {"shape":"AccountLimitExceededException"}
      ],
      "documentation":"<p>Creates a build project.</p>"
    },
    "CreateReportGroup":{
      "name":"CreateReportGroup",
      "http":{
        "method":"POST",
        "requestUri":"/"
      },
      "input":{"shape":"CreateReportGroupInput"},
      "output":{"shape":"CreateReportGroupOutput"},
      "errors":[
        {"shape":"InvalidInputException"},
        {"shape":"ResourceAlreadyExistsException"},
        {"shape":"AccountLimitExceededException"}
      ],
      "documentation":"<p> Creates a report group. A report group contains a collection of reports. </p>"
    },
    "CreateWebhook":{
      "name":"CreateWebhook",
      "http":{
        "method":"POST",
        "requestUri":"/"
      },
      "input":{"shape":"CreateWebhookInput"},
      "output":{"shape":"CreateWebhookOutput"},
      "errors":[
        {"shape":"InvalidInputException"},
        {"shape":"OAuthProviderException"},
        {"shape":"ResourceAlreadyExistsException"},
        {"shape":"ResourceNotFoundException"}
      ],
      "documentation":"<p>For an existing CodeBuild build project that has its source code stored in a GitHub or Bitbucket repository, enables CodeBuild to start rebuilding the source code every time a code change is pushed to the repository.</p> <important> <p>If you enable webhooks for an CodeBuild project, and the project is used as a build step in CodePipeline, then two identical builds are created for each commit. One build is triggered through webhooks, and one through CodePipeline. Because billing is on a per-build basis, you are billed for both builds. Therefore, if you are using CodePipeline, we recommend that you disable webhooks in CodeBuild. In the CodeBuild console, clear the Webhook box. For more information, see step 5 in <a href=\"https://docs.aws.amazon.com/codebuild/latest/userguide/change-project.html#change-project-console\">Change a Build Project's Settings</a>.</p> </important>"
    },
    "DeleteBuildBatch":{
      "name":"DeleteBuildBatch",
      "http":{
        "method":"POST",
        "requestUri":"/"
      },
      "input":{"shape":"DeleteBuildBatchInput"},
      "output":{"shape":"DeleteBuildBatchOutput"},
      "errors":[
        {"shape":"InvalidInputException"}
      ],
      "documentation":"<p>Deletes a batch build.</p>"
    },
    "DeleteFleet":{
      "name":"DeleteFleet",
      "http":{
        "method":"POST",
        "requestUri":"/"
      },
      "input":{"shape":"DeleteFleetInput"},
      "output":{"shape":"DeleteFleetOutput"},
      "errors":[
        {"shape":"InvalidInputException"}
      ],
      "documentation":"<p>Deletes a compute fleet. When you delete a compute fleet, its builds are not deleted.</p>"
    },
    "DeleteProject":{
      "name":"DeleteProject",
      "http":{
        "method":"POST",
        "requestUri":"/"
      },
      "input":{"shape":"DeleteProjectInput"},
      "output":{"shape":"DeleteProjectOutput"},
      "errors":[
        {"shape":"InvalidInputException"}
      ],
      "documentation":"<p> Deletes a build project. When you delete a project, its builds are not deleted. </p>"
    },
    "DeleteReport":{
      "name":"DeleteReport",
      "http":{
        "method":"POST",
        "requestUri":"/"
      },
      "input":{"shape":"DeleteReportInput"},
      "output":{"shape":"DeleteReportOutput"},
      "errors":[
        {"shape":"InvalidInputException"}
      ],
      "documentation":"<p> Deletes a report. </p>"
    },
    "DeleteReportGroup":{
      "name":"DeleteReportGroup",
      "http":{
        "method":"POST",
        "requestUri":"/"
      },
      "input":{"shape":"DeleteReportGroupInput"},
      "output":{"shape":"DeleteReportGroupOutput"},
      "errors":[
        {"shape":"InvalidInputException"}
      ],
      "documentation":"<p>Deletes a report group. Before you delete a report group, you must delete its reports. </p>"
    },
    "DeleteResourcePolicy":{
      "name":"DeleteResourcePolicy",
      "http":{
        "method":"POST",
        "requestUri":"/"
      },
      "input":{"shape":"DeleteResourcePolicyInput"},
      "output":{"shape":"DeleteResourcePolicyOutput"},
      "errors":[
        {"shape":"InvalidInputException"}
      ],
      "documentation":"<p> Deletes a resource policy that is identified by its resource ARN. </p>"
    },
    "DeleteSourceCredentials":{
      "name":"DeleteSourceCredentials",
      "http":{
        "method":"POST",
        "requestUri":"/"
      },
      "input":{"shape":"DeleteSourceCredentialsInput"},
      "output":{"shape":"DeleteSourceCredentialsOutput"},
      "errors":[
        {"shape":"InvalidInputException"},
        {"shape":"ResourceNotFoundException"}
      ],
      "documentation":"<p> Deletes a set of GitHub, GitHub Enterprise, or Bitbucket source credentials. </p>"
    },
    "DeleteWebhook":{
      "name":"DeleteWebhook",
      "http":{
        "method":"POST",
        "requestUri":"/"
      },
      "input":{"shape":"DeleteWebhookInput"},
      "output":{"shape":"DeleteWebhookOutput"},
      "errors":[
        {"shape":"InvalidInputException"},
        {"shape":"ResourceNotFoundException"},
        {"shape":"OAuthProviderException"}
      ],
      "documentation":"<p>For an existing CodeBuild build project that has its source code stored in a GitHub or Bitbucket repository, stops CodeBuild from rebuilding the source code every time a code change is pushed to the repository.</p>"
    },
    "DescribeCodeCoverages":{
      "name":"DescribeCodeCoverages",
      "http":{
        "method":"POST",
        "requestUri":"/"
      },
      "input":{"shape":"DescribeCodeCoveragesInput"},
      "output":{"shape":"DescribeCodeCoveragesOutput"},
      "errors":[
        {"shape":"InvalidInputException"}
      ],
      "documentation":"<p>Retrieves one or more code coverage reports.</p>"
    },
    "DescribeTestCases":{
      "name":"DescribeTestCases",
      "http":{
        "method":"POST",
        "requestUri":"/"
      },
      "input":{"shape":"DescribeTestCasesInput"},
      "output":{"shape":"DescribeTestCasesOutput"},
      "errors":[
        {"shape":"InvalidInputException"},
        {"shape":"ResourceNotFoundException"}
      ],
      "documentation":"<p> Returns a list of details about test cases for a report. </p>"
    },
    "GetReportGroupTrend":{
      "name":"GetReportGroupTrend",
      "http":{
        "method":"POST",
        "requestUri":"/"
      },
      "input":{"shape":"GetReportGroupTrendInput"},
      "output":{"shape":"GetReportGroupTrendOutput"},
      "errors":[
        {"shape":"InvalidInputException"},
        {"shape":"ResourceNotFoundException"}
      ],
      "documentation":"<p>Analyzes and accumulates test report values for the specified test reports.</p>"
    },
    "GetResourcePolicy":{
      "name":"GetResourcePolicy",
      "http":{
        "method":"POST",
        "requestUri":"/"
      },
      "input":{"shape":"GetResourcePolicyInput"},
      "output":{"shape":"GetResourcePolicyOutput"},
      "errors":[
        {"shape":"ResourceNotFoundException"},
        {"shape":"InvalidInputException"}
      ],
      "documentation":"<p> Gets a resource policy that is identified by its resource ARN. </p>"
    },
    "ImportSourceCredentials":{
      "name":"ImportSourceCredentials",
      "http":{
        "method":"POST",
        "requestUri":"/"
      },
      "input":{"shape":"ImportSourceCredentialsInput"},
      "output":{"shape":"ImportSourceCredentialsOutput"},
      "errors":[
        {"shape":"InvalidInputException"},
        {"shape":"AccountLimitExceededException"},
        {"shape":"ResourceAlreadyExistsException"}
      ],
      "documentation":"<p> Imports the source repository credentials for an CodeBuild project that has its source code stored in a GitHub, GitHub Enterprise, or Bitbucket repository. </p>"
    },
    "InvalidateProjectCache":{
      "name":"InvalidateProjectCache",
      "http":{
        "method":"POST",
        "requestUri":"/"
      },
      "input":{"shape":"InvalidateProjectCacheInput"},
      "output":{"shape":"InvalidateProjectCacheOutput"},
      "errors":[
        {"shape":"InvalidInputException"},
        {"shape":"ResourceNotFoundException"}
      ],
      "documentation":"<p>Resets the cache for a project.</p>"
    },
    "ListBuildBatches":{
      "name":"ListBuildBatches",
      "http":{
        "method":"POST",
        "requestUri":"/"
      },
      "input":{"shape":"ListBuildBatchesInput"},
      "output":{"shape":"ListBuildBatchesOutput"},
      "errors":[
        {"shape":"InvalidInputException"}
      ],
      "documentation":"<p>Retrieves the identifiers of your build batches in the current region.</p>"
    },
    "ListBuildBatchesForProject":{
      "name":"ListBuildBatchesForProject",
      "http":{
        "method":"POST",
        "requestUri":"/"
      },
      "input":{"shape":"ListBuildBatchesForProjectInput"},
      "output":{"shape":"ListBuildBatchesForProjectOutput"},
      "errors":[
        {"shape":"InvalidInputException"},
        {"shape":"ResourceNotFoundException"}
      ],
      "documentation":"<p>Retrieves the identifiers of the build batches for a specific project.</p>"
    },
    "ListBuilds":{
      "name":"ListBuilds",
      "http":{
        "method":"POST",
        "requestUri":"/"
      },
      "input":{"shape":"ListBuildsInput"},
      "output":{"shape":"ListBuildsOutput"},
      "errors":[
        {"shape":"InvalidInputException"}
      ],
      "documentation":"<p>Gets a list of build IDs, with each build ID representing a single build.</p>"
    },
    "ListBuildsForProject":{
      "name":"ListBuildsForProject",
      "http":{
        "method":"POST",
        "requestUri":"/"
      },
      "input":{"shape":"ListBuildsForProjectInput"},
      "output":{"shape":"ListBuildsForProjectOutput"},
      "errors":[
        {"shape":"InvalidInputException"},
        {"shape":"ResourceNotFoundException"}
      ],
      "documentation":"<p>Gets a list of build identifiers for the specified build project, with each build identifier representing a single build.</p>"
    },
    "ListCuratedEnvironmentImages":{
      "name":"ListCuratedEnvironmentImages",
      "http":{
        "method":"POST",
        "requestUri":"/"
      },
      "input":{"shape":"ListCuratedEnvironmentImagesInput"},
      "output":{"shape":"ListCuratedEnvironmentImagesOutput"},
      "documentation":"<p>Gets information about Docker images that are managed by CodeBuild.</p>"
    },
    "ListFleets":{
      "name":"ListFleets",
      "http":{
        "method":"POST",
        "requestUri":"/"
      },
      "input":{"shape":"ListFleetsInput"},
      "output":{"shape":"ListFleetsOutput"},
      "errors":[
        {"shape":"InvalidInputException"}
      ],
      "documentation":"<p>Gets a list of compute fleet names with each compute fleet name representing a single compute fleet.</p>"
    },
    "ListProjects":{
      "name":"ListProjects",
      "http":{
        "method":"POST",
        "requestUri":"/"
      },
      "input":{"shape":"ListProjectsInput"},
      "output":{"shape":"ListProjectsOutput"},
      "errors":[
        {"shape":"InvalidInputException"}
      ],
      "documentation":"<p>Gets a list of build project names, with each build project name representing a single build project.</p>"
    },
    "ListReportGroups":{
      "name":"ListReportGroups",
      "http":{
        "method":"POST",
        "requestUri":"/"
      },
      "input":{"shape":"ListReportGroupsInput"},
      "output":{"shape":"ListReportGroupsOutput"},
      "errors":[
        {"shape":"InvalidInputException"}
      ],
      "documentation":"<p> Gets a list ARNs for the report groups in the current Amazon Web Services account. </p>"
    },
    "ListReports":{
      "name":"ListReports",
      "http":{
        "method":"POST",
        "requestUri":"/"
      },
      "input":{"shape":"ListReportsInput"},
      "output":{"shape":"ListReportsOutput"},
      "errors":[
        {"shape":"InvalidInputException"}
      ],
      "documentation":"<p> Returns a list of ARNs for the reports in the current Amazon Web Services account. </p>"
    },
    "ListReportsForReportGroup":{
      "name":"ListReportsForReportGroup",
      "http":{
        "method":"POST",
        "requestUri":"/"
      },
      "input":{"shape":"ListReportsForReportGroupInput"},
      "output":{"shape":"ListReportsForReportGroupOutput"},
      "errors":[
        {"shape":"InvalidInputException"},
        {"shape":"ResourceNotFoundException"}
      ],
      "documentation":"<p> Returns a list of ARNs for the reports that belong to a <code>ReportGroup</code>. </p>"
    },
    "ListSharedProjects":{
      "name":"ListSharedProjects",
      "http":{
        "method":"POST",
        "requestUri":"/"
      },
      "input":{"shape":"ListSharedProjectsInput"},
      "output":{"shape":"ListSharedProjectsOutput"},
      "errors":[
        {"shape":"InvalidInputException"}
      ],
      "documentation":"<p> Gets a list of projects that are shared with other Amazon Web Services accounts or users. </p>"
    },
    "ListSharedReportGroups":{
      "name":"ListSharedReportGroups",
      "http":{
        "method":"POST",
        "requestUri":"/"
      },
      "input":{"shape":"ListSharedReportGroupsInput"},
      "output":{"shape":"ListSharedReportGroupsOutput"},
      "errors":[
        {"shape":"InvalidInputException"}
      ],
      "documentation":"<p> Gets a list of report groups that are shared with other Amazon Web Services accounts or users. </p>"
    },
    "ListSourceCredentials":{
      "name":"ListSourceCredentials",
      "http":{
        "method":"POST",
        "requestUri":"/"
      },
      "input":{"shape":"ListSourceCredentialsInput"},
      "output":{"shape":"ListSourceCredentialsOutput"},
      "errors":[
        {"shape":"InvalidInputException"}
      ],
      "documentation":"<p> Returns a list of <code>SourceCredentialsInfo</code> objects. </p>"
    },
    "PutResourcePolicy":{
      "name":"PutResourcePolicy",
      "http":{
        "method":"POST",
        "requestUri":"/"
      },
      "input":{"shape":"PutResourcePolicyInput"},
      "output":{"shape":"PutResourcePolicyOutput"},
      "errors":[
        {"shape":"ResourceNotFoundException"},
        {"shape":"InvalidInputException"}
      ],
      "documentation":"<p> Stores a resource policy for the ARN of a <code>Project</code> or <code>ReportGroup</code> object. </p>"
    },
    "RetryBuild":{
      "name":"RetryBuild",
      "http":{
        "method":"POST",
        "requestUri":"/"
      },
      "input":{"shape":"RetryBuildInput"},
      "output":{"shape":"RetryBuildOutput"},
      "errors":[
        {"shape":"InvalidInputException"},
        {"shape":"ResourceNotFoundException"},
        {"shape":"AccountLimitExceededException"}
      ],
      "documentation":"<p>Restarts a build.</p>"
    },
    "RetryBuildBatch":{
      "name":"RetryBuildBatch",
      "http":{
        "method":"POST",
        "requestUri":"/"
      },
      "input":{"shape":"RetryBuildBatchInput"},
      "output":{"shape":"RetryBuildBatchOutput"},
      "errors":[
        {"shape":"InvalidInputException"},
        {"shape":"ResourceNotFoundException"}
      ],
      "documentation":"<p>Restarts a failed batch build. Only batch builds that have failed can be retried.</p>"
    },
    "StartBuild":{
      "name":"StartBuild",
      "http":{
        "method":"POST",
        "requestUri":"/"
      },
      "input":{"shape":"StartBuildInput"},
      "output":{"shape":"StartBuildOutput"},
      "errors":[
        {"shape":"InvalidInputException"},
        {"shape":"ResourceNotFoundException"},
        {"shape":"AccountLimitExceededException"}
      ],
      "documentation":"<p>Starts running a build with the settings defined in the project. These setting include: how to run a build, where to get the source code, which build environment to use, which build commands to run, and where to store the build output.</p> <p>You can also start a build run by overriding some of the build settings in the project. The overrides only apply for that specific start build request. The settings in the project are unaltered.</p>"
    },
    "StartBuildBatch":{
      "name":"StartBuildBatch",
      "http":{
        "method":"POST",
        "requestUri":"/"
      },
      "input":{"shape":"StartBuildBatchInput"},
      "output":{"shape":"StartBuildBatchOutput"},
      "errors":[
        {"shape":"InvalidInputException"},
        {"shape":"ResourceNotFoundException"}
      ],
      "documentation":"<p>Starts a batch build for a project.</p>"
    },
    "StopBuild":{
      "name":"StopBuild",
      "http":{
        "method":"POST",
        "requestUri":"/"
      },
      "input":{"shape":"StopBuildInput"},
      "output":{"shape":"StopBuildOutput"},
      "errors":[
        {"shape":"InvalidInputException"},
        {"shape":"ResourceNotFoundException"}
      ],
      "documentation":"<p>Attempts to stop running a build.</p>"
    },
    "StopBuildBatch":{
      "name":"StopBuildBatch",
      "http":{
        "method":"POST",
        "requestUri":"/"
      },
      "input":{"shape":"StopBuildBatchInput"},
      "output":{"shape":"StopBuildBatchOutput"},
      "errors":[
        {"shape":"InvalidInputException"},
        {"shape":"ResourceNotFoundException"}
      ],
      "documentation":"<p>Stops a running batch build.</p>"
    },
    "UpdateFleet":{
      "name":"UpdateFleet",
      "http":{
        "method":"POST",
        "requestUri":"/"
      },
      "input":{"shape":"UpdateFleetInput"},
      "output":{"shape":"UpdateFleetOutput"},
      "errors":[
        {"shape":"InvalidInputException"},
        {"shape":"ResourceNotFoundException"},
        {"shape":"AccountLimitExceededException"}
      ],
      "documentation":"<p>Updates a compute fleet.</p>"
    },
    "UpdateProject":{
      "name":"UpdateProject",
      "http":{
        "method":"POST",
        "requestUri":"/"
      },
      "input":{"shape":"UpdateProjectInput"},
      "output":{"shape":"UpdateProjectOutput"},
      "errors":[
        {"shape":"InvalidInputException"},
        {"shape":"ResourceNotFoundException"}
      ],
      "documentation":"<p>Changes the settings of a build project.</p>"
    },
    "UpdateProjectVisibility":{
      "name":"UpdateProjectVisibility",
      "http":{
        "method":"POST",
        "requestUri":"/"
      },
      "input":{"shape":"UpdateProjectVisibilityInput"},
      "output":{"shape":"UpdateProjectVisibilityOutput"},
      "errors":[
        {"shape":"InvalidInputException"},
        {"shape":"ResourceNotFoundException"}
      ],
      "documentation":"<p>Changes the public visibility for a project. The project's build results, logs, and artifacts are available to the general public. For more information, see <a href=\"https://docs.aws.amazon.com/codebuild/latest/userguide/public-builds.html\">Public build projects</a> in the <i>CodeBuild User Guide</i>.</p> <important> <p>The following should be kept in mind when making your projects public:</p> <ul> <li> <p>All of a project's build results, logs, and artifacts, including builds that were run when the project was private, are available to the general public.</p> </li> <li> <p>All build logs and artifacts are available to the public. Environment variables, source code, and other sensitive information may have been output to the build logs and artifacts. You must be careful about what information is output to the build logs. Some best practice are:</p> <ul> <li> <p>Do not store sensitive values in environment variables. We recommend that you use an Amazon EC2 Systems Manager Parameter Store or Secrets Manager to store sensitive values.</p> </li> <li> <p>Follow <a href=\"https://docs.aws.amazon.com/codebuild/latest/userguide/webhooks.html#webhook-best-practices\">Best practices for using webhooks</a> in the <i>CodeBuild User Guide</i> to limit which entities can trigger a build, and do not store the buildspec in the project itself, to ensure that your webhooks are as secure as possible.</p> </li> </ul> </li> <li> <p>A malicious user can use public builds to distribute malicious artifacts. We recommend that you review all pull requests to verify that the pull request is a legitimate change. We also recommend that you validate any artifacts with their checksums to make sure that the correct artifacts are being downloaded.</p> </li> </ul> </important>"
    },
    "UpdateReportGroup":{
      "name":"UpdateReportGroup",
      "http":{
        "method":"POST",
        "requestUri":"/"
      },
      "input":{"shape":"UpdateReportGroupInput"},
      "output":{"shape":"UpdateReportGroupOutput"},
      "errors":[
        {"shape":"InvalidInputException"},
        {"shape":"ResourceNotFoundException"}
      ],
      "documentation":"<p> Updates a report group. </p>"
    },
    "UpdateWebhook":{
      "name":"UpdateWebhook",
      "http":{
        "method":"POST",
        "requestUri":"/"
      },
      "input":{"shape":"UpdateWebhookInput"},
      "output":{"shape":"UpdateWebhookOutput"},
      "errors":[
        {"shape":"InvalidInputException"},
        {"shape":"ResourceNotFoundException"},
        {"shape":"OAuthProviderException"}
      ],
      "documentation":"<p> Updates the webhook associated with an CodeBuild build project. </p> <note> <p> If you use Bitbucket for your repository, <code>rotateSecret</code> is ignored. </p> </note>"
    }
  },
  "shapes":{
    "AccountLimitExceededException":{
      "type":"structure",
      "members":{
      },
      "documentation":"<p>An Amazon Web Services service limit was exceeded for the calling Amazon Web Services account.</p>",
      "exception":true
    },
    "ArtifactNamespace":{
      "type":"string",
      "enum":[
        "NONE",
        "BUILD_ID"
      ]
    },
    "ArtifactPackaging":{
      "type":"string",
      "enum":[
        "NONE",
        "ZIP"
      ]
    },
    "ArtifactsType":{
      "type":"string",
      "enum":[
        "CODEPIPELINE",
        "S3",
        "NO_ARTIFACTS"
      ]
    },
    "AuthType":{
      "type":"string",
      "enum":[
        "OAUTH",
        "BASIC_AUTH",
        "PERSONAL_ACCESS_TOKEN",
        "CODECONNECTIONS"
      ]
    },
    "BatchDeleteBuildsInput":{
      "type":"structure",
      "required":["ids"],
      "members":{
        "ids":{
          "shape":"BuildIds",
          "documentation":"<p>The IDs of the builds to delete.</p>"
        }
      }
    },
    "BatchDeleteBuildsOutput":{
      "type":"structure",
      "members":{
        "buildsDeleted":{
          "shape":"BuildIds",
          "documentation":"<p>The IDs of the builds that were successfully deleted.</p>"
        },
        "buildsNotDeleted":{
          "shape":"BuildsNotDeleted",
          "documentation":"<p>Information about any builds that could not be successfully deleted.</p>"
        }
      }
    },
    "BatchGetBuildBatchesInput":{
      "type":"structure",
      "required":["ids"],
      "members":{
        "ids":{
          "shape":"BuildBatchIds",
          "documentation":"<p>An array that contains the batch build identifiers to retrieve.</p>"
        }
      }
    },
    "BatchGetBuildBatchesOutput":{
      "type":"structure",
      "members":{
        "buildBatches":{
          "shape":"BuildBatches",
          "documentation":"<p>An array of <code>BuildBatch</code> objects that represent the retrieved batch builds.</p>"
        },
        "buildBatchesNotFound":{
          "shape":"BuildBatchIds",
          "documentation":"<p>An array that contains the identifiers of any batch builds that are not found.</p>"
        }
      }
    },
    "BatchGetBuildsInput":{
      "type":"structure",
      "required":["ids"],
      "members":{
        "ids":{
          "shape":"BuildIds",
          "documentation":"<p>The IDs of the builds.</p>"
        }
      }
    },
    "BatchGetBuildsOutput":{
      "type":"structure",
      "members":{
        "builds":{
          "shape":"Builds",
          "documentation":"<p>Information about the requested builds.</p>"
        },
        "buildsNotFound":{
          "shape":"BuildIds",
          "documentation":"<p>The IDs of builds for which information could not be found.</p>"
        }
      }
    },
    "BatchGetFleetsInput":{
      "type":"structure",
      "required":["names"],
      "members":{
        "names":{
          "shape":"FleetNames",
          "documentation":"<p>The names or ARNs of the compute fleets.</p>"
        }
      }
    },
    "BatchGetFleetsOutput":{
      "type":"structure",
      "members":{
        "fleets":{
          "shape":"Fleets",
          "documentation":"<p>Information about the requested compute fleets.</p>"
        },
        "fleetsNotFound":{
          "shape":"FleetNames",
          "documentation":"<p>The names of compute fleets for which information could not be found.</p>"
        }
      }
    },
    "BatchGetProjectsInput":{
      "type":"structure",
      "required":["names"],
      "members":{
        "names":{
          "shape":"ProjectNames",
          "documentation":"<p>The names or ARNs of the build projects. To get information about a project shared with your Amazon Web Services account, its ARN must be specified. You cannot specify a shared project using its name.</p>"
        }
      }
    },
    "BatchGetProjectsOutput":{
      "type":"structure",
      "members":{
        "projects":{
          "shape":"Projects",
          "documentation":"<p>Information about the requested build projects.</p>"
        },
        "projectsNotFound":{
          "shape":"ProjectNames",
          "documentation":"<p>The names of build projects for which information could not be found.</p>"
        }
      }
    },
    "BatchGetReportGroupsInput":{
      "type":"structure",
      "required":["reportGroupArns"],
      "members":{
        "reportGroupArns":{
          "shape":"ReportGroupArns",
          "documentation":"<p> An array of report group ARNs that identify the report groups to return. </p>"
        }
      }
    },
    "BatchGetReportGroupsOutput":{
      "type":"structure",
      "members":{
        "reportGroups":{
          "shape":"ReportGroups",
          "documentation":"<p> The array of report groups returned by <code>BatchGetReportGroups</code>. </p>"
        },
        "reportGroupsNotFound":{
          "shape":"ReportGroupArns",
          "documentation":"<p> An array of ARNs passed to <code>BatchGetReportGroups</code> that are not associated with a <code>ReportGroup</code>. </p>"
        }
      }
    },
    "BatchGetReportsInput":{
      "type":"structure",
      "required":["reportArns"],
      "members":{
        "reportArns":{
          "shape":"ReportArns",
          "documentation":"<p> An array of ARNs that identify the <code>Report</code> objects to return. </p>"
        }
      }
    },
    "BatchGetReportsOutput":{
      "type":"structure",
      "members":{
        "reports":{
          "shape":"Reports",
          "documentation":"<p> The array of <code>Report</code> objects returned by <code>BatchGetReports</code>. </p>"
        },
        "reportsNotFound":{
          "shape":"ReportArns",
          "documentation":"<p> An array of ARNs passed to <code>BatchGetReportGroups</code> that are not associated with a <code>Report</code>. </p>"
        }
      }
    },
    "BatchReportModeType":{
      "type":"string",
      "enum":[
        "REPORT_INDIVIDUAL_BUILDS",
        "REPORT_AGGREGATED_BATCH"
      ]
    },
    "BatchRestrictions":{
      "type":"structure",
      "members":{
        "maximumBuildsAllowed":{
          "shape":"WrapperInt",
          "documentation":"<p>Specifies the maximum number of builds allowed.</p>"
        },
        "computeTypesAllowed":{
          "shape":"ComputeTypesAllowed",
          "documentation":"<p>An array of strings that specify the compute types that are allowed for the batch build. See <a href=\"https://docs.aws.amazon.com/codebuild/latest/userguide/build-env-ref-compute-types.html\">Build environment compute types</a> in the <i>CodeBuild User Guide</i> for these values. </p>"
        }
      },
      "documentation":"<p>Specifies restrictions for the batch build.</p>"
    },
    "Boolean":{"type":"boolean"},
    "BucketOwnerAccess":{
      "type":"string",
      "documentation":"<p>Specifies the bucket owner's access for objects that another account uploads to their Amazon S3 bucket. By default, only the account that uploads the objects to the bucket has access to these objects. This property allows you to give the bucket owner access to these objects.</p> <note> <p>To use this property, your CodeBuild service role must have the <code>s3:PutBucketAcl</code> permission. This permission allows CodeBuild to modify the access control list for the bucket.</p> </note> <p>This property can be one of the following values:</p> <dl> <dt>NONE</dt> <dd> <p>The bucket owner does not have access to the objects. This is the default.</p> </dd> <dt>READ_ONLY</dt> <dd> <p>The bucket owner has read-only access to the objects. The uploading account retains ownership of the objects.</p> </dd> <dt>FULL</dt> <dd> <p>The bucket owner has full access to the objects. Object ownership is determined by the following criteria:</p> <ul> <li> <p>If the bucket is configured with the <b>Bucket owner preferred</b> setting, the bucket owner owns the objects. The uploading account will have object access as specified by the bucket's policy.</p> </li> <li> <p>Otherwise, the uploading account retains ownership of the objects.</p> </li> </ul> <p>For more information about Amazon S3 object ownership, see <a href=\"https://docs.aws.amazon.com/AmazonS3/latest/userguide/about-object-ownership.html\">Controlling ownership of uploaded objects using S3 Object Ownership</a> in the <i>Amazon Simple Storage Service User Guide</i>.</p> </dd> </dl>",
      "enum":[
        "NONE",
        "READ_ONLY",
        "FULL"
      ]
    },
    "Build":{
      "type":"structure",
      "members":{
        "id":{
          "shape":"NonEmptyString",
          "documentation":"<p>The unique ID for the build.</p>"
        },
        "arn":{
          "shape":"NonEmptyString",
          "documentation":"<p>The Amazon Resource Name (ARN) of the build.</p>"
        },
        "buildNumber":{
          "shape":"WrapperLong",
          "documentation":"<p>The number of the build. For each project, the <code>buildNumber</code> of its first build is <code>1</code>. The <code>buildNumber</code> of each subsequent build is incremented by <code>1</code>. If a build is deleted, the <code>buildNumber</code> of other builds does not change.</p>"
        },
        "startTime":{
          "shape":"Timestamp",
          "documentation":"<p>When the build process started, expressed in Unix time format.</p>"
        },
        "endTime":{
          "shape":"Timestamp",
          "documentation":"<p>When the build process ended, expressed in Unix time format.</p>"
        },
        "currentPhase":{
          "shape":"String",
          "documentation":"<p>The current build phase.</p>"
        },
        "buildStatus":{
          "shape":"StatusType",
          "documentation":"<p>The current status of the build. Valid values include:</p> <ul> <li> <p> <code>FAILED</code>: The build failed.</p> </li> <li> <p> <code>FAULT</code>: The build faulted.</p> </li> <li> <p> <code>IN_PROGRESS</code>: The build is still in progress.</p> </li> <li> <p> <code>STOPPED</code>: The build stopped.</p> </li> <li> <p> <code>SUCCEEDED</code>: The build succeeded.</p> </li> <li> <p> <code>TIMED_OUT</code>: The build timed out.</p> </li> </ul>"
        },
        "sourceVersion":{
          "shape":"NonEmptyString",
          "documentation":"<p>Any version identifier for the version of the source code to be built. If <code>sourceVersion</code> is specified at the project level, then this <code>sourceVersion</code> (at the build level) takes precedence. </p> <p> For more information, see <a href=\"https://docs.aws.amazon.com/codebuild/latest/userguide/sample-source-version.html\">Source Version Sample with CodeBuild</a> in the <i>CodeBuild User Guide</i>. </p>"
        },
        "resolvedSourceVersion":{
          "shape":"NonEmptyString",
          "documentation":"<p> An identifier for the version of this build's source code. </p> <ul> <li> <p> For CodeCommit, GitHub, GitHub Enterprise, and BitBucket, the commit ID. </p> </li> <li> <p> For CodePipeline, the source revision provided by CodePipeline. </p> </li> <li> <p> For Amazon S3, this does not apply. </p> </li> </ul>"
        },
        "projectName":{
          "shape":"NonEmptyString",
          "documentation":"<p>The name of the CodeBuild project.</p>"
        },
        "phases":{
          "shape":"BuildPhases",
          "documentation":"<p>Information about all previous build phases that are complete and information about any current build phase that is not yet complete.</p>"
        },
        "source":{
          "shape":"ProjectSource",
          "documentation":"<p>Information about the source code to be built.</p>"
        },
        "secondarySources":{
          "shape":"ProjectSources",
          "documentation":"<p> An array of <code>ProjectSource</code> objects. </p>"
        },
        "secondarySourceVersions":{
          "shape":"ProjectSecondarySourceVersions",
          "documentation":"<p> An array of <code>ProjectSourceVersion</code> objects. Each <code>ProjectSourceVersion</code> must be one of: </p> <ul> <li> <p>For CodeCommit: the commit ID, branch, or Git tag to use.</p> </li> <li> <p>For GitHub: the commit ID, pull request ID, branch name, or tag name that corresponds to the version of the source code you want to build. If a pull request ID is specified, it must use the format <code>pr/pull-request-ID</code> (for example, <code>pr/25</code>). If a branch name is specified, the branch's HEAD commit ID is used. If not specified, the default branch's HEAD commit ID is used.</p> </li> <li> <p>For Bitbucket: the commit ID, branch name, or tag name that corresponds to the version of the source code you want to build. If a branch name is specified, the branch's HEAD commit ID is used. If not specified, the default branch's HEAD commit ID is used.</p> </li> <li> <p>For Amazon S3: the version ID of the object that represents the build input ZIP file to use.</p> </li> </ul>"
        },
        "artifacts":{
          "shape":"BuildArtifacts",
          "documentation":"<p>Information about the output artifacts for the build.</p>"
        },
        "secondaryArtifacts":{
          "shape":"BuildArtifactsList",
          "documentation":"<p> An array of <code>ProjectArtifacts</code> objects. </p>"
        },
        "cache":{
          "shape":"ProjectCache",
          "documentation":"<p>Information about the cache for the build.</p>"
        },
        "environment":{
          "shape":"ProjectEnvironment",
          "documentation":"<p>Information about the build environment for this build.</p>"
        },
        "serviceRole":{
          "shape":"NonEmptyString",
          "documentation":"<p>The name of a service role used for this build.</p>"
        },
        "logs":{
          "shape":"LogsLocation",
          "documentation":"<p>Information about the build's logs in CloudWatch Logs.</p>"
        },
        "timeoutInMinutes":{
          "shape":"WrapperInt",
          "documentation":"<p>How long, in minutes, for CodeBuild to wait before timing out this build if it does not get marked as completed.</p>"
        },
        "queuedTimeoutInMinutes":{
          "shape":"WrapperInt",
          "documentation":"<p> The number of minutes a build is allowed to be queued before it times out. </p>"
        },
        "buildComplete":{
          "shape":"Boolean",
          "documentation":"<p>Whether the build is complete. True if complete; otherwise, false.</p>"
        },
        "initiator":{
          "shape":"String",
          "documentation":"<p>The entity that started the build. Valid values include:</p> <ul> <li> <p>If CodePipeline started the build, the pipeline's name (for example, <code>codepipeline/my-demo-pipeline</code>).</p> </li> <li> <p>If a user started the build, the user's name (for example, <code>MyUserName</code>).</p> </li> <li> <p>If the Jenkins plugin for CodeBuild started the build, the string <code>CodeBuild-Jenkins-Plugin</code>.</p> </li> </ul>"
        },
        "vpcConfig":{
          "shape":"VpcConfig",
          "documentation":"<p>If your CodeBuild project accesses resources in an Amazon VPC, you provide this parameter that identifies the VPC ID and the list of security group IDs and subnet IDs. The security groups and subnets must belong to the same VPC. You must provide at least one security group and one subnet ID.</p>"
        },
        "networkInterface":{
          "shape":"NetworkInterface",
          "documentation":"<p>Describes a network interface.</p>"
        },
        "encryptionKey":{
          "shape":"NonEmptyString",
          "documentation":"<p>The Key Management Service customer master key (CMK) to be used for encrypting the build output artifacts.</p> <note> <p> You can use a cross-account KMS key to encrypt the build output artifacts if your service role has permission to that key. </p> </note> <p>You can specify either the Amazon Resource Name (ARN) of the CMK or, if available, the CMK's alias (using the format <code>alias/&lt;alias-name&gt;</code>).</p>"
        },
        "exportedEnvironmentVariables":{
          "shape":"ExportedEnvironmentVariables",
          "documentation":"<p>A list of exported environment variables for this build.</p> <p>Exported environment variables are used in conjunction with CodePipeline to export environment variables from the current build stage to subsequent stages in the pipeline. For more information, see <a href=\"https://docs.aws.amazon.com/codepipeline/latest/userguide/actions-variables.html\">Working with variables</a> in the <i>CodePipeline User Guide</i>.</p>"
        },
        "reportArns":{
          "shape":"BuildReportArns",
          "documentation":"<p> An array of the ARNs associated with this build's reports. </p>"
        },
        "fileSystemLocations":{
          "shape":"ProjectFileSystemLocations",
          "documentation":"<p> An array of <code>ProjectFileSystemLocation</code> objects for a CodeBuild build project. A <code>ProjectFileSystemLocation</code> object specifies the <code>identifier</code>, <code>location</code>, <code>mountOptions</code>, <code>mountPoint</code>, and <code>type</code> of a file system created using Amazon Elastic File System. </p>"
        },
        "debugSession":{
          "shape":"DebugSession",
          "documentation":"<p>Contains information about the debug session for this build.</p>"
        },
        "buildBatchArn":{
          "shape":"String",
          "documentation":"<p>The ARN of the batch build that this build is a member of, if applicable.</p>"
        }
      },
      "documentation":"<p>Information about a build.</p>"
    },
    "BuildArtifacts":{
      "type":"structure",
      "members":{
        "location":{
          "shape":"String",
          "documentation":"<p>Information about the location of the build artifacts.</p>"
        },
        "sha256sum":{
          "shape":"String",
          "documentation":"<p>The SHA-256 hash of the build artifact.</p> <p>You can use this hash along with a checksum tool to confirm file integrity and authenticity.</p> <note> <p>This value is available only if the build project's <code>packaging</code> value is set to <code>ZIP</code>.</p> </note>"
        },
        "md5sum":{
          "shape":"String",
          "documentation":"<p>The MD5 hash of the build artifact.</p> <p>You can use this hash along with a checksum tool to confirm file integrity and authenticity.</p> <note> <p>This value is available only if the build project's <code>packaging</code> value is set to <code>ZIP</code>.</p> </note>"
        },
        "overrideArtifactName":{
          "shape":"WrapperBoolean",
          "documentation":"<p> If this flag is set, a name specified in the buildspec file overrides the artifact name. The name specified in a buildspec file is calculated at build time and uses the Shell Command Language. For example, you can append a date and time to your artifact name so that it is always unique. </p>"
        },
        "encryptionDisabled":{
          "shape":"WrapperBoolean",
          "documentation":"<p> Information that tells you if encryption for build artifacts is disabled. </p>"
        },
        "artifactIdentifier":{
          "shape":"String",
          "documentation":"<p> An identifier for this artifact definition. </p>"
        },
        "bucketOwnerAccess":{"shape":"BucketOwnerAccess"}
      },
      "documentation":"<p>Information about build output artifacts.</p>"
    },
    "BuildArtifactsList":{
      "type":"list",
      "member":{"shape":"BuildArtifacts"},
      "max":12,
      "min":0
    },
    "BuildBatch":{
      "type":"structure",
      "members":{
        "id":{
          "shape":"NonEmptyString",
          "documentation":"<p>The identifier of the batch build.</p>"
        },
        "arn":{
          "shape":"NonEmptyString",
          "documentation":"<p>The ARN of the batch build.</p>"
        },
        "startTime":{
          "shape":"Timestamp",
          "documentation":"<p>The date and time that the batch build started.</p>"
        },
        "endTime":{
          "shape":"Timestamp",
          "documentation":"<p>The date and time that the batch build ended.</p>"
        },
        "currentPhase":{
          "shape":"String",
          "documentation":"<p>The current phase of the batch build.</p>"
        },
        "buildBatchStatus":{
          "shape":"StatusType",
          "documentation":"<p>The status of the batch build.</p>"
        },
        "sourceVersion":{
          "shape":"NonEmptyString",
          "documentation":"<p>The identifier of the version of the source code to be built.</p>"
        },
        "resolvedSourceVersion":{
          "shape":"NonEmptyString",
          "documentation":"<p>The identifier of the resolved version of this batch build's source code.</p> <ul> <li> <p>For CodeCommit, GitHub, GitHub Enterprise, and BitBucket, the commit ID.</p> </li> <li> <p>For CodePipeline, the source revision provided by CodePipeline.</p> </li> <li> <p>For Amazon S3, this does not apply.</p> </li> </ul>"
        },
        "projectName":{
          "shape":"NonEmptyString",
          "documentation":"<p>The name of the batch build project.</p>"
        },
        "phases":{
          "shape":"BuildBatchPhases",
          "documentation":"<p>An array of <code>BuildBatchPhase</code> objects the specify the phases of the batch build.</p>"
        },
        "source":{"shape":"ProjectSource"},
        "secondarySources":{
          "shape":"ProjectSources",
          "documentation":"<p>An array of <code>ProjectSource</code> objects that define the sources for the batch build.</p>"
        },
        "secondarySourceVersions":{
          "shape":"ProjectSecondarySourceVersions",
          "documentation":"<p>An array of <code>ProjectSourceVersion</code> objects. Each <code>ProjectSourceVersion</code> must be one of: </p> <ul> <li> <p>For CodeCommit: the commit ID, branch, or Git tag to use.</p> </li> <li> <p>For GitHub: the commit ID, pull request ID, branch name, or tag name that corresponds to the version of the source code you want to build. If a pull request ID is specified, it must use the format <code>pr/pull-request-ID</code> (for example, <code>pr/25</code>). If a branch name is specified, the branch's HEAD commit ID is used. If not specified, the default branch's HEAD commit ID is used.</p> </li> <li> <p>For Bitbucket: the commit ID, branch name, or tag name that corresponds to the version of the source code you want to build. If a branch name is specified, the branch's HEAD commit ID is used. If not specified, the default branch's HEAD commit ID is used.</p> </li> <li> <p>For Amazon S3: the version ID of the object that represents the build input ZIP file to use.</p> </li> </ul>"
        },
        "artifacts":{
          "shape":"BuildArtifacts",
          "documentation":"<p>A <code>BuildArtifacts</code> object the defines the build artifacts for this batch build.</p>"
        },
        "secondaryArtifacts":{
          "shape":"BuildArtifactsList",
          "documentation":"<p>An array of <code>BuildArtifacts</code> objects the define the build artifacts for this batch build.</p>"
        },
        "cache":{"shape":"ProjectCache"},
        "environment":{"shape":"ProjectEnvironment"},
        "serviceRole":{
          "shape":"NonEmptyString",
          "documentation":"<p>The name of a service role used for builds in the batch.</p>"
        },
        "logConfig":{"shape":"LogsConfig"},
        "buildTimeoutInMinutes":{
          "shape":"WrapperInt",
          "documentation":"<p>Specifies the maximum amount of time, in minutes, that the build in a batch must be completed in.</p>"
        },
        "queuedTimeoutInMinutes":{
          "shape":"WrapperInt",
          "documentation":"<p>Specifies the amount of time, in minutes, that the batch build is allowed to be queued before it times out.</p>"
        },
        "complete":{
          "shape":"Boolean",
          "documentation":"<p>Indicates if the batch build is complete.</p>"
        },
        "initiator":{
          "shape":"String",
          "documentation":"<p>The entity that started the batch build. Valid values include:</p> <ul> <li> <p>If CodePipeline started the build, the pipeline's name (for example, <code>codepipeline/my-demo-pipeline</code>).</p> </li> <li> <p>If a user started the build, the user's name.</p> </li> <li> <p>If the Jenkins plugin for CodeBuild started the build, the string <code>CodeBuild-Jenkins-Plugin</code>.</p> </li> </ul>"
        },
        "vpcConfig":{"shape":"VpcConfig"},
        "encryptionKey":{
          "shape":"NonEmptyString",
          "documentation":"<p>The Key Management Service customer master key (CMK) to be used for encrypting the batch build output artifacts.</p> <note> <p>You can use a cross-account KMS key to encrypt the build output artifacts if your service role has permission to that key. </p> </note> <p>You can specify either the Amazon Resource Name (ARN) of the CMK or, if available, the CMK's alias (using the format <code>alias/&lt;alias-name&gt;</code>).</p>"
        },
        "buildBatchNumber":{
          "shape":"WrapperLong",
          "documentation":"<p>The number of the batch build. For each project, the <code>buildBatchNumber</code> of its first batch build is <code>1</code>. The <code>buildBatchNumber</code> of each subsequent batch build is incremented by <code>1</code>. If a batch build is deleted, the <code>buildBatchNumber</code> of other batch builds does not change.</p>"
        },
        "fileSystemLocations":{
          "shape":"ProjectFileSystemLocations",
          "documentation":"<p>An array of <code>ProjectFileSystemLocation</code> objects for the batch build project. A <code>ProjectFileSystemLocation</code> object specifies the <code>identifier</code>, <code>location</code>, <code>mountOptions</code>, <code>mountPoint</code>, and <code>type</code> of a file system created using Amazon Elastic File System. </p>"
        },
        "buildBatchConfig":{"shape":"ProjectBuildBatchConfig"},
        "buildGroups":{
          "shape":"BuildGroups",
          "documentation":"<p>An array of <code>BuildGroup</code> objects that define the build groups for the batch build.</p>"
        },
        "debugSessionEnabled":{
          "shape":"WrapperBoolean",
          "documentation":"<p>Specifies if session debugging is enabled for this batch build. For more information, see <a href=\"https://docs.aws.amazon.com/codebuild/latest/userguide/session-manager.html\">Viewing a running build in Session Manager</a>. Batch session debugging is not supported for matrix batch builds.</p>"
        }
      },
      "documentation":"<p>Contains information about a batch build.</p>"
    },
    "BuildBatchFilter":{
      "type":"structure",
      "members":{
        "status":{
          "shape":"StatusType",
          "documentation":"<p>The status of the batch builds to retrieve. Only batch builds that have this status will be retrieved.</p>"
        }
      },
      "documentation":"<p>Specifies filters when retrieving batch builds.</p>"
    },
    "BuildBatchIds":{
      "type":"list",
      "member":{"shape":"NonEmptyString"},
      "max":100,
      "min":0
    },
    "BuildBatchPhase":{
      "type":"structure",
      "members":{
        "phaseType":{
          "shape":"BuildBatchPhaseType",
          "documentation":"<p>The name of the batch build phase. Valid values include:</p> <dl> <dt>COMBINE_ARTIFACTS</dt> <dd> <p>Build output artifacts are being combined and uploaded to the output location.</p> </dd> <dt>DOWNLOAD_BATCHSPEC</dt> <dd> <p>The batch build specification is being downloaded.</p> </dd> <dt>FAILED</dt> <dd> <p>One or more of the builds failed.</p> </dd> <dt>IN_PROGRESS</dt> <dd> <p>The batch build is in progress.</p> </dd> <dt>STOPPED</dt> <dd> <p>The batch build was stopped.</p> </dd> <dt>SUBMITTED</dt> <dd> <p>The btach build has been submitted.</p> </dd> <dt>SUCCEEDED</dt> <dd> <p>The batch build succeeded.</p> </dd> </dl>"
        },
        "phaseStatus":{
          "shape":"StatusType",
          "documentation":"<p>The current status of the batch build phase. Valid values include:</p> <dl> <dt>FAILED</dt> <dd> <p>The build phase failed.</p> </dd> <dt>FAULT</dt> <dd> <p>The build phase faulted.</p> </dd> <dt>IN_PROGRESS</dt> <dd> <p>The build phase is still in progress.</p> </dd> <dt>STOPPED</dt> <dd> <p>The build phase stopped.</p> </dd> <dt>SUCCEEDED</dt> <dd> <p>The build phase succeeded.</p> </dd> <dt>TIMED_OUT</dt> <dd> <p>The build phase timed out.</p> </dd> </dl>"
        },
        "startTime":{
          "shape":"Timestamp",
          "documentation":"<p>When the batch build phase started, expressed in Unix time format.</p>"
        },
        "endTime":{
          "shape":"Timestamp",
          "documentation":"<p>When the batch build phase ended, expressed in Unix time format.</p>"
        },
        "durationInSeconds":{
          "shape":"WrapperLong",
          "documentation":"<p>How long, in seconds, between the starting and ending times of the batch build's phase.</p>"
        },
        "contexts":{
          "shape":"PhaseContexts",
          "documentation":"<p>Additional information about the batch build phase. Especially to help troubleshoot a failed batch build.</p>"
        }
      },
      "documentation":"<p>Contains information about a stage for a batch build.</p>"
    },
    "BuildBatchPhaseType":{
      "type":"string",
      "enum":[
        "SUBMITTED",
        "DOWNLOAD_BATCHSPEC",
        "IN_PROGRESS",
        "COMBINE_ARTIFACTS",
        "SUCCEEDED",
        "FAILED",
        "STOPPED"
      ]
    },
    "BuildBatchPhases":{
      "type":"list",
      "member":{"shape":"BuildBatchPhase"}
    },
    "BuildBatches":{
      "type":"list",
      "member":{"shape":"BuildBatch"},
      "max":100,
      "min":0
    },
    "BuildGroup":{
      "type":"structure",
      "members":{
        "identifier":{
          "shape":"String",
          "documentation":"<p>Contains the identifier of the build group.</p>"
        },
        "dependsOn":{
          "shape":"Identifiers",
          "documentation":"<p>An array of strings that contain the identifiers of the build groups that this build group depends on.</p>"
        },
        "ignoreFailure":{
          "shape":"Boolean",
          "documentation":"<p>Specifies if failures in this build group can be ignored.</p>"
        },
        "currentBuildSummary":{
          "shape":"BuildSummary",
          "documentation":"<p>A <code>BuildSummary</code> object that contains a summary of the current build group.</p>"
        },
        "priorBuildSummaryList":{
          "shape":"BuildSummaries",
          "documentation":"<p>An array of <code>BuildSummary</code> objects that contain summaries of previous build groups.</p>"
        }
      },
      "documentation":"<p>Contains information about a batch build build group. Build groups are used to combine builds that can run in parallel, while still being able to set dependencies on other build groups.</p>"
    },
    "BuildGroups":{
      "type":"list",
      "member":{"shape":"BuildGroup"}
    },
    "BuildIds":{
      "type":"list",
      "member":{"shape":"NonEmptyString"},
      "max":100,
      "min":1
    },
    "BuildNotDeleted":{
      "type":"structure",
      "members":{
        "id":{
          "shape":"NonEmptyString",
          "documentation":"<p>The ID of the build that could not be successfully deleted.</p>"
        },
        "statusCode":{
          "shape":"String",
          "documentation":"<p>Additional information about the build that could not be successfully deleted.</p>"
        }
      },
      "documentation":"<p>Information about a build that could not be successfully deleted.</p>"
    },
    "BuildPhase":{
      "type":"structure",
      "members":{
        "phaseType":{
          "shape":"BuildPhaseType",
          "documentation":"<p>The name of the build phase. Valid values include:</p> <dl> <dt>BUILD</dt> <dd> <p>Core build activities typically occur in this build phase.</p> </dd> <dt>COMPLETED</dt> <dd> <p>The build has been completed.</p> </dd> <dt>DOWNLOAD_SOURCE</dt> <dd> <p>Source code is being downloaded in this build phase.</p> </dd> <dt>FINALIZING</dt> <dd> <p>The build process is completing in this build phase.</p> </dd> <dt>INSTALL</dt> <dd> <p>Installation activities typically occur in this build phase.</p> </dd> <dt>POST_BUILD</dt> <dd> <p>Post-build activities typically occur in this build phase.</p> </dd> <dt>PRE_BUILD</dt> <dd> <p>Pre-build activities typically occur in this build phase.</p> </dd> <dt>PROVISIONING</dt> <dd> <p>The build environment is being set up.</p> </dd> <dt>QUEUED</dt> <dd> <p>The build has been submitted and is queued behind other submitted builds.</p> </dd> <dt>SUBMITTED</dt> <dd> <p>The build has been submitted.</p> </dd> <dt>UPLOAD_ARTIFACTS</dt> <dd> <p>Build output artifacts are being uploaded to the output location.</p> </dd> </dl>"
        },
        "phaseStatus":{
          "shape":"StatusType",
          "documentation":"<p>The current status of the build phase. Valid values include:</p> <dl> <dt>FAILED</dt> <dd> <p>The build phase failed.</p> </dd> <dt>FAULT</dt> <dd> <p>The build phase faulted.</p> </dd> <dt>IN_PROGRESS</dt> <dd> <p>The build phase is still in progress.</p> </dd> <dt>STOPPED</dt> <dd> <p>The build phase stopped.</p> </dd> <dt>SUCCEEDED</dt> <dd> <p>The build phase succeeded.</p> </dd> <dt>TIMED_OUT</dt> <dd> <p>The build phase timed out.</p> </dd> </dl>"
        },
        "startTime":{
          "shape":"Timestamp",
          "documentation":"<p>When the build phase started, expressed in Unix time format.</p>"
        },
        "endTime":{
          "shape":"Timestamp",
          "documentation":"<p>When the build phase ended, expressed in Unix time format.</p>"
        },
        "durationInSeconds":{
          "shape":"WrapperLong",
          "documentation":"<p>How long, in seconds, between the starting and ending times of the build's phase.</p>"
        },
        "contexts":{
          "shape":"PhaseContexts",
          "documentation":"<p>Additional information about a build phase, especially to help troubleshoot a failed build.</p>"
        }
      },
      "documentation":"<p>Information about a stage for a build.</p>"
    },
    "BuildPhaseType":{
      "type":"string",
      "enum":[
        "SUBMITTED",
        "QUEUED",
        "PROVISIONING",
        "DOWNLOAD_SOURCE",
        "INSTALL",
        "PRE_BUILD",
        "BUILD",
        "POST_BUILD",
        "UPLOAD_ARTIFACTS",
        "FINALIZING",
        "COMPLETED"
      ]
    },
    "BuildPhases":{
      "type":"list",
      "member":{"shape":"BuildPhase"}
    },
    "BuildReportArns":{
      "type":"list",
      "member":{"shape":"String"}
    },
    "BuildStatusConfig":{
      "type":"structure",
      "members":{
        "context":{
          "shape":"String",
          "documentation":"<p>Specifies the context of the build status CodeBuild sends to the source provider. The usage of this parameter depends on the source provider.</p> <dl> <dt>Bitbucket</dt> <dd> <p>This parameter is used for the <code>name</code> parameter in the Bitbucket commit status. For more information, see <a href=\"https://developer.atlassian.com/bitbucket/api/2/reference/resource/repositories/%7Bworkspace%7D/%7Brepo_slug%7D/commit/%7Bnode%7D/statuses/build\">build</a> in the Bitbucket API documentation.</p> </dd> <dt>GitHub/GitHub Enterprise Server</dt> <dd> <p>This parameter is used for the <code>context</code> parameter in the GitHub commit status. For more information, see <a href=\"https://developer.github.com/v3/repos/statuses/#create-a-commit-status\">Create a commit status</a> in the GitHub developer guide.</p> </dd> </dl>"
        },
        "targetUrl":{
          "shape":"String",
          "documentation":"<p>Specifies the target url of the build status CodeBuild sends to the source provider. The usage of this parameter depends on the source provider.</p> <dl> <dt>Bitbucket</dt> <dd> <p>This parameter is used for the <code>url</code> parameter in the Bitbucket commit status. For more information, see <a href=\"https://developer.atlassian.com/bitbucket/api/2/reference/resource/repositories/%7Bworkspace%7D/%7Brepo_slug%7D/commit/%7Bnode%7D/statuses/build\">build</a> in the Bitbucket API documentation.</p> </dd> <dt>GitHub/GitHub Enterprise Server</dt> <dd> <p>This parameter is used for the <code>target_url</code> parameter in the GitHub commit status. For more information, see <a href=\"https://developer.github.com/v3/repos/statuses/#create-a-commit-status\">Create a commit status</a> in the GitHub developer guide.</p> </dd> </dl>"
        }
      },
      "documentation":"<p>Contains information that defines how the CodeBuild build project reports the build status to the source provider. </p>"
    },
    "BuildSummaries":{
      "type":"list",
      "member":{"shape":"BuildSummary"}
    },
    "BuildSummary":{
      "type":"structure",
      "members":{
        "arn":{
          "shape":"String",
          "documentation":"<p>The batch build ARN.</p>"
        },
        "requestedOn":{
          "shape":"Timestamp",
          "documentation":"<p>When the build was started, expressed in Unix time format.</p>"
        },
        "buildStatus":{
          "shape":"StatusType",
          "documentation":"<p>The status of the build group.</p> <dl> <dt>FAILED</dt> <dd> <p>The build group failed.</p> </dd> <dt>FAULT</dt> <dd> <p>The build group faulted.</p> </dd> <dt>IN_PROGRESS</dt> <dd> <p>The build group is still in progress.</p> </dd> <dt>STOPPED</dt> <dd> <p>The build group stopped.</p> </dd> <dt>SUCCEEDED</dt> <dd> <p>The build group succeeded.</p> </dd> <dt>TIMED_OUT</dt> <dd> <p>The build group timed out.</p> </dd> </dl>"
        },
        "primaryArtifact":{
          "shape":"ResolvedArtifact",
          "documentation":"<p>A <code>ResolvedArtifact</code> object that represents the primary build artifacts for the build group.</p>"
        },
        "secondaryArtifacts":{
          "shape":"ResolvedSecondaryArtifacts",
          "documentation":"<p>An array of <code>ResolvedArtifact</code> objects that represents the secondary build artifacts for the build group.</p>"
        }
      },
      "documentation":"<p>Contains summary information about a batch build group.</p>"
    },
    "Builds":{
      "type":"list",
      "member":{"shape":"Build"}
    },
    "BuildsNotDeleted":{
      "type":"list",
      "member":{"shape":"BuildNotDeleted"}
    },
    "CacheMode":{
      "type":"string",
      "enum":[
        "LOCAL_DOCKER_LAYER_CACHE",
        "LOCAL_SOURCE_CACHE",
        "LOCAL_CUSTOM_CACHE"
      ]
    },
    "CacheType":{
      "type":"string",
      "enum":[
        "NO_CACHE",
        "S3",
        "LOCAL"
      ]
    },
    "CloudWatchLogsConfig":{
      "type":"structure",
      "required":["status"],
      "members":{
        "status":{
          "shape":"LogsConfigStatusType",
          "documentation":"<p>The current status of the logs in CloudWatch Logs for a build project. Valid values are:</p> <ul> <li> <p> <code>ENABLED</code>: CloudWatch Logs are enabled for this build project.</p> </li> <li> <p> <code>DISABLED</code>: CloudWatch Logs are not enabled for this build project.</p> </li> </ul>"
        },
        "groupName":{
          "shape":"String",
          "documentation":"<p> The group name of the logs in CloudWatch Logs. For more information, see <a href=\"https://docs.aws.amazon.com/AmazonCloudWatch/latest/logs/Working-with-log-groups-and-streams.html\">Working with Log Groups and Log Streams</a>. </p>"
        },
        "streamName":{
          "shape":"String",
          "documentation":"<p> The prefix of the stream name of the CloudWatch Logs. For more information, see <a href=\"https://docs.aws.amazon.com/AmazonCloudWatch/latest/logs/Working-with-log-groups-and-streams.html\">Working with Log Groups and Log Streams</a>. </p>"
        }
      },
      "documentation":"<p> Information about CloudWatch Logs for a build project. </p>"
    },
    "CodeCoverage":{
      "type":"structure",
      "members":{
        "id":{
          "shape":"NonEmptyString",
          "documentation":"<p>The identifier of the code coverage report.</p>"
        },
        "reportARN":{
          "shape":"NonEmptyString",
          "documentation":"<p>The ARN of the report.</p>"
        },
        "filePath":{
          "shape":"NonEmptyString",
          "documentation":"<p>The path of the test report file.</p>"
        },
        "lineCoveragePercentage":{
          "shape":"Percentage",
          "documentation":"<p>The percentage of lines that are covered by your tests.</p>"
        },
        "linesCovered":{
          "shape":"NonNegativeInt",
          "documentation":"<p>The number of lines that are covered by your tests.</p>"
        },
        "linesMissed":{
          "shape":"NonNegativeInt",
          "documentation":"<p>The number of lines that are not covered by your tests.</p>"
        },
        "branchCoveragePercentage":{
          "shape":"Percentage",
          "documentation":"<p>The percentage of branches that are covered by your tests.</p>"
        },
        "branchesCovered":{
          "shape":"NonNegativeInt",
          "documentation":"<p>The number of conditional branches that are covered by your tests.</p>"
        },
        "branchesMissed":{
          "shape":"NonNegativeInt",
          "documentation":"<p>The number of conditional branches that are not covered by your tests.</p>"
        },
        "expired":{
          "shape":"Timestamp",
          "documentation":"<p>The date and time that the tests were run.</p>"
        }
      },
      "documentation":"<p>Contains code coverage report information.</p> <p>Line coverage measures how many statements your tests cover. A statement is a single instruction, not including comments, conditionals, etc.</p> <p>Branch coverage determines if your tests cover every possible branch of a control structure, such as an <code>if</code> or <code>case</code> statement.</p>"
    },
    "CodeCoverageReportSummary":{
      "type":"structure",
      "members":{
        "lineCoveragePercentage":{
          "shape":"Percentage",
          "documentation":"<p>The percentage of lines that are covered by your tests.</p>"
        },
        "linesCovered":{
          "shape":"NonNegativeInt",
          "documentation":"<p>The number of lines that are covered by your tests.</p>"
        },
        "linesMissed":{
          "shape":"NonNegativeInt",
          "documentation":"<p>The number of lines that are not covered by your tests.</p>"
        },
        "branchCoveragePercentage":{
          "shape":"Percentage",
          "documentation":"<p>The percentage of branches that are covered by your tests.</p>"
        },
        "branchesCovered":{
          "shape":"NonNegativeInt",
          "documentation":"<p>The number of conditional branches that are covered by your tests.</p>"
        },
        "branchesMissed":{
          "shape":"NonNegativeInt",
          "documentation":"<p>The number of conditional branches that are not covered by your tests.</p>"
        }
      },
      "documentation":"<p>Contains a summary of a code coverage report.</p> <p>Line coverage measures how many statements your tests cover. A statement is a single instruction, not including comments, conditionals, etc.</p> <p>Branch coverage determines if your tests cover every possible branch of a control structure, such as an <code>if</code> or <code>case</code> statement.</p>"
    },
    "CodeCoverages":{
      "type":"list",
      "member":{"shape":"CodeCoverage"}
    },
    "ComputeType":{
      "type":"string",
      "enum":[
        "BUILD_GENERAL1_SMALL",
        "BUILD_GENERAL1_MEDIUM",
        "BUILD_GENERAL1_LARGE",
        "BUILD_GENERAL1_XLARGE",
        "BUILD_GENERAL1_2XLARGE",
        "BUILD_LAMBDA_1GB",
        "BUILD_LAMBDA_2GB",
        "BUILD_LAMBDA_4GB",
        "BUILD_LAMBDA_8GB",
        "BUILD_LAMBDA_10GB"
      ]
    },
    "ComputeTypesAllowed":{
      "type":"list",
      "member":{"shape":"NonEmptyString"}
    },
    "CreateFleetInput":{
      "type":"structure",
      "required":[
        "name",
        "baseCapacity",
        "environmentType",
        "computeType"
      ],
      "members":{
        "name":{
          "shape":"FleetName",
          "documentation":"<p>The name of the compute fleet.</p>"
        },
        "baseCapacity":{
          "shape":"FleetCapacity",
          "documentation":"<p>The initial number of machines allocated to the ﬂeet, which deﬁnes the number of builds that can run in parallel.</p>"
        },
        "environmentType":{
          "shape":"EnvironmentType",
          "documentation":"<p>The environment type of the compute fleet.</p> <ul> <li> <p>The environment type <code>ARM_CONTAINER</code> is available only in regions US East (N. Virginia), US East (Ohio), US West (Oregon), EU (Ireland), Asia Pacific (Mumbai), Asia Pacific (Tokyo), Asia Pacific (Singapore), Asia Pacific (Sydney), EU (Frankfurt), and South America (São Paulo).</p> </li> <li> <p>The environment type <code>LINUX_CONTAINER</code> is available only in regions US East (N. Virginia), US East (Ohio), US West (Oregon), EU (Ireland), EU (Frankfurt), Asia Pacific (Tokyo), Asia Pacific (Singapore), Asia Pacific (Sydney), South America (São Paulo), and Asia Pacific (Mumbai).</p> </li> <li> <p>The environment type <code>LINUX_GPU_CONTAINER</code> is available only in regions US East (N. Virginia), US East (Ohio), US West (Oregon), EU (Ireland), EU (Frankfurt), Asia Pacific (Tokyo), and Asia Pacific (Sydney).</p> </li> <li> <p>The environment type <code>WINDOWS_SERVER_2019_CONTAINER</code> is available only in regions US East (N. Virginia), US East (Ohio), US West (Oregon), Asia Pacific (Sydney), Asia Pacific (Tokyo), Asia Pacific (Mumbai) and EU (Ireland).</p> </li> <li> <p>The environment type <code>WINDOWS_SERVER_2022_CONTAINER</code> is available only in regions US East (N. Virginia), US East (Ohio), US West (Oregon), EU (Ireland), EU (Frankfurt), Asia Pacific (Sydney), Asia Pacific (Singapore), Asia Pacific (Tokyo), South America (São Paulo) and Asia Pacific (Mumbai).</p> </li> </ul> <p>For more information, see <a href=\"https://docs.aws.amazon.com/codebuild/latest/userguide/build-env-ref-compute-types.html\">Build environment compute types</a> in the <i>CodeBuild user guide</i>.</p>"
        },
        "computeType":{
          "shape":"ComputeType",
          "documentation":"<p>Information about the compute resources the compute fleet uses. Available values include:</p> <ul> <li> <p> <code>BUILD_GENERAL1_SMALL</code>: Use up to 3 GB memory and 2 vCPUs for builds.</p> </li> <li> <p> <code>BUILD_GENERAL1_MEDIUM</code>: Use up to 7 GB memory and 4 vCPUs for builds.</p> </li> <li> <p> <code>BUILD_GENERAL1_LARGE</code>: Use up to 16 GB memory and 8 vCPUs for builds, depending on your environment type.</p> </li> <li> <p> <code>BUILD_GENERAL1_XLARGE</code>: Use up to 70 GB memory and 36 vCPUs for builds, depending on your environment type.</p> </li> <li> <p> <code>BUILD_GENERAL1_2XLARGE</code>: Use up to 145 GB memory, 72 vCPUs, and 824 GB of SSD storage for builds. This compute type supports Docker images up to 100 GB uncompressed.</p> </li> </ul> <p> If you use <code>BUILD_GENERAL1_SMALL</code>: </p> <ul> <li> <p> For environment type <code>LINUX_CONTAINER</code>, you can use up to 3 GB memory and 2 vCPUs for builds. </p> </li> <li> <p> For environment type <code>LINUX_GPU_CONTAINER</code>, you can use up to 16 GB memory, 4 vCPUs, and 1 NVIDIA A10G Tensor Core GPU for builds.</p> </li> <li> <p> For environment type <code>ARM_CONTAINER</code>, you can use up to 4 GB memory and 2 vCPUs on ARM-based processors for builds.</p> </li> </ul> <p> If you use <code>BUILD_GENERAL1_LARGE</code>: </p> <ul> <li> <p> For environment type <code>LINUX_CONTAINER</code>, you can use up to 15 GB memory and 8 vCPUs for builds. </p> </li> <li> <p> For environment type <code>LINUX_GPU_CONTAINER</code>, you can use up to 255 GB memory, 32 vCPUs, and 4 NVIDIA Tesla V100 GPUs for builds.</p> </li> <li> <p> For environment type <code>ARM_CONTAINER</code>, you can use up to 16 GB memory and 8 vCPUs on ARM-based processors for builds.</p> </li> </ul> <p>For more information, see <a href=\"https://docs.aws.amazon.com/codebuild/latest/userguide/build-env-ref-compute-types.html\">Build environment compute types</a> in the <i>CodeBuild User Guide.</i> </p>"
        },
        "scalingConfiguration":{
          "shape":"ScalingConfigurationInput",
          "documentation":"<p>The scaling configuration of the compute fleet.</p>"
        },
<<<<<<< HEAD
=======
        "overflowBehavior":{
          "shape":"FleetOverflowBehavior",
          "documentation":"<p>The compute fleet overflow behavior.</p> <ul> <li> <p>For overflow behavior <code>QUEUE</code>, your overflow builds need to wait on the existing fleet instance to become available.</p> </li> <li> <p>For overflow behavior <code>ON_DEMAND</code>, your overflow builds run on CodeBuild on-demand.</p> </li> </ul>"
        },
>>>>>>> 51221362
        "tags":{
          "shape":"TagList",
          "documentation":"<p>A list of tag key and value pairs associated with this compute fleet.</p> <p>These tags are available for use by Amazon Web Services services that support CodeBuild build project tags.</p>"
        }
      }
    },
    "CreateFleetOutput":{
      "type":"structure",
      "members":{
        "fleet":{
          "shape":"Fleet",
          "documentation":"<p>Information about the compute fleet</p>"
        }
      }
    },
    "CreateProjectInput":{
      "type":"structure",
      "required":[
        "name",
        "source",
        "artifacts",
        "environment",
        "serviceRole"
      ],
      "members":{
        "name":{
          "shape":"ProjectName",
          "documentation":"<p>The name of the build project.</p>"
        },
        "description":{
          "shape":"ProjectDescription",
          "documentation":"<p>A description that makes the build project easy to identify.</p>"
        },
        "source":{
          "shape":"ProjectSource",
          "documentation":"<p>Information about the build input source code for the build project.</p>"
        },
        "secondarySources":{
          "shape":"ProjectSources",
          "documentation":"<p>An array of <code>ProjectSource</code> objects. </p>"
        },
        "sourceVersion":{
          "shape":"String",
          "documentation":"<p>A version of the build input to be built for this project. If not specified, the latest version is used. If specified, it must be one of: </p> <ul> <li> <p>For CodeCommit: the commit ID, branch, or Git tag to use.</p> </li> <li> <p>For GitHub: the commit ID, pull request ID, branch name, or tag name that corresponds to the version of the source code you want to build. If a pull request ID is specified, it must use the format <code>pr/pull-request-ID</code> (for example <code>pr/25</code>). If a branch name is specified, the branch's HEAD commit ID is used. If not specified, the default branch's HEAD commit ID is used.</p> </li> <li> <p>For Bitbucket: the commit ID, branch name, or tag name that corresponds to the version of the source code you want to build. If a branch name is specified, the branch's HEAD commit ID is used. If not specified, the default branch's HEAD commit ID is used.</p> </li> <li> <p>For Amazon S3: the version ID of the object that represents the build input ZIP file to use.</p> </li> </ul> <p>If <code>sourceVersion</code> is specified at the build level, then that version takes precedence over this <code>sourceVersion</code> (at the project level). </p> <p>For more information, see <a href=\"https://docs.aws.amazon.com/codebuild/latest/userguide/sample-source-version.html\">Source Version Sample with CodeBuild</a> in the <i>CodeBuild User Guide</i>. </p>"
        },
        "secondarySourceVersions":{
          "shape":"ProjectSecondarySourceVersions",
          "documentation":"<p>An array of <code>ProjectSourceVersion</code> objects. If <code>secondarySourceVersions</code> is specified at the build level, then they take precedence over these <code>secondarySourceVersions</code> (at the project level). </p>"
        },
        "artifacts":{
          "shape":"ProjectArtifacts",
          "documentation":"<p>Information about the build output artifacts for the build project.</p>"
        },
        "secondaryArtifacts":{
          "shape":"ProjectArtifactsList",
          "documentation":"<p>An array of <code>ProjectArtifacts</code> objects. </p>"
        },
        "cache":{
          "shape":"ProjectCache",
          "documentation":"<p>Stores recently used information so that it can be quickly accessed at a later time.</p>"
        },
        "environment":{
          "shape":"ProjectEnvironment",
          "documentation":"<p>Information about the build environment for the build project.</p>"
        },
        "serviceRole":{
          "shape":"NonEmptyString",
          "documentation":"<p>The ARN of the IAM role that enables CodeBuild to interact with dependent Amazon Web Services services on behalf of the Amazon Web Services account.</p>"
        },
        "timeoutInMinutes":{
          "shape":"TimeOut",
          "documentation":"<p>How long, in minutes, from 5 to 480 (8 hours), for CodeBuild to wait before it times out any build that has not been marked as completed. The default is 60 minutes.</p>"
        },
        "queuedTimeoutInMinutes":{
          "shape":"TimeOut",
          "documentation":"<p>The number of minutes a build is allowed to be queued before it times out. </p>"
        },
        "encryptionKey":{
          "shape":"NonEmptyString",
          "documentation":"<p>The Key Management Service customer master key (CMK) to be used for encrypting the build output artifacts.</p> <note> <p>You can use a cross-account KMS key to encrypt the build output artifacts if your service role has permission to that key. </p> </note> <p>You can specify either the Amazon Resource Name (ARN) of the CMK or, if available, the CMK's alias (using the format <code>alias/&lt;alias-name&gt;</code>). </p>"
        },
        "tags":{
          "shape":"TagList",
          "documentation":"<p>A list of tag key and value pairs associated with this build project.</p> <p>These tags are available for use by Amazon Web Services services that support CodeBuild build project tags.</p>"
        },
        "vpcConfig":{
          "shape":"VpcConfig",
          "documentation":"<p>VpcConfig enables CodeBuild to access resources in an Amazon VPC.</p>"
        },
        "badgeEnabled":{
          "shape":"WrapperBoolean",
          "documentation":"<p>Set this to true to generate a publicly accessible URL for your project's build badge.</p>"
        },
        "logsConfig":{
          "shape":"LogsConfig",
          "documentation":"<p>Information about logs for the build project. These can be logs in CloudWatch Logs, logs uploaded to a specified S3 bucket, or both. </p>"
        },
        "fileSystemLocations":{
          "shape":"ProjectFileSystemLocations",
          "documentation":"<p> An array of <code>ProjectFileSystemLocation</code> objects for a CodeBuild build project. A <code>ProjectFileSystemLocation</code> object specifies the <code>identifier</code>, <code>location</code>, <code>mountOptions</code>, <code>mountPoint</code>, and <code>type</code> of a file system created using Amazon Elastic File System. </p>"
        },
        "buildBatchConfig":{
          "shape":"ProjectBuildBatchConfig",
          "documentation":"<p>A <a>ProjectBuildBatchConfig</a> object that defines the batch build options for the project.</p>"
        },
        "concurrentBuildLimit":{
          "shape":"WrapperInt",
          "documentation":"<p>The maximum number of concurrent builds that are allowed for this project.</p> <p>New builds are only started if the current number of builds is less than or equal to this limit. If the current build count meets this limit, new builds are throttled and are not run.</p>"
        }
      }
    },
    "CreateProjectOutput":{
      "type":"structure",
      "members":{
        "project":{
          "shape":"Project",
          "documentation":"<p>Information about the build project that was created.</p>"
        }
      }
    },
    "CreateReportGroupInput":{
      "type":"structure",
      "required":[
        "name",
        "type",
        "exportConfig"
      ],
      "members":{
        "name":{
          "shape":"ReportGroupName",
          "documentation":"<p> The name of the report group. </p>"
        },
        "type":{
          "shape":"ReportType",
          "documentation":"<p> The type of report group. </p>"
        },
        "exportConfig":{
          "shape":"ReportExportConfig",
          "documentation":"<p> A <code>ReportExportConfig</code> object that contains information about where the report group test results are exported. </p>"
        },
        "tags":{
          "shape":"TagList",
          "documentation":"<p> A list of tag key and value pairs associated with this report group. </p> <p>These tags are available for use by Amazon Web Services services that support CodeBuild report group tags.</p>"
        }
      }
    },
    "CreateReportGroupOutput":{
      "type":"structure",
      "members":{
        "reportGroup":{
          "shape":"ReportGroup",
          "documentation":"<p> Information about the report group that was created. </p>"
        }
      }
    },
    "CreateWebhookInput":{
      "type":"structure",
      "required":["projectName"],
      "members":{
        "projectName":{
          "shape":"ProjectName",
          "documentation":"<p>The name of the CodeBuild project.</p>"
        },
        "branchFilter":{
          "shape":"String",
          "documentation":"<p>A regular expression used to determine which repository branches are built when a webhook is triggered. If the name of a branch matches the regular expression, then it is built. If <code>branchFilter</code> is empty, then all branches are built.</p> <note> <p>It is recommended that you use <code>filterGroups</code> instead of <code>branchFilter</code>. </p> </note>"
        },
        "filterGroups":{
          "shape":"FilterGroups",
          "documentation":"<p>An array of arrays of <code>WebhookFilter</code> objects used to determine which webhooks are triggered. At least one <code>WebhookFilter</code> in the array must specify <code>EVENT</code> as its <code>type</code>. </p> <p>For a build to be triggered, at least one filter group in the <code>filterGroups</code> array must pass. For a filter group to pass, each of its filters must pass. </p>"
        },
        "buildType":{
          "shape":"WebhookBuildType",
          "documentation":"<p>Specifies the type of build this webhook will trigger.</p>"
        }
      }
    },
    "CreateWebhookOutput":{
      "type":"structure",
      "members":{
        "webhook":{
          "shape":"Webhook",
          "documentation":"<p>Information about a webhook that connects repository events to a build project in CodeBuild.</p>"
        }
      }
    },
    "CredentialProviderType":{
      "type":"string",
      "enum":["SECRETS_MANAGER"]
    },
    "DebugSession":{
      "type":"structure",
      "members":{
        "sessionEnabled":{
          "shape":"WrapperBoolean",
          "documentation":"<p>Specifies if session debugging is enabled for this build.</p>"
        },
        "sessionTarget":{
          "shape":"NonEmptyString",
          "documentation":"<p>Contains the identifier of the Session Manager session used for the build. To work with the paused build, you open this session to examine, control, and resume the build.</p>"
        }
      },
      "documentation":"<p>Contains information about the debug session for a build. For more information, see <a href=\"https://docs.aws.amazon.com/codebuild/latest/userguide/session-manager.html\">Viewing a running build in Session Manager</a>.</p>"
    },
    "DeleteBuildBatchInput":{
      "type":"structure",
      "required":["id"],
      "members":{
        "id":{
          "shape":"NonEmptyString",
          "documentation":"<p>The identifier of the batch build to delete.</p>"
        }
      }
    },
    "DeleteBuildBatchOutput":{
      "type":"structure",
      "members":{
        "statusCode":{
          "shape":"String",
          "documentation":"<p>The status code.</p>"
        },
        "buildsDeleted":{
          "shape":"BuildIds",
          "documentation":"<p>An array of strings that contain the identifiers of the builds that were deleted.</p>"
        },
        "buildsNotDeleted":{
          "shape":"BuildsNotDeleted",
          "documentation":"<p>An array of <code>BuildNotDeleted</code> objects that specify the builds that could not be deleted.</p>"
        }
      }
    },
    "DeleteFleetInput":{
      "type":"structure",
      "required":["arn"],
      "members":{
        "arn":{
          "shape":"NonEmptyString",
          "documentation":"<p>The ARN of the compute fleet.</p>"
        }
      }
    },
    "DeleteFleetOutput":{
      "type":"structure",
      "members":{
      }
    },
    "DeleteProjectInput":{
      "type":"structure",
      "required":["name"],
      "members":{
        "name":{
          "shape":"NonEmptyString",
          "documentation":"<p>The name of the build project.</p>"
        }
      }
    },
    "DeleteProjectOutput":{
      "type":"structure",
      "members":{
      }
    },
    "DeleteReportGroupInput":{
      "type":"structure",
      "required":["arn"],
      "members":{
        "arn":{
          "shape":"NonEmptyString",
          "documentation":"<p>The ARN of the report group to delete. </p>"
        },
        "deleteReports":{
          "shape":"Boolean",
          "documentation":"<p>If <code>true</code>, deletes any reports that belong to a report group before deleting the report group. </p> <p>If <code>false</code>, you must delete any reports in the report group. Use <a href=\"https://docs.aws.amazon.com/codebuild/latest/APIReference/API_ListReportsForReportGroup.html\">ListReportsForReportGroup</a> to get the reports in a report group. Use <a href=\"https://docs.aws.amazon.com/codebuild/latest/APIReference/API_DeleteReport.html\">DeleteReport</a> to delete the reports. If you call <code>DeleteReportGroup</code> for a report group that contains one or more reports, an exception is thrown. </p>"
        }
      }
    },
    "DeleteReportGroupOutput":{
      "type":"structure",
      "members":{
      }
    },
    "DeleteReportInput":{
      "type":"structure",
      "required":["arn"],
      "members":{
        "arn":{
          "shape":"NonEmptyString",
          "documentation":"<p> The ARN of the report to delete. </p>"
        }
      }
    },
    "DeleteReportOutput":{
      "type":"structure",
      "members":{
      }
    },
    "DeleteResourcePolicyInput":{
      "type":"structure",
      "required":["resourceArn"],
      "members":{
        "resourceArn":{
          "shape":"NonEmptyString",
          "documentation":"<p> The ARN of the resource that is associated with the resource policy. </p>"
        }
      }
    },
    "DeleteResourcePolicyOutput":{
      "type":"structure",
      "members":{
      }
    },
    "DeleteSourceCredentialsInput":{
      "type":"structure",
      "required":["arn"],
      "members":{
        "arn":{
          "shape":"NonEmptyString",
          "documentation":"<p> The Amazon Resource Name (ARN) of the token.</p>"
        }
      }
    },
    "DeleteSourceCredentialsOutput":{
      "type":"structure",
      "members":{
        "arn":{
          "shape":"NonEmptyString",
          "documentation":"<p> The Amazon Resource Name (ARN) of the token. </p>"
        }
      }
    },
    "DeleteWebhookInput":{
      "type":"structure",
      "required":["projectName"],
      "members":{
        "projectName":{
          "shape":"ProjectName",
          "documentation":"<p>The name of the CodeBuild project.</p>"
        }
      }
    },
    "DeleteWebhookOutput":{
      "type":"structure",
      "members":{
      }
    },
    "DescribeCodeCoveragesInput":{
      "type":"structure",
      "required":["reportArn"],
      "members":{
        "reportArn":{
          "shape":"NonEmptyString",
          "documentation":"<p> The ARN of the report for which test cases are returned. </p>"
        },
        "nextToken":{
          "shape":"String",
          "documentation":"<p>The <code>nextToken</code> value returned from a previous call to <code>DescribeCodeCoverages</code>. This specifies the next item to return. To return the beginning of the list, exclude this parameter.</p>"
        },
        "maxResults":{
          "shape":"PageSize",
          "documentation":"<p>The maximum number of results to return.</p>"
        },
        "sortOrder":{
          "shape":"SortOrderType",
          "documentation":"<p>Specifies if the results are sorted in ascending or descending order.</p>"
        },
        "sortBy":{
          "shape":"ReportCodeCoverageSortByType",
          "documentation":"<p>Specifies how the results are sorted. Possible values are:</p> <dl> <dt>FILE_PATH</dt> <dd> <p>The results are sorted by file path.</p> </dd> <dt>LINE_COVERAGE_PERCENTAGE</dt> <dd> <p>The results are sorted by the percentage of lines that are covered.</p> </dd> </dl>"
        },
        "minLineCoveragePercentage":{
          "shape":"Percentage",
          "documentation":"<p>The minimum line coverage percentage to report.</p>"
        },
        "maxLineCoveragePercentage":{
          "shape":"Percentage",
          "documentation":"<p>The maximum line coverage percentage to report.</p>"
        }
      }
    },
    "DescribeCodeCoveragesOutput":{
      "type":"structure",
      "members":{
        "nextToken":{
          "shape":"String",
          "documentation":"<p>If there are more items to return, this contains a token that is passed to a subsequent call to <code>DescribeCodeCoverages</code> to retrieve the next set of items.</p>"
        },
        "codeCoverages":{
          "shape":"CodeCoverages",
          "documentation":"<p>An array of <code>CodeCoverage</code> objects that contain the results.</p>"
        }
      }
    },
    "DescribeTestCasesInput":{
      "type":"structure",
      "required":["reportArn"],
      "members":{
        "reportArn":{
          "shape":"String",
          "documentation":"<p> The ARN of the report for which test cases are returned. </p>"
        },
        "nextToken":{
          "shape":"String",
          "documentation":"<p> During a previous call, the maximum number of items that can be returned is the value specified in <code>maxResults</code>. If there more items in the list, then a unique string called a <i>nextToken</i> is returned. To get the next batch of items in the list, call this operation again, adding the next token to the call. To get all of the items in the list, keep calling this operation with each subsequent next token that is returned, until no more next tokens are returned. </p>"
        },
        "maxResults":{
          "shape":"PageSize",
          "documentation":"<p> The maximum number of paginated test cases returned per response. Use <code>nextToken</code> to iterate pages in the list of returned <code>TestCase</code> objects. The default value is 100. </p>"
        },
        "filter":{
          "shape":"TestCaseFilter",
          "documentation":"<p> A <code>TestCaseFilter</code> object used to filter the returned reports. </p>"
        }
      }
    },
    "DescribeTestCasesOutput":{
      "type":"structure",
      "members":{
        "nextToken":{
          "shape":"String",
          "documentation":"<p> During a previous call, the maximum number of items that can be returned is the value specified in <code>maxResults</code>. If there more items in the list, then a unique string called a <i>nextToken</i> is returned. To get the next batch of items in the list, call this operation again, adding the next token to the call. To get all of the items in the list, keep calling this operation with each subsequent next token that is returned, until no more next tokens are returned. </p>"
        },
        "testCases":{
          "shape":"TestCases",
          "documentation":"<p> The returned list of test cases. </p>"
        }
      }
    },
    "EnvironmentImage":{
      "type":"structure",
      "members":{
        "name":{
          "shape":"String",
          "documentation":"<p>The name of the Docker image.</p>"
        },
        "description":{
          "shape":"String",
          "documentation":"<p>The description of the Docker image.</p>"
        },
        "versions":{
          "shape":"ImageVersions",
          "documentation":"<p>A list of environment image versions.</p>"
        }
      },
      "documentation":"<p>Information about a Docker image that is managed by CodeBuild.</p>"
    },
    "EnvironmentImages":{
      "type":"list",
      "member":{"shape":"EnvironmentImage"}
    },
    "EnvironmentLanguage":{
      "type":"structure",
      "members":{
        "language":{
          "shape":"LanguageType",
          "documentation":"<p>The programming language for the Docker images.</p>"
        },
        "images":{
          "shape":"EnvironmentImages",
          "documentation":"<p>The list of Docker images that are related by the specified programming language.</p>"
        }
      },
      "documentation":"<p>A set of Docker images that are related by programming language and are managed by CodeBuild.</p>"
    },
    "EnvironmentLanguages":{
      "type":"list",
      "member":{"shape":"EnvironmentLanguage"}
    },
    "EnvironmentPlatform":{
      "type":"structure",
      "members":{
        "platform":{
          "shape":"PlatformType",
          "documentation":"<p>The platform's name.</p>"
        },
        "languages":{
          "shape":"EnvironmentLanguages",
          "documentation":"<p>The list of programming languages that are available for the specified platform.</p>"
        }
      },
      "documentation":"<p>A set of Docker images that are related by platform and are managed by CodeBuild.</p>"
    },
    "EnvironmentPlatforms":{
      "type":"list",
      "member":{"shape":"EnvironmentPlatform"}
    },
    "EnvironmentType":{
      "type":"string",
      "enum":[
        "WINDOWS_CONTAINER",
        "LINUX_CONTAINER",
        "LINUX_GPU_CONTAINER",
        "ARM_CONTAINER",
        "WINDOWS_SERVER_2019_CONTAINER",
        "LINUX_LAMBDA_CONTAINER",
        "ARM_LAMBDA_CONTAINER"
      ]
    },
    "EnvironmentVariable":{
      "type":"structure",
      "required":[
        "name",
        "value"
      ],
      "members":{
        "name":{
          "shape":"NonEmptyString",
          "documentation":"<p>The name or key of the environment variable.</p>"
        },
        "value":{
          "shape":"String",
          "documentation":"<p>The value of the environment variable.</p> <important> <p>We strongly discourage the use of <code>PLAINTEXT</code> environment variables to store sensitive values, especially Amazon Web Services secret key IDs. <code>PLAINTEXT</code> environment variables can be displayed in plain text using the CodeBuild console and the CLI. For sensitive values, we recommend you use an environment variable of type <code>PARAMETER_STORE</code> or <code>SECRETS_MANAGER</code>. </p> </important>"
        },
        "type":{
          "shape":"EnvironmentVariableType",
          "documentation":"<p>The type of environment variable. Valid values include:</p> <ul> <li> <p> <code>PARAMETER_STORE</code>: An environment variable stored in Systems Manager Parameter Store. For environment variables of this type, specify the name of the parameter as the <code>value</code> of the EnvironmentVariable. The parameter value will be substituted for the name at runtime. You can also define Parameter Store environment variables in the buildspec. To learn how to do so, see <a href=\"https://docs.aws.amazon.com/codebuild/latest/userguide/build-spec-ref.html#build-spec.env.parameter-store\">env/parameter-store</a> in the <i>CodeBuild User Guide</i>.</p> </li> <li> <p> <code>PLAINTEXT</code>: An environment variable in plain text format. This is the default value.</p> </li> <li> <p> <code>SECRETS_MANAGER</code>: An environment variable stored in Secrets Manager. For environment variables of this type, specify the name of the secret as the <code>value</code> of the EnvironmentVariable. The secret value will be substituted for the name at runtime. You can also define Secrets Manager environment variables in the buildspec. To learn how to do so, see <a href=\"https://docs.aws.amazon.com/codebuild/latest/userguide/build-spec-ref.html#build-spec.env.secrets-manager\">env/secrets-manager</a> in the <i>CodeBuild User Guide</i>.</p> </li> </ul>"
        }
      },
      "documentation":"<p>Information about an environment variable for a build project or a build.</p>"
    },
    "EnvironmentVariableType":{
      "type":"string",
      "enum":[
        "PLAINTEXT",
        "PARAMETER_STORE",
        "SECRETS_MANAGER"
      ]
    },
    "EnvironmentVariables":{
      "type":"list",
      "member":{"shape":"EnvironmentVariable"}
    },
    "ExportedEnvironmentVariable":{
      "type":"structure",
      "members":{
        "name":{
          "shape":"NonEmptyString",
          "documentation":"<p>The name of the exported environment variable.</p>"
        },
        "value":{
          "shape":"String",
          "documentation":"<p>The value assigned to the exported environment variable.</p>"
        }
      },
      "documentation":"<p>Contains information about an exported environment variable. </p> <p>Exported environment variables are used in conjunction with CodePipeline to export environment variables from the current build stage to subsequent stages in the pipeline. For more information, see <a href=\"https://docs.aws.amazon.com/codepipeline/latest/userguide/actions-variables.html\">Working with variables</a> in the <i>CodePipeline User Guide</i>.</p> <note> <p> During a build, the value of a variable is available starting with the <code>install</code> phase. It can be updated between the start of the <code>install</code> phase and the end of the <code>post_build</code> phase. After the <code>post_build</code> phase ends, the value of exported variables cannot change.</p> </note>"
    },
    "ExportedEnvironmentVariables":{
      "type":"list",
      "member":{"shape":"ExportedEnvironmentVariable"}
    },
    "FileSystemType":{
      "type":"string",
      "enum":["EFS"]
    },
    "FilterGroup":{
      "type":"list",
      "member":{"shape":"WebhookFilter"}
    },
    "FilterGroups":{
      "type":"list",
      "member":{"shape":"FilterGroup"}
    },
    "Fleet":{
      "type":"structure",
      "members":{
        "arn":{
          "shape":"NonEmptyString",
          "documentation":"<p>The ARN of the compute fleet.</p>"
        },
        "name":{
          "shape":"FleetName",
          "documentation":"<p>The name of the compute fleet.</p>"
        },
        "id":{
          "shape":"NonEmptyString",
          "documentation":"<p>The ID of the compute fleet.</p>"
        },
        "created":{
          "shape":"Timestamp",
          "documentation":"<p>The time at which the compute fleet was created.</p>"
        },
        "lastModified":{
          "shape":"Timestamp",
          "documentation":"<p>The time at which the compute fleet was last modified.</p>"
        },
        "status":{
          "shape":"FleetStatus",
          "documentation":"<p>The status of the compute fleet.</p>"
        },
        "baseCapacity":{
          "shape":"FleetCapacity",
          "documentation":"<p>The initial number of machines allocated to the compute ﬂeet, which deﬁnes the number of builds that can run in parallel.</p>"
        },
        "environmentType":{
          "shape":"EnvironmentType",
          "documentation":"<p>The environment type of the compute fleet.</p> <ul> <li> <p>The environment type <code>ARM_CONTAINER</code> is available only in regions US East (N. Virginia), US East (Ohio), US West (Oregon), EU (Ireland), Asia Pacific (Mumbai), Asia Pacific (Tokyo), Asia Pacific (Singapore), Asia Pacific (Sydney), EU (Frankfurt), and South America (São Paulo).</p> </li> <li> <p>The environment type <code>LINUX_CONTAINER</code> is available only in regions US East (N. Virginia), US East (Ohio), US West (Oregon), EU (Ireland), EU (Frankfurt), Asia Pacific (Tokyo), Asia Pacific (Singapore), Asia Pacific (Sydney), South America (São Paulo), and Asia Pacific (Mumbai).</p> </li> <li> <p>The environment type <code>LINUX_GPU_CONTAINER</code> is available only in regions US East (N. Virginia), US East (Ohio), US West (Oregon), EU (Ireland), EU (Frankfurt), Asia Pacific (Tokyo), and Asia Pacific (Sydney).</p> </li> <li> <p>The environment type <code>WINDOWS_SERVER_2019_CONTAINER</code> is available only in regions US East (N. Virginia), US East (Ohio), US West (Oregon), Asia Pacific (Sydney), Asia Pacific (Tokyo), Asia Pacific (Mumbai) and EU (Ireland).</p> </li> <li> <p>The environment type <code>WINDOWS_SERVER_2022_CONTAINER</code> is available only in regions US East (N. Virginia), US East (Ohio), US West (Oregon), EU (Ireland), EU (Frankfurt), Asia Pacific (Sydney), Asia Pacific (Singapore), Asia Pacific (Tokyo), South America (São Paulo) and Asia Pacific (Mumbai).</p> </li> </ul> <p>For more information, see <a href=\"https://docs.aws.amazon.com/codebuild/latest/userguide/build-env-ref-compute-types.html\">Build environment compute types</a> in the <i>CodeBuild user guide</i>.</p>"
        },
        "computeType":{
          "shape":"ComputeType",
          "documentation":"<p>Information about the compute resources the compute fleet uses. Available values include:</p> <ul> <li> <p> <code>BUILD_GENERAL1_SMALL</code>: Use up to 3 GB memory and 2 vCPUs for builds.</p> </li> <li> <p> <code>BUILD_GENERAL1_MEDIUM</code>: Use up to 7 GB memory and 4 vCPUs for builds.</p> </li> <li> <p> <code>BUILD_GENERAL1_LARGE</code>: Use up to 16 GB memory and 8 vCPUs for builds, depending on your environment type.</p> </li> <li> <p> <code>BUILD_GENERAL1_XLARGE</code>: Use up to 70 GB memory and 36 vCPUs for builds, depending on your environment type.</p> </li> <li> <p> <code>BUILD_GENERAL1_2XLARGE</code>: Use up to 145 GB memory, 72 vCPUs, and 824 GB of SSD storage for builds. This compute type supports Docker images up to 100 GB uncompressed.</p> </li> </ul> <p> If you use <code>BUILD_GENERAL1_SMALL</code>: </p> <ul> <li> <p> For environment type <code>LINUX_CONTAINER</code>, you can use up to 3 GB memory and 2 vCPUs for builds. </p> </li> <li> <p> For environment type <code>LINUX_GPU_CONTAINER</code>, you can use up to 16 GB memory, 4 vCPUs, and 1 NVIDIA A10G Tensor Core GPU for builds.</p> </li> <li> <p> For environment type <code>ARM_CONTAINER</code>, you can use up to 4 GB memory and 2 vCPUs on ARM-based processors for builds.</p> </li> </ul> <p> If you use <code>BUILD_GENERAL1_LARGE</code>: </p> <ul> <li> <p> For environment type <code>LINUX_CONTAINER</code>, you can use up to 15 GB memory and 8 vCPUs for builds. </p> </li> <li> <p> For environment type <code>LINUX_GPU_CONTAINER</code>, you can use up to 255 GB memory, 32 vCPUs, and 4 NVIDIA Tesla V100 GPUs for builds.</p> </li> <li> <p> For environment type <code>ARM_CONTAINER</code>, you can use up to 16 GB memory and 8 vCPUs on ARM-based processors for builds.</p> </li> </ul> <p>For more information, see <a href=\"https://docs.aws.amazon.com/codebuild/latest/userguide/build-env-ref-compute-types.html\">Build environment compute types</a> in the <i>CodeBuild User Guide.</i> </p>"
        },
        "scalingConfiguration":{
          "shape":"ScalingConfigurationOutput",
          "documentation":"<p>The scaling configuration of the compute fleet.</p>"
        },
<<<<<<< HEAD
=======
        "overflowBehavior":{
          "shape":"FleetOverflowBehavior",
          "documentation":"<p>The compute fleet overflow behavior.</p> <ul> <li> <p>For overflow behavior <code>QUEUE</code>, your overflow builds need to wait on the existing fleet instance to become available.</p> </li> <li> <p>For overflow behavior <code>ON_DEMAND</code>, your overflow builds run on CodeBuild on-demand.</p> </li> </ul>"
        },
>>>>>>> 51221362
        "tags":{
          "shape":"TagList",
          "documentation":"<p>A list of tag key and value pairs associated with this compute fleet.</p> <p>These tags are available for use by Amazon Web Services services that support CodeBuild build project tags.</p>"
        }
      },
      "documentation":"<p>A set of dedicated instances for your build environment.</p>"
    },
    "FleetArns":{
      "type":"list",
      "member":{"shape":"NonEmptyString"},
      "max":100,
      "min":1
    },
    "FleetCapacity":{
      "type":"integer",
      "min":1
    },
    "FleetContextCode":{
      "type":"string",
      "enum":[
        "CREATE_FAILED",
        "UPDATE_FAILED"
      ]
    },
    "FleetName":{
      "type":"string",
      "max":128,
      "min":2,
      "pattern":"[A-Za-z0-9][A-Za-z0-9\\-_]{1,127}"
    },
    "FleetNames":{
      "type":"list",
      "member":{"shape":"NonEmptyString"},
      "max":100,
      "min":1
    },
<<<<<<< HEAD
=======
    "FleetOverflowBehavior":{
      "type":"string",
      "enum":[
        "QUEUE",
        "ON_DEMAND"
      ]
    },
>>>>>>> 51221362
    "FleetScalingMetricType":{
      "type":"string",
      "enum":["FLEET_UTILIZATION_RATE"]
    },
    "FleetScalingType":{
      "type":"string",
      "enum":["TARGET_TRACKING_SCALING"]
    },
    "FleetSortByType":{
      "type":"string",
      "enum":[
        "NAME",
        "CREATED_TIME",
        "LAST_MODIFIED_TIME"
      ]
    },
    "FleetStatus":{
      "type":"structure",
      "members":{
        "statusCode":{
          "shape":"FleetStatusCode",
<<<<<<< HEAD
          "documentation":"<p>The status code of the compute fleet. Valid values include:</p> <ul> <li> <p> <code>CREATING</code>: The compute fleet is being created.</p> </li> <li> <p> <code>UPDATING</code>: The compute fleet is being updated.</p> </li> <li> <p> <code>ROTATING</code>: The compute fleet is being rotated.</p> </li> <li> <p> <code>DELETING</code>: The compute fleet is being deleted.</p> </li> <li> <p> <code>CREATE_FAILED</code>: The compute fleet has failed to create.</p> </li> <li> <p> <code>UPDATE_ROLLBACK_FAILED</code>: The compute fleet has failed to update and could not rollback to previous state.</p> </li> <li> <p> <code>ACTIVE</code>: The compute fleet has succeeded and is active.</p> </li> </ul>"
=======
          "documentation":"<p>The status code of the compute fleet. Valid values include:</p> <ul> <li> <p> <code>CREATING</code>: The compute fleet is being created.</p> </li> <li> <p> <code>UPDATING</code>: The compute fleet is being updated.</p> </li> <li> <p> <code>ROTATING</code>: The compute fleet is being rotated.</p> </li> <li> <p> <code>PENDING_DELETION</code>: The compute fleet is pending deletion.</p> </li> <li> <p> <code>DELETING</code>: The compute fleet is being deleted.</p> </li> <li> <p> <code>CREATE_FAILED</code>: The compute fleet has failed to create.</p> </li> <li> <p> <code>UPDATE_ROLLBACK_FAILED</code>: The compute fleet has failed to update and could not rollback to previous state.</p> </li> <li> <p> <code>ACTIVE</code>: The compute fleet has succeeded and is active.</p> </li> </ul>"
>>>>>>> 51221362
        },
        "context":{
          "shape":"FleetContextCode",
          "documentation":"<p>Additional information about a compute fleet. Valid values include:</p> <ul> <li> <p> <code>CREATE_FAILED</code>: The compute fleet has failed to create.</p> </li> <li> <p> <code>UPDATE_FAILED</code>: The compute fleet has failed to update.</p> </li> </ul>"
        },
        "message":{
          "shape":"String",
          "documentation":"<p>A message associated with the status of a compute fleet.</p>"
        }
      },
      "documentation":"<p>The status of the compute fleet.</p>"
    },
    "FleetStatusCode":{
      "type":"string",
      "enum":[
        "CREATING",
        "UPDATING",
        "ROTATING",
<<<<<<< HEAD
=======
        "PENDING_DELETION",
>>>>>>> 51221362
        "DELETING",
        "CREATE_FAILED",
        "UPDATE_ROLLBACK_FAILED",
        "ACTIVE"
      ]
    },
    "Fleets":{
      "type":"list",
      "member":{"shape":"Fleet"},
      "max":100,
      "min":1
    },
    "GetReportGroupTrendInput":{
      "type":"structure",
      "required":[
        "reportGroupArn",
        "trendField"
      ],
      "members":{
        "reportGroupArn":{
          "shape":"NonEmptyString",
          "documentation":"<p>The ARN of the report group that contains the reports to analyze.</p>"
        },
        "numOfReports":{
          "shape":"PageSize",
          "documentation":"<p>The number of reports to analyze. This operation always retrieves the most recent reports.</p> <p>If this parameter is omitted, the most recent 100 reports are analyzed.</p>"
        },
        "trendField":{
          "shape":"ReportGroupTrendFieldType",
          "documentation":"<p>The test report value to accumulate. This must be one of the following values:</p> <dl> <dt>Test reports:</dt> <dd> <dl> <dt>DURATION</dt> <dd> <p>Accumulate the test run times for the specified reports.</p> </dd> <dt>PASS_RATE</dt> <dd> <p>Accumulate the percentage of tests that passed for the specified test reports.</p> </dd> <dt>TOTAL</dt> <dd> <p>Accumulate the total number of tests for the specified test reports.</p> </dd> </dl> </dd> </dl> <dl> <dt>Code coverage reports:</dt> <dd> <dl> <dt>BRANCH_COVERAGE</dt> <dd> <p>Accumulate the branch coverage percentages for the specified test reports.</p> </dd> <dt>BRANCHES_COVERED</dt> <dd> <p>Accumulate the branches covered values for the specified test reports.</p> </dd> <dt>BRANCHES_MISSED</dt> <dd> <p>Accumulate the branches missed values for the specified test reports.</p> </dd> <dt>LINE_COVERAGE</dt> <dd> <p>Accumulate the line coverage percentages for the specified test reports.</p> </dd> <dt>LINES_COVERED</dt> <dd> <p>Accumulate the lines covered values for the specified test reports.</p> </dd> <dt>LINES_MISSED</dt> <dd> <p>Accumulate the lines not covered values for the specified test reports.</p> </dd> </dl> </dd> </dl>"
        }
      }
    },
    "GetReportGroupTrendOutput":{
      "type":"structure",
      "members":{
        "stats":{
          "shape":"ReportGroupTrendStats",
          "documentation":"<p>Contains the accumulated trend data.</p>"
        },
        "rawData":{
          "shape":"ReportGroupTrendRawDataList",
          "documentation":"<p>An array that contains the raw data for each report.</p>"
        }
      }
    },
    "GetResourcePolicyInput":{
      "type":"structure",
      "required":["resourceArn"],
      "members":{
        "resourceArn":{
          "shape":"NonEmptyString",
          "documentation":"<p> The ARN of the resource that is associated with the resource policy. </p>"
        }
      }
    },
    "GetResourcePolicyOutput":{
      "type":"structure",
      "members":{
        "policy":{
          "shape":"NonEmptyString",
          "documentation":"<p> The resource policy for the resource identified by the input ARN parameter. </p>"
        }
      }
    },
    "GitCloneDepth":{
      "type":"integer",
      "min":0
    },
    "GitSubmodulesConfig":{
      "type":"structure",
      "required":["fetchSubmodules"],
      "members":{
        "fetchSubmodules":{
          "shape":"WrapperBoolean",
          "documentation":"<p> Set to true to fetch Git submodules for your CodeBuild build project. </p>"
        }
      },
      "documentation":"<p> Information about the Git submodules configuration for an CodeBuild build project. </p>"
    },
    "Identifiers":{
      "type":"list",
      "member":{"shape":"NonEmptyString"}
    },
    "ImagePullCredentialsType":{
      "type":"string",
      "enum":[
        "CODEBUILD",
        "SERVICE_ROLE"
      ]
    },
    "ImageVersions":{
      "type":"list",
      "member":{"shape":"String"}
    },
    "ImportSourceCredentialsInput":{
      "type":"structure",
      "required":[
        "token",
        "serverType",
        "authType"
      ],
      "members":{
        "username":{
          "shape":"NonEmptyString",
          "documentation":"<p> The Bitbucket username when the <code>authType</code> is BASIC_AUTH. This parameter is not valid for other types of source providers or connections. </p>"
        },
        "token":{
          "shape":"SensitiveNonEmptyString",
          "documentation":"<p> For GitHub or GitHub Enterprise, this is the personal access token. For Bitbucket, this is the app password. </p>"
        },
        "serverType":{
          "shape":"ServerType",
          "documentation":"<p> The source provider used for this project. </p>"
        },
        "authType":{
          "shape":"AuthType",
          "documentation":"<p> The type of authentication used to connect to a GitHub, GitHub Enterprise, or Bitbucket repository. An OAUTH connection is not supported by the API and must be created using the CodeBuild console. </p>"
        },
        "shouldOverwrite":{
          "shape":"WrapperBoolean",
          "documentation":"<p> Set to <code>false</code> to prevent overwriting the repository source credentials. Set to <code>true</code> to overwrite the repository source credentials. The default value is <code>true</code>. </p>"
        }
      }
    },
    "ImportSourceCredentialsOutput":{
      "type":"structure",
      "members":{
        "arn":{
          "shape":"NonEmptyString",
          "documentation":"<p> The Amazon Resource Name (ARN) of the token. </p>"
        }
      }
    },
    "InvalidInputException":{
      "type":"structure",
      "members":{
      },
      "documentation":"<p>The input value that was provided is not valid.</p>",
      "exception":true
    },
    "InvalidateProjectCacheInput":{
      "type":"structure",
      "required":["projectName"],
      "members":{
        "projectName":{
          "shape":"NonEmptyString",
          "documentation":"<p>The name of the CodeBuild build project that the cache is reset for.</p>"
        }
      }
    },
    "InvalidateProjectCacheOutput":{
      "type":"structure",
      "members":{
      }
    },
    "KeyInput":{
      "type":"string",
      "max":127,
      "min":1,
      "pattern":"^([\\p{L}\\p{Z}\\p{N}_.:/=@+\\-]*)$"
    },
    "LanguageType":{
      "type":"string",
      "enum":[
        "JAVA",
        "PYTHON",
        "NODE_JS",
        "RUBY",
        "GOLANG",
        "DOCKER",
        "ANDROID",
        "DOTNET",
        "BASE",
        "PHP"
      ]
    },
    "ListBuildBatchesForProjectInput":{
      "type":"structure",
      "members":{
        "projectName":{
          "shape":"NonEmptyString",
          "documentation":"<p>The name of the project.</p>"
        },
        "filter":{
          "shape":"BuildBatchFilter",
          "documentation":"<p>A <code>BuildBatchFilter</code> object that specifies the filters for the search.</p>"
        },
        "maxResults":{
          "shape":"PageSize",
          "documentation":"<p>The maximum number of results to return.</p>"
        },
        "sortOrder":{
          "shape":"SortOrderType",
          "documentation":"<p>Specifies the sort order of the returned items. Valid values include:</p> <ul> <li> <p> <code>ASCENDING</code>: List the batch build identifiers in ascending order by identifier.</p> </li> <li> <p> <code>DESCENDING</code>: List the batch build identifiers in descending order by identifier.</p> </li> </ul>"
        },
        "nextToken":{
          "shape":"String",
          "documentation":"<p>The <code>nextToken</code> value returned from a previous call to <code>ListBuildBatchesForProject</code>. This specifies the next item to return. To return the beginning of the list, exclude this parameter.</p>"
        }
      }
    },
    "ListBuildBatchesForProjectOutput":{
      "type":"structure",
      "members":{
        "ids":{
          "shape":"BuildBatchIds",
          "documentation":"<p>An array of strings that contains the batch build identifiers.</p>"
        },
        "nextToken":{
          "shape":"String",
          "documentation":"<p>If there are more items to return, this contains a token that is passed to a subsequent call to <code>ListBuildBatchesForProject</code> to retrieve the next set of items.</p>"
        }
      }
    },
    "ListBuildBatchesInput":{
      "type":"structure",
      "members":{
        "filter":{
          "shape":"BuildBatchFilter",
          "documentation":"<p>A <code>BuildBatchFilter</code> object that specifies the filters for the search.</p>"
        },
        "maxResults":{
          "shape":"PageSize",
          "documentation":"<p>The maximum number of results to return.</p>"
        },
        "sortOrder":{
          "shape":"SortOrderType",
          "documentation":"<p>Specifies the sort order of the returned items. Valid values include:</p> <ul> <li> <p> <code>ASCENDING</code>: List the batch build identifiers in ascending order by identifier.</p> </li> <li> <p> <code>DESCENDING</code>: List the batch build identifiers in descending order by identifier.</p> </li> </ul>"
        },
        "nextToken":{
          "shape":"String",
          "documentation":"<p>The <code>nextToken</code> value returned from a previous call to <code>ListBuildBatches</code>. This specifies the next item to return. To return the beginning of the list, exclude this parameter.</p>"
        }
      }
    },
    "ListBuildBatchesOutput":{
      "type":"structure",
      "members":{
        "ids":{
          "shape":"BuildBatchIds",
          "documentation":"<p>An array of strings that contains the batch build identifiers.</p>"
        },
        "nextToken":{
          "shape":"String",
          "documentation":"<p>If there are more items to return, this contains a token that is passed to a subsequent call to <code>ListBuildBatches</code> to retrieve the next set of items.</p>"
        }
      }
    },
    "ListBuildsForProjectInput":{
      "type":"structure",
      "required":["projectName"],
      "members":{
        "projectName":{
          "shape":"NonEmptyString",
          "documentation":"<p>The name of the CodeBuild project.</p>"
        },
        "sortOrder":{
          "shape":"SortOrderType",
          "documentation":"<p>The order to sort the results in. The results are sorted by build number, not the build identifier. If this is not specified, the results are sorted in descending order.</p> <p>Valid values include:</p> <ul> <li> <p> <code>ASCENDING</code>: List the build identifiers in ascending order, by build number.</p> </li> <li> <p> <code>DESCENDING</code>: List the build identifiers in descending order, by build number.</p> </li> </ul> <p>If the project has more than 100 builds, setting the sort order will result in an error. </p>"
        },
        "nextToken":{
          "shape":"String",
          "documentation":"<p>During a previous call, if there are more than 100 items in the list, only the first 100 items are returned, along with a unique string called a <i>nextToken</i>. To get the next batch of items in the list, call this operation again, adding the next token to the call. To get all of the items in the list, keep calling this operation with each subsequent next token that is returned, until no more next tokens are returned.</p>"
        }
      }
    },
    "ListBuildsForProjectOutput":{
      "type":"structure",
      "members":{
        "ids":{
          "shape":"BuildIds",
          "documentation":"<p>A list of build identifiers for the specified build project, with each build ID representing a single build.</p>"
        },
        "nextToken":{
          "shape":"String",
          "documentation":"<p>If there are more than 100 items in the list, only the first 100 items are returned, along with a unique string called a <i>nextToken</i>. To get the next batch of items in the list, call this operation again, adding the next token to the call.</p>"
        }
      }
    },
    "ListBuildsInput":{
      "type":"structure",
      "members":{
        "sortOrder":{
          "shape":"SortOrderType",
          "documentation":"<p>The order to list build IDs. Valid values include:</p> <ul> <li> <p> <code>ASCENDING</code>: List the build IDs in ascending order by build ID.</p> </li> <li> <p> <code>DESCENDING</code>: List the build IDs in descending order by build ID.</p> </li> </ul>"
        },
        "nextToken":{
          "shape":"String",
          "documentation":"<p>During a previous call, if there are more than 100 items in the list, only the first 100 items are returned, along with a unique string called a <i>nextToken</i>. To get the next batch of items in the list, call this operation again, adding the next token to the call. To get all of the items in the list, keep calling this operation with each subsequent next token that is returned, until no more next tokens are returned.</p>"
        }
      }
    },
    "ListBuildsOutput":{
      "type":"structure",
      "members":{
        "ids":{
          "shape":"BuildIds",
          "documentation":"<p>A list of build IDs, with each build ID representing a single build.</p>"
        },
        "nextToken":{
          "shape":"String",
          "documentation":"<p>If there are more than 100 items in the list, only the first 100 items are returned, along with a unique string called a <i>nextToken</i>. To get the next batch of items in the list, call this operation again, adding the next token to the call.</p>"
        }
      }
    },
    "ListCuratedEnvironmentImagesInput":{
      "type":"structure",
      "members":{
      }
    },
    "ListCuratedEnvironmentImagesOutput":{
      "type":"structure",
      "members":{
        "platforms":{
          "shape":"EnvironmentPlatforms",
          "documentation":"<p>Information about supported platforms for Docker images that are managed by CodeBuild.</p>"
        }
      }
    },
    "ListFleetsInput":{
      "type":"structure",
      "members":{
        "nextToken":{
          "shape":"SensitiveString",
          "documentation":"<p>During a previous call, if there are more than 100 items in the list, only the first 100 items are returned, along with a unique string called a <i>nextToken</i>. To get the next batch of items in the list, call this operation again, adding the next token to the call. To get all of the items in the list, keep calling this operation with each subsequent next token that is returned, until no more next tokens are returned.</p>"
        },
        "maxResults":{
          "shape":"PageSize",
          "documentation":"<p>The maximum number of paginated compute fleets returned per response. Use <code>nextToken</code> to iterate pages in the list of returned compute fleets.</p>"
        },
        "sortOrder":{
          "shape":"SortOrderType",
          "documentation":"<p>The order in which to list compute fleets. Valid values include:</p> <ul> <li> <p> <code>ASCENDING</code>: List in ascending order.</p> </li> <li> <p> <code>DESCENDING</code>: List in descending order.</p> </li> </ul> <p>Use <code>sortBy</code> to specify the criterion to be used to list compute fleet names.</p>"
        },
        "sortBy":{
          "shape":"FleetSortByType",
          "documentation":"<p>The criterion to be used to list compute fleet names. Valid values include:</p> <ul> <li> <p> <code>CREATED_TIME</code>: List based on when each compute fleet was created.</p> </li> <li> <p> <code>LAST_MODIFIED_TIME</code>: List based on when information about each compute fleet was last changed.</p> </li> <li> <p> <code>NAME</code>: List based on each compute fleet's name.</p> </li> </ul> <p>Use <code>sortOrder</code> to specify in what order to list the compute fleet names based on the preceding criteria.</p>"
        }
      }
    },
    "ListFleetsOutput":{
      "type":"structure",
      "members":{
        "nextToken":{
          "shape":"String",
          "documentation":"<p>If there are more than 100 items in the list, only the first 100 items are returned, along with a unique string called a <i>nextToken</i>. To get the next batch of items in the list, call this operation again, adding the next token to the call.</p>"
        },
        "fleets":{
          "shape":"FleetArns",
          "documentation":"<p>The list of compute fleet names.</p>"
        }
      }
    },
    "ListProjectsInput":{
      "type":"structure",
      "members":{
        "sortBy":{
          "shape":"ProjectSortByType",
          "documentation":"<p>The criterion to be used to list build project names. Valid values include:</p> <ul> <li> <p> <code>CREATED_TIME</code>: List based on when each build project was created.</p> </li> <li> <p> <code>LAST_MODIFIED_TIME</code>: List based on when information about each build project was last changed.</p> </li> <li> <p> <code>NAME</code>: List based on each build project's name.</p> </li> </ul> <p>Use <code>sortOrder</code> to specify in what order to list the build project names based on the preceding criteria.</p>"
        },
        "sortOrder":{
          "shape":"SortOrderType",
          "documentation":"<p>The order in which to list build projects. Valid values include:</p> <ul> <li> <p> <code>ASCENDING</code>: List in ascending order.</p> </li> <li> <p> <code>DESCENDING</code>: List in descending order.</p> </li> </ul> <p>Use <code>sortBy</code> to specify the criterion to be used to list build project names.</p>"
        },
        "nextToken":{
          "shape":"NonEmptyString",
          "documentation":"<p>During a previous call, if there are more than 100 items in the list, only the first 100 items are returned, along with a unique string called a <i>nextToken</i>. To get the next batch of items in the list, call this operation again, adding the next token to the call. To get all of the items in the list, keep calling this operation with each subsequent next token that is returned, until no more next tokens are returned.</p>"
        }
      }
    },
    "ListProjectsOutput":{
      "type":"structure",
      "members":{
        "nextToken":{
          "shape":"String",
          "documentation":"<p>If there are more than 100 items in the list, only the first 100 items are returned, along with a unique string called a <i>nextToken</i>. To get the next batch of items in the list, call this operation again, adding the next token to the call.</p>"
        },
        "projects":{
          "shape":"ProjectNames",
          "documentation":"<p>The list of build project names, with each build project name representing a single build project.</p>"
        }
      }
    },
    "ListReportGroupsInput":{
      "type":"structure",
      "members":{
        "sortOrder":{
          "shape":"SortOrderType",
          "documentation":"<p> Used to specify the order to sort the list of returned report groups. Valid values are <code>ASCENDING</code> and <code>DESCENDING</code>. </p>"
        },
        "sortBy":{
          "shape":"ReportGroupSortByType",
          "documentation":"<p> The criterion to be used to list build report groups. Valid values include: </p> <ul> <li> <p> <code>CREATED_TIME</code>: List based on when each report group was created.</p> </li> <li> <p> <code>LAST_MODIFIED_TIME</code>: List based on when each report group was last changed.</p> </li> <li> <p> <code>NAME</code>: List based on each report group's name.</p> </li> </ul>"
        },
        "nextToken":{
          "shape":"String",
          "documentation":"<p> During a previous call, the maximum number of items that can be returned is the value specified in <code>maxResults</code>. If there more items in the list, then a unique string called a <i>nextToken</i> is returned. To get the next batch of items in the list, call this operation again, adding the next token to the call. To get all of the items in the list, keep calling this operation with each subsequent next token that is returned, until no more next tokens are returned. </p>"
        },
        "maxResults":{
          "shape":"PageSize",
          "documentation":"<p> The maximum number of paginated report groups returned per response. Use <code>nextToken</code> to iterate pages in the list of returned <code>ReportGroup</code> objects. The default value is 100. </p>"
        }
      }
    },
    "ListReportGroupsOutput":{
      "type":"structure",
      "members":{
        "nextToken":{
          "shape":"String",
          "documentation":"<p> During a previous call, the maximum number of items that can be returned is the value specified in <code>maxResults</code>. If there more items in the list, then a unique string called a <i>nextToken</i> is returned. To get the next batch of items in the list, call this operation again, adding the next token to the call. To get all of the items in the list, keep calling this operation with each subsequent next token that is returned, until no more next tokens are returned. </p>"
        },
        "reportGroups":{
          "shape":"ReportGroupArns",
          "documentation":"<p> The list of ARNs for the report groups in the current Amazon Web Services account. </p>"
        }
      }
    },
    "ListReportsForReportGroupInput":{
      "type":"structure",
      "required":["reportGroupArn"],
      "members":{
        "reportGroupArn":{
          "shape":"String",
          "documentation":"<p> The ARN of the report group for which you want to return report ARNs. </p>"
        },
        "nextToken":{
          "shape":"String",
          "documentation":"<p> During a previous call, the maximum number of items that can be returned is the value specified in <code>maxResults</code>. If there more items in the list, then a unique string called a <i>nextToken</i> is returned. To get the next batch of items in the list, call this operation again, adding the next token to the call. To get all of the items in the list, keep calling this operation with each subsequent next token that is returned, until no more next tokens are returned. </p>"
        },
        "sortOrder":{
          "shape":"SortOrderType",
          "documentation":"<p> Use to specify whether the results are returned in ascending or descending order. </p>"
        },
        "maxResults":{
          "shape":"PageSize",
          "documentation":"<p> The maximum number of paginated reports in this report group returned per response. Use <code>nextToken</code> to iterate pages in the list of returned <code>Report</code> objects. The default value is 100. </p>"
        },
        "filter":{
          "shape":"ReportFilter",
          "documentation":"<p> A <code>ReportFilter</code> object used to filter the returned reports. </p>"
        }
      }
    },
    "ListReportsForReportGroupOutput":{
      "type":"structure",
      "members":{
        "nextToken":{
          "shape":"String",
          "documentation":"<p> During a previous call, the maximum number of items that can be returned is the value specified in <code>maxResults</code>. If there more items in the list, then a unique string called a <i>nextToken</i> is returned. To get the next batch of items in the list, call this operation again, adding the next token to the call. To get all of the items in the list, keep calling this operation with each subsequent next token that is returned, until no more next tokens are returned. </p>"
        },
        "reports":{
          "shape":"ReportArns",
          "documentation":"<p> The list of report ARNs. </p>"
        }
      }
    },
    "ListReportsInput":{
      "type":"structure",
      "members":{
        "sortOrder":{
          "shape":"SortOrderType",
          "documentation":"<p> Specifies the sort order for the list of returned reports. Valid values are: </p> <ul> <li> <p> <code>ASCENDING</code>: return reports in chronological order based on their creation date. </p> </li> <li> <p> <code>DESCENDING</code>: return reports in the reverse chronological order based on their creation date. </p> </li> </ul>"
        },
        "nextToken":{
          "shape":"String",
          "documentation":"<p> During a previous call, the maximum number of items that can be returned is the value specified in <code>maxResults</code>. If there more items in the list, then a unique string called a <i>nextToken</i> is returned. To get the next batch of items in the list, call this operation again, adding the next token to the call. To get all of the items in the list, keep calling this operation with each subsequent next token that is returned, until no more next tokens are returned. </p>"
        },
        "maxResults":{
          "shape":"PageSize",
          "documentation":"<p> The maximum number of paginated reports returned per response. Use <code>nextToken</code> to iterate pages in the list of returned <code>Report</code> objects. The default value is 100. </p>"
        },
        "filter":{
          "shape":"ReportFilter",
          "documentation":"<p> A <code>ReportFilter</code> object used to filter the returned reports. </p>"
        }
      }
    },
    "ListReportsOutput":{
      "type":"structure",
      "members":{
        "nextToken":{
          "shape":"String",
          "documentation":"<p> During a previous call, the maximum number of items that can be returned is the value specified in <code>maxResults</code>. If there more items in the list, then a unique string called a <i>nextToken</i> is returned. To get the next batch of items in the list, call this operation again, adding the next token to the call. To get all of the items in the list, keep calling this operation with each subsequent next token that is returned, until no more next tokens are returned. </p>"
        },
        "reports":{
          "shape":"ReportArns",
          "documentation":"<p> The list of returned ARNs for the reports in the current Amazon Web Services account. </p>"
        }
      }
    },
    "ListSharedProjectsInput":{
      "type":"structure",
      "members":{
        "sortBy":{
          "shape":"SharedResourceSortByType",
          "documentation":"<p> The criterion to be used to list build projects shared with the current Amazon Web Services account or user. Valid values include: </p> <ul> <li> <p> <code>ARN</code>: List based on the ARN. </p> </li> <li> <p> <code>MODIFIED_TIME</code>: List based on when information about the shared project was last changed. </p> </li> </ul>"
        },
        "sortOrder":{
          "shape":"SortOrderType",
          "documentation":"<p>The order in which to list shared build projects. Valid values include:</p> <ul> <li> <p> <code>ASCENDING</code>: List in ascending order.</p> </li> <li> <p> <code>DESCENDING</code>: List in descending order.</p> </li> </ul>"
        },
        "maxResults":{
          "shape":"PageSize",
          "documentation":"<p> The maximum number of paginated shared build projects returned per response. Use <code>nextToken</code> to iterate pages in the list of returned <code>Project</code> objects. The default value is 100. </p>"
        },
        "nextToken":{
          "shape":"NonEmptyString",
          "documentation":"<p> During a previous call, the maximum number of items that can be returned is the value specified in <code>maxResults</code>. If there more items in the list, then a unique string called a <i>nextToken</i> is returned. To get the next batch of items in the list, call this operation again, adding the next token to the call. To get all of the items in the list, keep calling this operation with each subsequent next token that is returned, until no more next tokens are returned. </p>"
        }
      }
    },
    "ListSharedProjectsOutput":{
      "type":"structure",
      "members":{
        "nextToken":{
          "shape":"String",
          "documentation":"<p> During a previous call, the maximum number of items that can be returned is the value specified in <code>maxResults</code>. If there more items in the list, then a unique string called a <i>nextToken</i> is returned. To get the next batch of items in the list, call this operation again, adding the next token to the call. To get all of the items in the list, keep calling this operation with each subsequent next token that is returned, until no more next tokens are returned. </p>"
        },
        "projects":{
          "shape":"ProjectArns",
          "documentation":"<p> The list of ARNs for the build projects shared with the current Amazon Web Services account or user. </p>"
        }
      }
    },
    "ListSharedReportGroupsInput":{
      "type":"structure",
      "members":{
        "sortOrder":{
          "shape":"SortOrderType",
          "documentation":"<p>The order in which to list shared report groups. Valid values include:</p> <ul> <li> <p> <code>ASCENDING</code>: List in ascending order.</p> </li> <li> <p> <code>DESCENDING</code>: List in descending order.</p> </li> </ul>"
        },
        "sortBy":{
          "shape":"SharedResourceSortByType",
          "documentation":"<p> The criterion to be used to list report groups shared with the current Amazon Web Services account or user. Valid values include: </p> <ul> <li> <p> <code>ARN</code>: List based on the ARN. </p> </li> <li> <p> <code>MODIFIED_TIME</code>: List based on when information about the shared report group was last changed. </p> </li> </ul>"
        },
        "nextToken":{
          "shape":"String",
          "documentation":"<p> During a previous call, the maximum number of items that can be returned is the value specified in <code>maxResults</code>. If there more items in the list, then a unique string called a <i>nextToken</i> is returned. To get the next batch of items in the list, call this operation again, adding the next token to the call. To get all of the items in the list, keep calling this operation with each subsequent next token that is returned, until no more next tokens are returned. </p>"
        },
        "maxResults":{
          "shape":"PageSize",
          "documentation":"<p> The maximum number of paginated shared report groups per response. Use <code>nextToken</code> to iterate pages in the list of returned <code>ReportGroup</code> objects. The default value is 100. </p>"
        }
      }
    },
    "ListSharedReportGroupsOutput":{
      "type":"structure",
      "members":{
        "nextToken":{
          "shape":"String",
          "documentation":"<p> During a previous call, the maximum number of items that can be returned is the value specified in <code>maxResults</code>. If there more items in the list, then a unique string called a <i>nextToken</i> is returned. To get the next batch of items in the list, call this operation again, adding the next token to the call. To get all of the items in the list, keep calling this operation with each subsequent next token that is returned, until no more next tokens are returned. </p>"
        },
        "reportGroups":{
          "shape":"ReportGroupArns",
          "documentation":"<p> The list of ARNs for the report groups shared with the current Amazon Web Services account or user. </p>"
        }
      }
    },
    "ListSourceCredentialsInput":{
      "type":"structure",
      "members":{
      }
    },
    "ListSourceCredentialsOutput":{
      "type":"structure",
      "members":{
        "sourceCredentialsInfos":{
          "shape":"SourceCredentialsInfos",
          "documentation":"<p> A list of <code>SourceCredentialsInfo</code> objects. Each <code>SourceCredentialsInfo</code> object includes the authentication type, token ARN, and type of source provider for one set of credentials. </p>"
        }
      }
    },
    "LogsConfig":{
      "type":"structure",
      "members":{
        "cloudWatchLogs":{
          "shape":"CloudWatchLogsConfig",
          "documentation":"<p> Information about CloudWatch Logs for a build project. CloudWatch Logs are enabled by default. </p>"
        },
        "s3Logs":{
          "shape":"S3LogsConfig",
          "documentation":"<p> Information about logs built to an S3 bucket for a build project. S3 logs are not enabled by default. </p>"
        }
      },
      "documentation":"<p> Information about logs for a build project. These can be logs in CloudWatch Logs, built in a specified S3 bucket, or both. </p>"
    },
    "LogsConfigStatusType":{
      "type":"string",
      "enum":[
        "ENABLED",
        "DISABLED"
      ]
    },
    "LogsLocation":{
      "type":"structure",
      "members":{
        "groupName":{
          "shape":"String",
          "documentation":"<p>The name of the CloudWatch Logs group for the build logs.</p>"
        },
        "streamName":{
          "shape":"String",
          "documentation":"<p>The name of the CloudWatch Logs stream for the build logs.</p>"
        },
        "deepLink":{
          "shape":"String",
          "documentation":"<p>The URL to an individual build log in CloudWatch Logs. The log stream is created during the PROVISIONING phase of a build and the <code>deeplink</code> will not be valid until it is created.</p>"
        },
        "s3DeepLink":{
          "shape":"String",
          "documentation":"<p> The URL to a build log in an S3 bucket. </p>"
        },
        "cloudWatchLogsArn":{
          "shape":"String",
          "documentation":"<p>The ARN of the CloudWatch Logs stream for a build execution. Its format is <code>arn:${Partition}:logs:${Region}:${Account}:log-group:${LogGroupName}:log-stream:${LogStreamName}</code>. The CloudWatch Logs stream is created during the PROVISIONING phase of a build and the ARN will not be valid until it is created. For more information, see <a href=\"https://docs.aws.amazon.com/IAM/latest/UserGuide/list_amazoncloudwatchlogs.html#amazoncloudwatchlogs-resources-for-iam-policies\">Resources Defined by CloudWatch Logs</a>.</p>"
        },
        "s3LogsArn":{
          "shape":"String",
          "documentation":"<p> The ARN of S3 logs for a build project. Its format is <code>arn:${Partition}:s3:::${BucketName}/${ObjectName}</code>. For more information, see <a href=\"https://docs.aws.amazon.com/IAM/latest/UserGuide/list_amazons3.html#amazons3-resources-for-iam-policies\">Resources Defined by Amazon S3</a>. </p>"
        },
        "cloudWatchLogs":{
          "shape":"CloudWatchLogsConfig",
          "documentation":"<p> Information about CloudWatch Logs for a build project. </p>"
        },
        "s3Logs":{
          "shape":"S3LogsConfig",
          "documentation":"<p> Information about S3 logs for a build project. </p>"
        }
      },
      "documentation":"<p>Information about build logs in CloudWatch Logs.</p>"
    },
    "NetworkInterface":{
      "type":"structure",
      "members":{
        "subnetId":{
          "shape":"NonEmptyString",
          "documentation":"<p>The ID of the subnet.</p>"
        },
        "networkInterfaceId":{
          "shape":"NonEmptyString",
          "documentation":"<p>The ID of the network interface.</p>"
        }
      },
      "documentation":"<p>Describes a network interface.</p>"
    },
    "NonEmptyString":{
      "type":"string",
      "min":1
    },
    "NonNegativeInt":{
      "type":"integer",
      "min":0
    },
    "OAuthProviderException":{
      "type":"structure",
      "members":{
      },
      "documentation":"<p>There was a problem with the underlying OAuth provider.</p>",
      "exception":true
    },
    "PageSize":{
      "type":"integer",
      "max":100,
      "min":1
    },
    "Percentage":{
      "type":"double",
      "max":100,
      "min":0
    },
    "PhaseContext":{
      "type":"structure",
      "members":{
        "statusCode":{
          "shape":"String",
          "documentation":"<p>The status code for the context of the build phase.</p>"
        },
        "message":{
          "shape":"String",
          "documentation":"<p>An explanation of the build phase's context. This might include a command ID and an exit code.</p>"
        }
      },
      "documentation":"<p>Additional information about a build phase that has an error. You can use this information for troubleshooting.</p>"
    },
    "PhaseContexts":{
      "type":"list",
      "member":{"shape":"PhaseContext"}
    },
    "PlatformType":{
      "type":"string",
      "enum":[
        "DEBIAN",
        "AMAZON_LINUX",
        "UBUNTU",
        "WINDOWS_SERVER"
      ]
    },
    "Project":{
      "type":"structure",
      "members":{
        "name":{
          "shape":"ProjectName",
          "documentation":"<p>The name of the build project.</p>"
        },
        "arn":{
          "shape":"String",
          "documentation":"<p>The Amazon Resource Name (ARN) of the build project.</p>"
        },
        "description":{
          "shape":"ProjectDescription",
          "documentation":"<p>A description that makes the build project easy to identify.</p>"
        },
        "source":{
          "shape":"ProjectSource",
          "documentation":"<p>Information about the build input source code for this build project.</p>"
        },
        "secondarySources":{
          "shape":"ProjectSources",
          "documentation":"<p>An array of <code>ProjectSource</code> objects. </p>"
        },
        "sourceVersion":{
          "shape":"String",
          "documentation":"<p>A version of the build input to be built for this project. If not specified, the latest version is used. If specified, it must be one of:</p> <ul> <li> <p>For CodeCommit: the commit ID, branch, or Git tag to use.</p> </li> <li> <p>For GitHub: the commit ID, pull request ID, branch name, or tag name that corresponds to the version of the source code you want to build. If a pull request ID is specified, it must use the format <code>pr/pull-request-ID</code> (for example <code>pr/25</code>). If a branch name is specified, the branch's HEAD commit ID is used. If not specified, the default branch's HEAD commit ID is used.</p> </li> <li> <p>For Bitbucket: the commit ID, branch name, or tag name that corresponds to the version of the source code you want to build. If a branch name is specified, the branch's HEAD commit ID is used. If not specified, the default branch's HEAD commit ID is used.</p> </li> <li> <p>For Amazon S3: the version ID of the object that represents the build input ZIP file to use.</p> </li> </ul> <p>If <code>sourceVersion</code> is specified at the build level, then that version takes precedence over this <code>sourceVersion</code> (at the project level). </p> <p>For more information, see <a href=\"https://docs.aws.amazon.com/codebuild/latest/userguide/sample-source-version.html\">Source Version Sample with CodeBuild</a> in the <i>CodeBuild User Guide</i>. </p>"
        },
        "secondarySourceVersions":{
          "shape":"ProjectSecondarySourceVersions",
          "documentation":"<p>An array of <code>ProjectSourceVersion</code> objects. If <code>secondarySourceVersions</code> is specified at the build level, then they take over these <code>secondarySourceVersions</code> (at the project level). </p>"
        },
        "artifacts":{
          "shape":"ProjectArtifacts",
          "documentation":"<p>Information about the build output artifacts for the build project.</p>"
        },
        "secondaryArtifacts":{
          "shape":"ProjectArtifactsList",
          "documentation":"<p>An array of <code>ProjectArtifacts</code> objects. </p>"
        },
        "cache":{
          "shape":"ProjectCache",
          "documentation":"<p>Information about the cache for the build project.</p>"
        },
        "environment":{
          "shape":"ProjectEnvironment",
          "documentation":"<p>Information about the build environment for this build project.</p>"
        },
        "serviceRole":{
          "shape":"NonEmptyString",
          "documentation":"<p>The ARN of the IAM role that enables CodeBuild to interact with dependent Amazon Web Services services on behalf of the Amazon Web Services account.</p>"
        },
        "timeoutInMinutes":{
          "shape":"TimeOut",
          "documentation":"<p>How long, in minutes, from 5 to 480 (8 hours), for CodeBuild to wait before timing out any related build that did not get marked as completed. The default is 60 minutes.</p>"
        },
        "queuedTimeoutInMinutes":{
          "shape":"TimeOut",
          "documentation":"<p>The number of minutes a build is allowed to be queued before it times out. </p>"
        },
        "encryptionKey":{
          "shape":"NonEmptyString",
          "documentation":"<p>The Key Management Service customer master key (CMK) to be used for encrypting the build output artifacts.</p> <note> <p>You can use a cross-account KMS key to encrypt the build output artifacts if your service role has permission to that key. </p> </note> <p>You can specify either the Amazon Resource Name (ARN) of the CMK or, if available, the CMK's alias (using the format <code>alias/&lt;alias-name&gt;</code>). If you don't specify a value, CodeBuild uses the managed CMK for Amazon Simple Storage Service (Amazon S3). </p>"
        },
        "tags":{
          "shape":"TagList",
          "documentation":"<p>A list of tag key and value pairs associated with this build project.</p> <p>These tags are available for use by Amazon Web Services services that support CodeBuild build project tags.</p>"
        },
        "created":{
          "shape":"Timestamp",
          "documentation":"<p>When the build project was created, expressed in Unix time format.</p>"
        },
        "lastModified":{
          "shape":"Timestamp",
          "documentation":"<p>When the build project's settings were last modified, expressed in Unix time format.</p>"
        },
        "webhook":{
          "shape":"Webhook",
          "documentation":"<p>Information about a webhook that connects repository events to a build project in CodeBuild.</p>"
        },
        "vpcConfig":{
          "shape":"VpcConfig",
          "documentation":"<p>Information about the VPC configuration that CodeBuild accesses.</p>"
        },
        "badge":{
          "shape":"ProjectBadge",
          "documentation":"<p>Information about the build badge for the build project.</p>"
        },
        "logsConfig":{
          "shape":"LogsConfig",
          "documentation":"<p>Information about logs for the build project. A project can create logs in CloudWatch Logs, an S3 bucket, or both. </p>"
        },
        "fileSystemLocations":{
          "shape":"ProjectFileSystemLocations",
          "documentation":"<p> An array of <code>ProjectFileSystemLocation</code> objects for a CodeBuild build project. A <code>ProjectFileSystemLocation</code> object specifies the <code>identifier</code>, <code>location</code>, <code>mountOptions</code>, <code>mountPoint</code>, and <code>type</code> of a file system created using Amazon Elastic File System. </p>"
        },
        "buildBatchConfig":{
          "shape":"ProjectBuildBatchConfig",
          "documentation":"<p>A <a>ProjectBuildBatchConfig</a> object that defines the batch build options for the project.</p>"
        },
        "concurrentBuildLimit":{
          "shape":"WrapperInt",
          "documentation":"<p>The maximum number of concurrent builds that are allowed for this project.</p> <p>New builds are only started if the current number of builds is less than or equal to this limit. If the current build count meets this limit, new builds are throttled and are not run.</p>"
        },
        "projectVisibility":{"shape":"ProjectVisibilityType"},
        "publicProjectAlias":{
          "shape":"NonEmptyString",
          "documentation":"<p>Contains the project identifier used with the public build APIs. </p>"
        },
        "resourceAccessRole":{
          "shape":"NonEmptyString",
          "documentation":"<p>The ARN of the IAM role that enables CodeBuild to access the CloudWatch Logs and Amazon S3 artifacts for the project's builds.</p>"
        }
      },
      "documentation":"<p>Information about a build project.</p>"
    },
    "ProjectArns":{
      "type":"list",
      "member":{"shape":"NonEmptyString"},
      "max":100,
      "min":1
    },
    "ProjectArtifacts":{
      "type":"structure",
      "required":["type"],
      "members":{
        "type":{
          "shape":"ArtifactsType",
          "documentation":"<p>The type of build output artifact. Valid values include:</p> <ul> <li> <p> <code>CODEPIPELINE</code>: The build project has build output generated through CodePipeline. </p> <note> <p>The <code>CODEPIPELINE</code> type is not supported for <code>secondaryArtifacts</code>.</p> </note> </li> <li> <p> <code>NO_ARTIFACTS</code>: The build project does not produce any build output.</p> </li> <li> <p> <code>S3</code>: The build project stores build output in Amazon S3.</p> </li> </ul>"
        },
        "location":{
          "shape":"String",
          "documentation":"<p>Information about the build output artifact location:</p> <ul> <li> <p>If <code>type</code> is set to <code>CODEPIPELINE</code>, CodePipeline ignores this value if specified. This is because CodePipeline manages its build output locations instead of CodeBuild.</p> </li> <li> <p>If <code>type</code> is set to <code>NO_ARTIFACTS</code>, this value is ignored if specified, because no build output is produced.</p> </li> <li> <p>If <code>type</code> is set to <code>S3</code>, this is the name of the output bucket.</p> </li> </ul>"
        },
        "path":{
          "shape":"String",
          "documentation":"<p>Along with <code>namespaceType</code> and <code>name</code>, the pattern that CodeBuild uses to name and store the output artifact:</p> <ul> <li> <p>If <code>type</code> is set to <code>CODEPIPELINE</code>, CodePipeline ignores this value if specified. This is because CodePipeline manages its build output names instead of CodeBuild.</p> </li> <li> <p>If <code>type</code> is set to <code>NO_ARTIFACTS</code>, this value is ignored if specified, because no build output is produced.</p> </li> <li> <p>If <code>type</code> is set to <code>S3</code>, this is the path to the output artifact. If <code>path</code> is not specified, <code>path</code> is not used.</p> </li> </ul> <p>For example, if <code>path</code> is set to <code>MyArtifacts</code>, <code>namespaceType</code> is set to <code>NONE</code>, and <code>name</code> is set to <code>MyArtifact.zip</code>, the output artifact is stored in the output bucket at <code>MyArtifacts/MyArtifact.zip</code>.</p>"
        },
        "namespaceType":{
          "shape":"ArtifactNamespace",
          "documentation":"<p>Along with <code>path</code> and <code>name</code>, the pattern that CodeBuild uses to determine the name and location to store the output artifact:</p> <ul> <li> <p>If <code>type</code> is set to <code>CODEPIPELINE</code>, CodePipeline ignores this value if specified. This is because CodePipeline manages its build output names instead of CodeBuild.</p> </li> <li> <p>If <code>type</code> is set to <code>NO_ARTIFACTS</code>, this value is ignored if specified, because no build output is produced.</p> </li> <li> <p>If <code>type</code> is set to <code>S3</code>, valid values include:</p> <ul> <li> <p> <code>BUILD_ID</code>: Include the build ID in the location of the build output artifact.</p> </li> <li> <p> <code>NONE</code>: Do not include the build ID. This is the default if <code>namespaceType</code> is not specified.</p> </li> </ul> </li> </ul> <p>For example, if <code>path</code> is set to <code>MyArtifacts</code>, <code>namespaceType</code> is set to <code>BUILD_ID</code>, and <code>name</code> is set to <code>MyArtifact.zip</code>, the output artifact is stored in <code>MyArtifacts/&lt;build-ID&gt;/MyArtifact.zip</code>.</p>"
        },
        "name":{
          "shape":"String",
          "documentation":"<p>Along with <code>path</code> and <code>namespaceType</code>, the pattern that CodeBuild uses to name and store the output artifact:</p> <ul> <li> <p>If <code>type</code> is set to <code>CODEPIPELINE</code>, CodePipeline ignores this value if specified. This is because CodePipeline manages its build output names instead of CodeBuild.</p> </li> <li> <p>If <code>type</code> is set to <code>NO_ARTIFACTS</code>, this value is ignored if specified, because no build output is produced.</p> </li> <li> <p>If <code>type</code> is set to <code>S3</code>, this is the name of the output artifact object. If you set the name to be a forward slash (\"/\"), the artifact is stored in the root of the output bucket.</p> </li> </ul> <p>For example:</p> <ul> <li> <p> If <code>path</code> is set to <code>MyArtifacts</code>, <code>namespaceType</code> is set to <code>BUILD_ID</code>, and <code>name</code> is set to <code>MyArtifact.zip</code>, then the output artifact is stored in <code>MyArtifacts/&lt;build-ID&gt;/MyArtifact.zip</code>. </p> </li> <li> <p> If <code>path</code> is empty, <code>namespaceType</code> is set to <code>NONE</code>, and <code>name</code> is set to \"<code>/</code>\", the output artifact is stored in the root of the output bucket. </p> </li> <li> <p> If <code>path</code> is set to <code>MyArtifacts</code>, <code>namespaceType</code> is set to <code>BUILD_ID</code>, and <code>name</code> is set to \"<code>/</code>\", the output artifact is stored in <code>MyArtifacts/&lt;build-ID&gt;</code>. </p> </li> </ul>"
        },
        "packaging":{
          "shape":"ArtifactPackaging",
          "documentation":"<p>The type of build output artifact to create:</p> <ul> <li> <p>If <code>type</code> is set to <code>CODEPIPELINE</code>, CodePipeline ignores this value if specified. This is because CodePipeline manages its build output artifacts instead of CodeBuild.</p> </li> <li> <p>If <code>type</code> is set to <code>NO_ARTIFACTS</code>, this value is ignored if specified, because no build output is produced.</p> </li> <li> <p>If <code>type</code> is set to <code>S3</code>, valid values include:</p> <ul> <li> <p> <code>NONE</code>: CodeBuild creates in the output bucket a folder that contains the build output. This is the default if <code>packaging</code> is not specified.</p> </li> <li> <p> <code>ZIP</code>: CodeBuild creates in the output bucket a ZIP file that contains the build output.</p> </li> </ul> </li> </ul>"
        },
        "overrideArtifactName":{
          "shape":"WrapperBoolean",
          "documentation":"<p> If this flag is set, a name specified in the buildspec file overrides the artifact name. The name specified in a buildspec file is calculated at build time and uses the Shell Command Language. For example, you can append a date and time to your artifact name so that it is always unique. </p>"
        },
        "encryptionDisabled":{
          "shape":"WrapperBoolean",
          "documentation":"<p> Set to true if you do not want your output artifacts encrypted. This option is valid only if your artifacts type is Amazon S3. If this is set with another artifacts type, an invalidInputException is thrown. </p>"
        },
        "artifactIdentifier":{
          "shape":"String",
          "documentation":"<p> An identifier for this artifact definition. </p>"
        },
        "bucketOwnerAccess":{"shape":"BucketOwnerAccess"}
      },
      "documentation":"<p>Information about the build output artifacts for the build project.</p>"
    },
    "ProjectArtifactsList":{
      "type":"list",
      "member":{"shape":"ProjectArtifacts"},
      "max":12,
      "min":0
    },
    "ProjectBadge":{
      "type":"structure",
      "members":{
        "badgeEnabled":{
          "shape":"Boolean",
          "documentation":"<p>Set this to true to generate a publicly accessible URL for your project's build badge.</p>"
        },
        "badgeRequestUrl":{
          "shape":"String",
          "documentation":"<p>The publicly-accessible URL through which you can access the build badge for your project. </p>"
        }
      },
      "documentation":"<p>Information about the build badge for the build project.</p>"
    },
    "ProjectBuildBatchConfig":{
      "type":"structure",
      "members":{
        "serviceRole":{
          "shape":"NonEmptyString",
          "documentation":"<p>Specifies the service role ARN for the batch build project.</p>"
        },
        "combineArtifacts":{
          "shape":"WrapperBoolean",
          "documentation":"<p>Specifies if the build artifacts for the batch build should be combined into a single artifact location.</p>"
        },
        "restrictions":{
          "shape":"BatchRestrictions",
          "documentation":"<p>A <code>BatchRestrictions</code> object that specifies the restrictions for the batch build.</p>"
        },
        "timeoutInMins":{
          "shape":"WrapperInt",
          "documentation":"<p>Specifies the maximum amount of time, in minutes, that the batch build must be completed in.</p>"
        },
        "batchReportMode":{
          "shape":"BatchReportModeType",
          "documentation":"<p>Specifies how build status reports are sent to the source provider for the batch build. This property is only used when the source provider for your project is Bitbucket, GitHub, or GitHub Enterprise, and your project is configured to report build statuses to the source provider.</p> <dl> <dt>REPORT_AGGREGATED_BATCH</dt> <dd> <p>(Default) Aggregate all of the build statuses into a single status report.</p> </dd> <dt>REPORT_INDIVIDUAL_BUILDS</dt> <dd> <p>Send a separate status report for each individual build.</p> </dd> </dl>"
        }
      },
      "documentation":"<p>Contains configuration information about a batch build project.</p>"
    },
    "ProjectCache":{
      "type":"structure",
      "required":["type"],
      "members":{
        "type":{
          "shape":"CacheType",
          "documentation":"<p>The type of cache used by the build project. Valid values include:</p> <ul> <li> <p> <code>NO_CACHE</code>: The build project does not use any cache.</p> </li> <li> <p> <code>S3</code>: The build project reads and writes from and to S3.</p> </li> <li> <p> <code>LOCAL</code>: The build project stores a cache locally on a build host that is only available to that build host.</p> </li> </ul>"
        },
        "location":{
          "shape":"String",
          "documentation":"<p>Information about the cache location: </p> <ul> <li> <p> <code>NO_CACHE</code> or <code>LOCAL</code>: This value is ignored.</p> </li> <li> <p> <code>S3</code>: This is the S3 bucket name/prefix.</p> </li> </ul>"
        },
        "modes":{
          "shape":"ProjectCacheModes",
          "documentation":"<p>An array of strings that specify the local cache modes. You can use one or more local cache modes at the same time. This is only used for <code>LOCAL</code> cache types.</p> <p>Possible values are:</p> <dl> <dt>LOCAL_SOURCE_CACHE</dt> <dd> <p>Caches Git metadata for primary and secondary sources. After the cache is created, subsequent builds pull only the change between commits. This mode is a good choice for projects with a clean working directory and a source that is a large Git repository. If you choose this option and your project does not use a Git repository (GitHub, GitHub Enterprise, or Bitbucket), the option is ignored. </p> </dd> <dt>LOCAL_DOCKER_LAYER_CACHE</dt> <dd> <p>Caches existing Docker layers. This mode is a good choice for projects that build or pull large Docker images. It can prevent the performance issues caused by pulling large Docker images down from the network. </p> <note> <ul> <li> <p>You can use a Docker layer cache in the Linux environment only. </p> </li> <li> <p>The <code>privileged</code> flag must be set so that your project has the required Docker permissions. </p> </li> <li> <p>You should consider the security implications before you use a Docker layer cache. </p> </li> </ul> </note> </dd> <dt>LOCAL_CUSTOM_CACHE</dt> <dd> <p>Caches directories you specify in the buildspec file. This mode is a good choice if your build scenario is not suited to one of the other three local cache modes. If you use a custom cache: </p> <ul> <li> <p>Only directories can be specified for caching. You cannot specify individual files. </p> </li> <li> <p>Symlinks are used to reference cached directories. </p> </li> <li> <p>Cached directories are linked to your build before it downloads its project sources. Cached items are overridden if a source item has the same name. Directories are specified using cache paths in the buildspec file. </p> </li> </ul> </dd> </dl>"
        }
      },
      "documentation":"<p>Information about the cache for the build project.</p>"
    },
    "ProjectCacheModes":{
      "type":"list",
      "member":{"shape":"CacheMode"}
    },
    "ProjectDescription":{
      "type":"string",
      "max":255,
      "min":0
    },
    "ProjectEnvironment":{
      "type":"structure",
      "required":[
        "type",
        "image",
        "computeType"
      ],
      "members":{
        "type":{
          "shape":"EnvironmentType",
          "documentation":"<p>The type of build environment to use for related builds.</p> <ul> <li> <p>The environment type <code>ARM_CONTAINER</code> is available only in regions US East (N. Virginia), US East (Ohio), US West (Oregon), EU (Ireland), Asia Pacific (Mumbai), Asia Pacific (Tokyo), Asia Pacific (Sydney), and EU (Frankfurt).</p> </li> <li> <p>The environment type <code>LINUX_CONTAINER</code> is available only in regions US East (N. Virginia), US East (Ohio), US West (Oregon), Canada (Central), EU (Ireland), EU (London), EU (Frankfurt), Asia Pacific (Tokyo), Asia Pacific (Seoul), Asia Pacific (Singapore), Asia Pacific (Sydney), China (Beijing), and China (Ningxia).</p> </li> <li> <p>The environment type <code>LINUX_GPU_CONTAINER</code> is available only in regions US East (N. Virginia), US East (Ohio), US West (Oregon), Canada (Central), EU (Ireland), EU (London), EU (Frankfurt), Asia Pacific (Tokyo), Asia Pacific (Seoul), Asia Pacific (Singapore), Asia Pacific (Sydney) , China (Beijing), and China (Ningxia).</p> </li> </ul> <ul> <li> <p>The environment types <code>ARM_LAMBDA_CONTAINER</code> and <code>LINUX_LAMBDA_CONTAINER</code> are available only in regions US East (N. Virginia), US East (Ohio), US West (Oregon), Asia Pacific (Mumbai), Asia Pacific (Singapore), Asia Pacific (Sydney), Asia Pacific (Tokyo), EU (Frankfurt), EU (Ireland), and South America (São Paulo).</p> </li> </ul> <ul> <li> <p>The environment types <code>WINDOWS_CONTAINER</code> and <code>WINDOWS_SERVER_2019_CONTAINER</code> are available only in regions US East (N. Virginia), US East (Ohio), US West (Oregon), and EU (Ireland).</p> </li> </ul> <note> <p>If you're using compute fleets during project creation, <code>type</code> will be ignored.</p> </note> <p>For more information, see <a href=\"https://docs.aws.amazon.com/codebuild/latest/userguide/build-env-ref-compute-types.html\">Build environment compute types</a> in the <i>CodeBuild user guide</i>.</p>"
        },
        "image":{
          "shape":"NonEmptyString",
          "documentation":"<p>The image tag or image digest that identifies the Docker image to use for this build project. Use the following formats:</p> <ul> <li> <p>For an image tag: <code>&lt;registry&gt;/&lt;repository&gt;:&lt;tag&gt;</code>. For example, in the Docker repository that CodeBuild uses to manage its Docker images, this would be <code>aws/codebuild/standard:4.0</code>. </p> </li> <li> <p>For an image digest: <code>&lt;registry&gt;/&lt;repository&gt;@&lt;digest&gt;</code>. For example, to specify an image with the digest \"sha256:cbbf2f9a99b47fc460d422812b6a5adff7dfee951d8fa2e4a98caa0382cfbdbf,\" use <code>&lt;registry&gt;/&lt;repository&gt;@sha256:cbbf2f9a99b47fc460d422812b6a5adff7dfee951d8fa2e4a98caa0382cfbdbf</code>.</p> </li> </ul> <p>For more information, see <a href=\"https://docs.aws.amazon.com/codebuild/latest/userguide/build-env-ref-available.html\">Docker images provided by CodeBuild</a> in the <i>CodeBuild user guide</i>.</p>"
        },
        "computeType":{
          "shape":"ComputeType",
          "documentation":"<p>Information about the compute resources the build project uses. Available values include:</p> <ul> <li> <p> <code>BUILD_GENERAL1_SMALL</code>: Use up to 3 GB memory and 2 vCPUs for builds.</p> </li> <li> <p> <code>BUILD_GENERAL1_MEDIUM</code>: Use up to 7 GB memory and 4 vCPUs for builds.</p> </li> <li> <p> <code>BUILD_GENERAL1_LARGE</code>: Use up to 16 GB memory and 8 vCPUs for builds, depending on your environment type.</p> </li> <li> <p> <code>BUILD_GENERAL1_XLARGE</code>: Use up to 70 GB memory and 36 vCPUs for builds, depending on your environment type.</p> </li> <li> <p> <code>BUILD_GENERAL1_2XLARGE</code>: Use up to 145 GB memory, 72 vCPUs, and 824 GB of SSD storage for builds. This compute type supports Docker images up to 100 GB uncompressed.</p> </li> <li> <p> <code>BUILD_LAMBDA_1GB</code>: Use up to 1 GB memory for builds. Only available for environment type <code>LINUX_LAMBDA_CONTAINER</code> and <code>ARM_LAMBDA_CONTAINER</code>.</p> </li> <li> <p> <code>BUILD_LAMBDA_2GB</code>: Use up to 2 GB memory for builds. Only available for environment type <code>LINUX_LAMBDA_CONTAINER</code> and <code>ARM_LAMBDA_CONTAINER</code>.</p> </li> <li> <p> <code>BUILD_LAMBDA_4GB</code>: Use up to 4 GB memory for builds. Only available for environment type <code>LINUX_LAMBDA_CONTAINER</code> and <code>ARM_LAMBDA_CONTAINER</code>.</p> </li> <li> <p> <code>BUILD_LAMBDA_8GB</code>: Use up to 8 GB memory for builds. Only available for environment type <code>LINUX_LAMBDA_CONTAINER</code> and <code>ARM_LAMBDA_CONTAINER</code>.</p> </li> <li> <p> <code>BUILD_LAMBDA_10GB</code>: Use up to 10 GB memory for builds. Only available for environment type <code>LINUX_LAMBDA_CONTAINER</code> and <code>ARM_LAMBDA_CONTAINER</code>.</p> </li> </ul> <p> If you use <code>BUILD_GENERAL1_SMALL</code>: </p> <ul> <li> <p> For environment type <code>LINUX_CONTAINER</code>, you can use up to 3 GB memory and 2 vCPUs for builds. </p> </li> <li> <p> For environment type <code>LINUX_GPU_CONTAINER</code>, you can use up to 16 GB memory, 4 vCPUs, and 1 NVIDIA A10G Tensor Core GPU for builds.</p> </li> <li> <p> For environment type <code>ARM_CONTAINER</code>, you can use up to 4 GB memory and 2 vCPUs on ARM-based processors for builds.</p> </li> </ul> <p> If you use <code>BUILD_GENERAL1_LARGE</code>: </p> <ul> <li> <p> For environment type <code>LINUX_CONTAINER</code>, you can use up to 15 GB memory and 8 vCPUs for builds. </p> </li> <li> <p> For environment type <code>LINUX_GPU_CONTAINER</code>, you can use up to 255 GB memory, 32 vCPUs, and 4 NVIDIA Tesla V100 GPUs for builds.</p> </li> <li> <p> For environment type <code>ARM_CONTAINER</code>, you can use up to 16 GB memory and 8 vCPUs on ARM-based processors for builds.</p> </li> </ul> <note> <p>If you're using compute fleets during project creation, <code>computeType</code> will be ignored.</p> </note> <p>For more information, see <a href=\"https://docs.aws.amazon.com/codebuild/latest/userguide/build-env-ref-compute-types.html\">Build Environment Compute Types</a> in the <i>CodeBuild User Guide.</i> </p>"
        },
        "fleet":{
          "shape":"ProjectFleet",
          "documentation":"<p>A ProjectFleet object to use for this build project.</p>"
        },
        "environmentVariables":{
          "shape":"EnvironmentVariables",
          "documentation":"<p>A set of environment variables to make available to builds for this build project.</p>"
        },
        "privilegedMode":{
          "shape":"WrapperBoolean",
          "documentation":"<p>Enables running the Docker daemon inside a Docker container. Set to true only if the build project is used to build Docker images. Otherwise, a build that attempts to interact with the Docker daemon fails. The default setting is <code>false</code>.</p> <p>You can initialize the Docker daemon during the install phase of your build by adding one of the following sets of commands to the install phase of your buildspec file:</p> <p>If the operating system's base image is Ubuntu Linux:</p> <p> <code>- nohup /usr/local/bin/dockerd --host=unix:///var/run/docker.sock --host=tcp://0.0.0.0:2375 --storage-driver=overlay&amp;</code> </p> <p> <code>- timeout 15 sh -c \"until docker info; do echo .; sleep 1; done\"</code> </p> <p>If the operating system's base image is Alpine Linux and the previous command does not work, add the <code>-t</code> argument to <code>timeout</code>:</p> <p> <code>- nohup /usr/local/bin/dockerd --host=unix:///var/run/docker.sock --host=tcp://0.0.0.0:2375 --storage-driver=overlay&amp;</code> </p> <p> <code>- timeout -t 15 sh -c \"until docker info; do echo .; sleep 1; done\"</code> </p>"
        },
        "certificate":{
          "shape":"String",
          "documentation":"<p>The ARN of the Amazon S3 bucket, path prefix, and object key that contains the PEM-encoded certificate for the build project. For more information, see <a href=\"https://docs.aws.amazon.com/codebuild/latest/userguide/create-project-cli.html#cli.environment.certificate\">certificate</a> in the <i>CodeBuild User Guide</i>.</p>"
        },
        "registryCredential":{
          "shape":"RegistryCredential",
          "documentation":"<p> The credentials for access to a private registry.</p>"
        },
        "imagePullCredentialsType":{
          "shape":"ImagePullCredentialsType",
          "documentation":"<p> The type of credentials CodeBuild uses to pull images in your build. There are two valid values: </p> <ul> <li> <p> <code>CODEBUILD</code> specifies that CodeBuild uses its own credentials. This requires that you modify your ECR repository policy to trust CodeBuild service principal. </p> </li> <li> <p> <code>SERVICE_ROLE</code> specifies that CodeBuild uses your build project's service role. </p> </li> </ul> <p> When you use a cross-account or private registry image, you must use SERVICE_ROLE credentials. When you use an CodeBuild curated image, you must use CODEBUILD credentials. </p>"
        }
      },
      "documentation":"<p>Information about the build environment of the build project.</p>"
    },
    "ProjectFileSystemLocation":{
      "type":"structure",
      "members":{
        "type":{
          "shape":"FileSystemType",
          "documentation":"<p> The type of the file system. The one supported type is <code>EFS</code>. </p>"
        },
        "location":{
          "shape":"String",
          "documentation":"<p>A string that specifies the location of the file system created by Amazon EFS. Its format is <code>efs-dns-name:/directory-path</code>. You can find the DNS name of file system when you view it in the Amazon EFS console. The directory path is a path to a directory in the file system that CodeBuild mounts. For example, if the DNS name of a file system is <code>fs-abcd1234.efs.us-west-2.amazonaws.com</code>, and its mount directory is <code>my-efs-mount-directory</code>, then the <code>location</code> is <code>fs-abcd1234.efs.us-west-2.amazonaws.com:/my-efs-mount-directory</code>. </p> <p>The directory path in the format <code>efs-dns-name:/directory-path</code> is optional. If you do not specify a directory path, the location is only the DNS name and CodeBuild mounts the entire file system. </p>"
        },
        "mountPoint":{
          "shape":"String",
          "documentation":"<p>The location in the container where you mount the file system. </p>"
        },
        "identifier":{
          "shape":"String",
          "documentation":"<p>The name used to access a file system created by Amazon EFS. CodeBuild creates an environment variable by appending the <code>identifier</code> in all capital letters to <code>CODEBUILD_</code>. For example, if you specify <code>my_efs</code> for <code>identifier</code>, a new environment variable is create named <code>CODEBUILD_MY_EFS</code>. </p> <p> The <code>identifier</code> is used to mount your file system. </p>"
        },
        "mountOptions":{
          "shape":"String",
          "documentation":"<p> The mount options for a file system created by Amazon EFS. The default mount options used by CodeBuild are <code>nfsvers=4.1,rsize=1048576,wsize=1048576,hard,timeo=600,retrans=2</code>. For more information, see <a href=\"https://docs.aws.amazon.com/efs/latest/ug/mounting-fs-nfs-mount-settings.html\">Recommended NFS Mount Options</a>. </p>"
        }
      },
      "documentation":"<p> Information about a file system created by Amazon Elastic File System (EFS). For more information, see <a href=\"https://docs.aws.amazon.com/efs/latest/ug/whatisefs.html\">What Is Amazon Elastic File System?</a> </p>"
    },
    "ProjectFileSystemLocations":{
      "type":"list",
      "member":{"shape":"ProjectFileSystemLocation"}
    },
    "ProjectFleet":{
      "type":"structure",
      "members":{
        "fleetArn":{
          "shape":"String",
          "documentation":"<p>Specifies the compute fleet ARN for the build project.</p>"
        }
      },
      "documentation":"<p>Information about the compute fleet of the build project. For more information, see <a href=\"https://docs.aws.amazon.com/codebuild/latest/userguide/fleets.html\">Working with reserved capacity in CodeBuild</a>.</p>"
    },
    "ProjectName":{
      "type":"string",
      "max":255,
      "min":2,
      "pattern":"[A-Za-z0-9][A-Za-z0-9\\-_]{1,254}"
    },
    "ProjectNames":{
      "type":"list",
      "member":{"shape":"NonEmptyString"},
      "max":100,
      "min":1
    },
    "ProjectSecondarySourceVersions":{
      "type":"list",
      "member":{"shape":"ProjectSourceVersion"},
      "max":12,
      "min":0
    },
    "ProjectSortByType":{
      "type":"string",
      "enum":[
        "NAME",
        "CREATED_TIME",
        "LAST_MODIFIED_TIME"
      ]
    },
    "ProjectSource":{
      "type":"structure",
      "required":["type"],
      "members":{
        "type":{
          "shape":"SourceType",
          "documentation":"<p>The type of repository that contains the source code to be built. Valid values include:</p> <ul> <li> <p> <code>BITBUCKET</code>: The source code is in a Bitbucket repository.</p> </li> <li> <p> <code>CODECOMMIT</code>: The source code is in an CodeCommit repository.</p> </li> <li> <p> <code>CODEPIPELINE</code>: The source code settings are specified in the source action of a pipeline in CodePipeline.</p> </li> <li> <p> <code>GITHUB</code>: The source code is in a GitHub repository.</p> </li> <li> <p> <code>GITHUB_ENTERPRISE</code>: The source code is in a GitHub Enterprise Server repository.</p> </li> <li> <p> <code>GITLAB</code>: The source code is in a GitLab repository.</p> </li> <li> <p> <code>GITLAB_SELF_MANAGED</code>: The source code is in a self-managed GitLab repository.</p> </li> <li> <p> <code>NO_SOURCE</code>: The project does not have input source code.</p> </li> <li> <p> <code>S3</code>: The source code is in an Amazon S3 bucket.</p> </li> </ul>"
        },
        "location":{
          "shape":"String",
          "documentation":"<p>Information about the location of the source code to be built. Valid values include:</p> <ul> <li> <p>For source code settings that are specified in the source action of a pipeline in CodePipeline, <code>location</code> should not be specified. If it is specified, CodePipeline ignores it. This is because CodePipeline uses the settings in a pipeline's source action instead of this value.</p> </li> <li> <p>For source code in an CodeCommit repository, the HTTPS clone URL to the repository that contains the source code and the buildspec file (for example, <code>https://git-codecommit.&lt;region-ID&gt;.amazonaws.com/v1/repos/&lt;repo-name&gt;</code>).</p> </li> <li> <p>For source code in an Amazon S3 input bucket, one of the following. </p> <ul> <li> <p>The path to the ZIP file that contains the source code (for example, <code>&lt;bucket-name&gt;/&lt;path&gt;/&lt;object-name&gt;.zip</code>). </p> </li> <li> <p>The path to the folder that contains the source code (for example, <code>&lt;bucket-name&gt;/&lt;path-to-source-code&gt;/&lt;folder&gt;/</code>). </p> </li> </ul> </li> <li> <p>For source code in a GitHub repository, the HTTPS clone URL to the repository that contains the source and the buildspec file. You must connect your Amazon Web Services account to your GitHub account. Use the CodeBuild console to start creating a build project. When you use the console to connect (or reconnect) with GitHub, on the GitHub <b>Authorize application</b> page, for <b>Organization access</b>, choose <b>Request access</b> next to each repository you want to allow CodeBuild to have access to, and then choose <b>Authorize application</b>. (After you have connected to your GitHub account, you do not need to finish creating the build project. You can leave the CodeBuild console.) To instruct CodeBuild to use this connection, in the <code>source</code> object, set the <code>auth</code> object's <code>type</code> value to <code>OAUTH</code>.</p> </li> <li> <p>For source code in an GitLab or self-managed GitLab repository, the HTTPS clone URL to the repository that contains the source and the buildspec file. You must connect your Amazon Web Services account to your GitLab account. Use the CodeBuild console to start creating a build project. When you use the console to connect (or reconnect) with GitLab, on the Connections <b>Authorize application</b> page, choose <b>Authorize</b>. Then on the CodeConnections <b>Create GitLab connection</b> page, choose <b>Connect to GitLab</b>. (After you have connected to your GitLab account, you do not need to finish creating the build project. You can leave the CodeBuild console.) To instruct CodeBuild to override the default connection and use this connection instead, set the <code>auth</code> object's <code>type</code> value to <code>CODECONNECTIONS</code> in the <code>source</code> object.</p> </li> <li> <p>For source code in a Bitbucket repository, the HTTPS clone URL to the repository that contains the source and the buildspec file. You must connect your Amazon Web Services account to your Bitbucket account. Use the CodeBuild console to start creating a build project. When you use the console to connect (or reconnect) with Bitbucket, on the Bitbucket <b>Confirm access to your account</b> page, choose <b>Grant access</b>. (After you have connected to your Bitbucket account, you do not need to finish creating the build project. You can leave the CodeBuild console.) To instruct CodeBuild to use this connection, in the <code>source</code> object, set the <code>auth</code> object's <code>type</code> value to <code>OAUTH</code>.</p> </li> </ul> <p> If you specify <code>CODEPIPELINE</code> for the <code>Type</code> property, don't specify this property. For all of the other types, you must specify <code>Location</code>. </p>"
        },
        "gitCloneDepth":{
          "shape":"GitCloneDepth",
          "documentation":"<p>Information about the Git clone depth for the build project.</p>"
        },
        "gitSubmodulesConfig":{
          "shape":"GitSubmodulesConfig",
          "documentation":"<p> Information about the Git submodules configuration for the build project. </p>"
        },
        "buildspec":{
          "shape":"String",
          "documentation":"<p>The buildspec file declaration to use for the builds in this build project.</p> <p> If this value is set, it can be either an inline buildspec definition, the path to an alternate buildspec file relative to the value of the built-in <code>CODEBUILD_SRC_DIR</code> environment variable, or the path to an S3 bucket. The bucket must be in the same Amazon Web Services Region as the build project. Specify the buildspec file using its ARN (for example, <code>arn:aws:s3:::my-codebuild-sample2/buildspec.yml</code>). If this value is not provided or is set to an empty string, the source code must contain a buildspec file in its root directory. For more information, see <a href=\"https://docs.aws.amazon.com/codebuild/latest/userguide/build-spec-ref.html#build-spec-ref-name-storage\">Buildspec File Name and Storage Location</a>. </p>"
        },
        "auth":{
          "shape":"SourceAuth",
          "documentation":"<p>Information about the authorization settings for CodeBuild to access the source code to be built.</p> <p>This information is for the CodeBuild console's use only. Your code should not get or set this information directly.</p>"
        },
        "reportBuildStatus":{
          "shape":"WrapperBoolean",
          "documentation":"<p> Set to true to report the status of a build's start and finish to your source provider. This option is valid only when your source provider is GitHub, GitHub Enterprise, GitLab, GitLab Self Managed, or Bitbucket. If this is set and you use a different source provider, an <code>invalidInputException</code> is thrown. </p> <p>To be able to report the build status to the source provider, the user associated with the source provider must have write access to the repo. If the user does not have write access, the build status cannot be updated. For more information, see <a href=\"https://docs.aws.amazon.com/codebuild/latest/userguide/access-tokens.html\">Source provider access</a> in the <i>CodeBuild User Guide</i>.</p> <p>The status of a build triggered by a webhook is always reported to your source provider. </p> <p>If your project's builds are triggered by a webhook, you must push a new commit to the repo for a change to this property to take effect.</p>"
        },
        "buildStatusConfig":{
          "shape":"BuildStatusConfig",
          "documentation":"<p>Contains information that defines how the build project reports the build status to the source provider. This option is only used when the source provider is <code>GITHUB</code>, <code>GITHUB_ENTERPRISE</code>, or <code>BITBUCKET</code>.</p>"
        },
        "insecureSsl":{
          "shape":"WrapperBoolean",
          "documentation":"<p>Enable this flag to ignore SSL warnings while connecting to the project source code.</p>"
        },
        "sourceIdentifier":{
          "shape":"String",
          "documentation":"<p>An identifier for this project source. The identifier can only contain alphanumeric characters and underscores, and must be less than 128 characters in length. </p>"
        }
      },
      "documentation":"<p>Information about the build input source code for the build project.</p>"
    },
    "ProjectSourceVersion":{
      "type":"structure",
      "required":[
        "sourceIdentifier",
        "sourceVersion"
      ],
      "members":{
        "sourceIdentifier":{
          "shape":"String",
          "documentation":"<p>An identifier for a source in the build project. The identifier can only contain alphanumeric characters and underscores, and must be less than 128 characters in length. </p>"
        },
        "sourceVersion":{
          "shape":"String",
          "documentation":"<p>The source version for the corresponding source identifier. If specified, must be one of:</p> <ul> <li> <p>For CodeCommit: the commit ID, branch, or Git tag to use.</p> </li> <li> <p>For GitHub or GitLab: the commit ID, pull request ID, branch name, or tag name that corresponds to the version of the source code you want to build. If a pull request ID is specified, it must use the format <code>pr/pull-request-ID</code> (for example, <code>pr/25</code>). If a branch name is specified, the branch's HEAD commit ID is used. If not specified, the default branch's HEAD commit ID is used.</p> </li> <li> <p>For Bitbucket: the commit ID, branch name, or tag name that corresponds to the version of the source code you want to build. If a branch name is specified, the branch's HEAD commit ID is used. If not specified, the default branch's HEAD commit ID is used.</p> </li> <li> <p>For Amazon S3: the version ID of the object that represents the build input ZIP file to use.</p> </li> </ul> <p> For more information, see <a href=\"https://docs.aws.amazon.com/codebuild/latest/userguide/sample-source-version.html\">Source Version Sample with CodeBuild</a> in the <i>CodeBuild User Guide</i>. </p>"
        }
      },
      "documentation":"<p> A source identifier and its corresponding version. </p>"
    },
    "ProjectSources":{
      "type":"list",
      "member":{"shape":"ProjectSource"},
      "max":12,
      "min":0
    },
    "ProjectVisibilityType":{
      "type":"string",
      "documentation":"<p>Specifies the visibility of the project's builds. Possible values are:</p> <dl> <dt>PUBLIC_READ</dt> <dd> <p>The project builds are visible to the public.</p> </dd> <dt>PRIVATE</dt> <dd> <p>The project builds are not visible to the public.</p> </dd> </dl>",
      "enum":[
        "PUBLIC_READ",
        "PRIVATE"
      ]
    },
    "Projects":{
      "type":"list",
      "member":{"shape":"Project"}
    },
    "PutResourcePolicyInput":{
      "type":"structure",
      "required":[
        "policy",
        "resourceArn"
      ],
      "members":{
        "policy":{
          "shape":"NonEmptyString",
          "documentation":"<p> A JSON-formatted resource policy. For more information, see <a href=\"https://docs.aws.amazon.com/codebuild/latest/userguide/project-sharing.html#project-sharing-share\">Sharing a Project</a> and <a href=\"https://docs.aws.amazon.com/codebuild/latest/userguide/report-groups-sharing.html#report-groups-sharing-share\">Sharing a Report Group</a> in the <i>CodeBuild User Guide</i>. </p>"
        },
        "resourceArn":{
          "shape":"NonEmptyString",
          "documentation":"<p> The ARN of the <code>Project</code> or <code>ReportGroup</code> resource you want to associate with a resource policy. </p>"
        }
      }
    },
    "PutResourcePolicyOutput":{
      "type":"structure",
      "members":{
        "resourceArn":{
          "shape":"NonEmptyString",
          "documentation":"<p> The ARN of the <code>Project</code> or <code>ReportGroup</code> resource that is associated with a resource policy. </p>"
        }
      }
    },
    "RegistryCredential":{
      "type":"structure",
      "required":[
        "credential",
        "credentialProvider"
      ],
      "members":{
        "credential":{
          "shape":"NonEmptyString",
          "documentation":"<p> The Amazon Resource Name (ARN) or name of credentials created using Secrets Manager. </p> <note> <p> The <code>credential</code> can use the name of the credentials only if they exist in your current Amazon Web Services Region. </p> </note>"
        },
        "credentialProvider":{
          "shape":"CredentialProviderType",
          "documentation":"<p> The service that created the credentials to access a private Docker registry. The valid value, SECRETS_MANAGER, is for Secrets Manager. </p>"
        }
      },
      "documentation":"<p> Information about credentials that provide access to a private Docker registry. When this is set: </p> <ul> <li> <p> <code>imagePullCredentialsType</code> must be set to <code>SERVICE_ROLE</code>. </p> </li> <li> <p> images cannot be curated or an Amazon ECR image.</p> </li> </ul> <p> For more information, see <a href=\"https://docs.aws.amazon.com/codebuild/latest/userguide/sample-private-registry.html\">Private Registry with Secrets Manager Sample for CodeBuild</a>. </p>"
    },
    "Report":{
      "type":"structure",
      "members":{
        "arn":{
          "shape":"NonEmptyString",
          "documentation":"<p> The ARN of the report run. </p>"
        },
        "type":{
          "shape":"ReportType",
          "documentation":"<p>The type of the report that was run.</p> <dl> <dt>CODE_COVERAGE</dt> <dd> <p>A code coverage report.</p> </dd> <dt>TEST</dt> <dd> <p>A test report.</p> </dd> </dl>"
        },
        "name":{
          "shape":"String",
          "documentation":"<p> The name of the report that was run. </p>"
        },
        "reportGroupArn":{
          "shape":"NonEmptyString",
          "documentation":"<p> The ARN of the report group associated with this report. </p>"
        },
        "executionId":{
          "shape":"String",
          "documentation":"<p> The ARN of the build run that generated this report. </p>"
        },
        "status":{
          "shape":"ReportStatusType",
          "documentation":"<p> The status of this report. </p>"
        },
        "created":{
          "shape":"Timestamp",
          "documentation":"<p> The date and time this report run occurred. </p>"
        },
        "expired":{
          "shape":"Timestamp",
          "documentation":"<p> The date and time a report expires. A report expires 30 days after it is created. An expired report is not available to view in CodeBuild. </p>"
        },
        "exportConfig":{
          "shape":"ReportExportConfig",
          "documentation":"<p> Information about where the raw data used to generate this report was exported. </p>"
        },
        "truncated":{
          "shape":"WrapperBoolean",
          "documentation":"<p> A boolean that specifies if this report run is truncated. The list of test cases is truncated after the maximum number of test cases is reached. </p>"
        },
        "testSummary":{
          "shape":"TestReportSummary",
          "documentation":"<p> A <code>TestReportSummary</code> object that contains information about this test report. </p>"
        },
        "codeCoverageSummary":{
          "shape":"CodeCoverageReportSummary",
          "documentation":"<p>A <code>CodeCoverageReportSummary</code> object that contains a code coverage summary for this report.</p>"
        }
      },
      "documentation":"<p>Information about the results from running a series of test cases during the run of a build project. The test cases are specified in the buildspec for the build project using one or more paths to the test case files. You can specify any type of tests you want, such as unit tests, integration tests, and functional tests. </p>"
    },
    "ReportArns":{
      "type":"list",
      "member":{"shape":"NonEmptyString"},
      "max":100,
      "min":1
    },
    "ReportCodeCoverageSortByType":{
      "type":"string",
      "enum":[
        "LINE_COVERAGE_PERCENTAGE",
        "FILE_PATH"
      ]
    },
    "ReportExportConfig":{
      "type":"structure",
      "members":{
        "exportConfigType":{
          "shape":"ReportExportConfigType",
          "documentation":"<p> The export configuration type. Valid values are: </p> <ul> <li> <p> <code>S3</code>: The report results are exported to an S3 bucket. </p> </li> <li> <p> <code>NO_EXPORT</code>: The report results are not exported. </p> </li> </ul>"
        },
        "s3Destination":{
          "shape":"S3ReportExportConfig",
          "documentation":"<p> A <code>S3ReportExportConfig</code> object that contains information about the S3 bucket where the run of a report is exported. </p>"
        }
      },
      "documentation":"<p> Information about the location where the run of a report is exported. </p>"
    },
    "ReportExportConfigType":{
      "type":"string",
      "enum":[
        "S3",
        "NO_EXPORT"
      ]
    },
    "ReportFilter":{
      "type":"structure",
      "members":{
        "status":{
          "shape":"ReportStatusType",
          "documentation":"<p> The status used to filter reports. You can filter using one status only. </p>"
        }
      },
      "documentation":"<p> A filter used to return reports with the status specified by the input <code>status</code> parameter. </p>"
    },
    "ReportGroup":{
      "type":"structure",
      "members":{
        "arn":{
          "shape":"NonEmptyString",
          "documentation":"<p>The ARN of the <code>ReportGroup</code>. </p>"
        },
        "name":{
          "shape":"ReportGroupName",
          "documentation":"<p>The name of the <code>ReportGroup</code>. </p>"
        },
        "type":{
          "shape":"ReportType",
          "documentation":"<p>The type of the <code>ReportGroup</code>. This can be one of the following values:</p> <dl> <dt>CODE_COVERAGE</dt> <dd> <p>The report group contains code coverage reports.</p> </dd> <dt>TEST</dt> <dd> <p>The report group contains test reports.</p> </dd> </dl>"
        },
        "exportConfig":{
          "shape":"ReportExportConfig",
          "documentation":"<p>Information about the destination where the raw data of this <code>ReportGroup</code> is exported. </p>"
        },
        "created":{
          "shape":"Timestamp",
          "documentation":"<p>The date and time this <code>ReportGroup</code> was created. </p>"
        },
        "lastModified":{
          "shape":"Timestamp",
          "documentation":"<p>The date and time this <code>ReportGroup</code> was last modified. </p>"
        },
        "tags":{
          "shape":"TagList",
          "documentation":"<p>A list of tag key and value pairs associated with this report group. </p> <p>These tags are available for use by Amazon Web Services services that support CodeBuild report group tags.</p>"
        },
        "status":{
          "shape":"ReportGroupStatusType",
          "documentation":"<p>The status of the report group. This property is read-only.</p> <p>This can be one of the following values:</p> <dl> <dt>ACTIVE</dt> <dd> <p>The report group is active.</p> </dd> <dt>DELETING</dt> <dd> <p>The report group is in the process of being deleted.</p> </dd> </dl>"
        }
      },
      "documentation":"<p>A series of reports. Each report contains information about the results from running a series of test cases. You specify the test cases for a report group in the buildspec for a build project using one or more paths to the test case files. </p>"
    },
    "ReportGroupArns":{
      "type":"list",
      "member":{"shape":"NonEmptyString"},
      "max":100,
      "min":1
    },
    "ReportGroupName":{
      "type":"string",
      "max":128,
      "min":2
    },
    "ReportGroupSortByType":{
      "type":"string",
      "enum":[
        "NAME",
        "CREATED_TIME",
        "LAST_MODIFIED_TIME"
      ]
    },
    "ReportGroupStatusType":{
      "type":"string",
      "enum":[
        "ACTIVE",
        "DELETING"
      ]
    },
    "ReportGroupTrendFieldType":{
      "type":"string",
      "enum":[
        "PASS_RATE",
        "DURATION",
        "TOTAL",
        "LINE_COVERAGE",
        "LINES_COVERED",
        "LINES_MISSED",
        "BRANCH_COVERAGE",
        "BRANCHES_COVERED",
        "BRANCHES_MISSED"
      ]
    },
    "ReportGroupTrendRawDataList":{
      "type":"list",
      "member":{"shape":"ReportWithRawData"}
    },
    "ReportGroupTrendStats":{
      "type":"structure",
      "members":{
        "average":{
          "shape":"String",
          "documentation":"<p>Contains the average of all values analyzed.</p>"
        },
        "max":{
          "shape":"String",
          "documentation":"<p>Contains the maximum value analyzed.</p>"
        },
        "min":{
          "shape":"String",
          "documentation":"<p>Contains the minimum value analyzed.</p>"
        }
      },
      "documentation":"<p>Contains trend statistics for a set of reports. The actual values depend on the type of trend being collected. For more information, see .</p>"
    },
    "ReportGroups":{
      "type":"list",
      "member":{"shape":"ReportGroup"},
      "max":100,
      "min":1
    },
    "ReportPackagingType":{
      "type":"string",
      "enum":[
        "ZIP",
        "NONE"
      ]
    },
    "ReportStatusCounts":{
      "type":"map",
      "key":{"shape":"String"},
      "value":{"shape":"WrapperInt"}
    },
    "ReportStatusType":{
      "type":"string",
      "enum":[
        "GENERATING",
        "SUCCEEDED",
        "FAILED",
        "INCOMPLETE",
        "DELETING"
      ]
    },
    "ReportType":{
      "type":"string",
      "enum":[
        "TEST",
        "CODE_COVERAGE"
      ]
    },
    "ReportWithRawData":{
      "type":"structure",
      "members":{
        "reportArn":{
          "shape":"NonEmptyString",
          "documentation":"<p>The ARN of the report.</p>"
        },
        "data":{
          "shape":"String",
          "documentation":"<p>The value of the requested data field from the report.</p>"
        }
      },
      "documentation":"<p>Contains the unmodified data for the report. For more information, see .</p>"
    },
    "Reports":{
      "type":"list",
      "member":{"shape":"Report"},
      "max":100,
      "min":1
    },
    "ResolvedArtifact":{
      "type":"structure",
      "members":{
        "type":{
          "shape":"ArtifactsType",
          "documentation":"<p>Specifies the type of artifact.</p>"
        },
        "location":{
          "shape":"String",
          "documentation":"<p>The location of the artifact.</p>"
        },
        "identifier":{
          "shape":"String",
          "documentation":"<p>The identifier of the artifact.</p>"
        }
      },
      "documentation":"<p>Represents a resolved build artifact. A resolved artifact is an artifact that is built and deployed to the destination, such as Amazon S3.</p>"
    },
    "ResolvedSecondaryArtifacts":{
      "type":"list",
      "member":{"shape":"ResolvedArtifact"}
    },
    "ResourceAlreadyExistsException":{
      "type":"structure",
      "members":{
      },
      "documentation":"<p>The specified Amazon Web Services resource cannot be created, because an Amazon Web Services resource with the same settings already exists.</p>",
      "exception":true
    },
    "ResourceNotFoundException":{
      "type":"structure",
      "members":{
      },
      "documentation":"<p>The specified Amazon Web Services resource cannot be found.</p>",
      "exception":true
    },
    "RetryBuildBatchInput":{
      "type":"structure",
      "members":{
        "id":{
          "shape":"NonEmptyString",
          "documentation":"<p>Specifies the identifier of the batch build to restart.</p>"
        },
        "idempotencyToken":{
          "shape":"String",
          "documentation":"<p>A unique, case sensitive identifier you provide to ensure the idempotency of the <code>RetryBuildBatch</code> request. The token is included in the <code>RetryBuildBatch</code> request and is valid for five minutes. If you repeat the <code>RetryBuildBatch</code> request with the same token, but change a parameter, CodeBuild returns a parameter mismatch error.</p>"
        },
        "retryType":{
          "shape":"RetryBuildBatchType",
          "documentation":"<p>Specifies the type of retry to perform.</p>"
        }
      }
    },
    "RetryBuildBatchOutput":{
      "type":"structure",
      "members":{
        "buildBatch":{"shape":"BuildBatch"}
      }
    },
    "RetryBuildBatchType":{
      "type":"string",
      "enum":[
        "RETRY_ALL_BUILDS",
        "RETRY_FAILED_BUILDS"
      ]
    },
    "RetryBuildInput":{
      "type":"structure",
      "members":{
        "id":{
          "shape":"NonEmptyString",
          "documentation":"<p>Specifies the identifier of the build to restart.</p>"
        },
        "idempotencyToken":{
          "shape":"String",
          "documentation":"<p>A unique, case sensitive identifier you provide to ensure the idempotency of the <code>RetryBuild</code> request. The token is included in the <code>RetryBuild</code> request and is valid for five minutes. If you repeat the <code>RetryBuild</code> request with the same token, but change a parameter, CodeBuild returns a parameter mismatch error.</p>"
        }
      }
    },
    "RetryBuildOutput":{
      "type":"structure",
      "members":{
        "build":{"shape":"Build"}
      }
    },
    "S3LogsConfig":{
      "type":"structure",
      "required":["status"],
      "members":{
        "status":{
          "shape":"LogsConfigStatusType",
          "documentation":"<p>The current status of the S3 build logs. Valid values are:</p> <ul> <li> <p> <code>ENABLED</code>: S3 build logs are enabled for this build project.</p> </li> <li> <p> <code>DISABLED</code>: S3 build logs are not enabled for this build project.</p> </li> </ul>"
        },
        "location":{
          "shape":"String",
          "documentation":"<p> The ARN of an S3 bucket and the path prefix for S3 logs. If your Amazon S3 bucket name is <code>my-bucket</code>, and your path prefix is <code>build-log</code>, then acceptable formats are <code>my-bucket/build-log</code> or <code>arn:aws:s3:::my-bucket/build-log</code>. </p>"
        },
        "encryptionDisabled":{
          "shape":"WrapperBoolean",
          "documentation":"<p> Set to true if you do not want your S3 build log output encrypted. By default S3 build logs are encrypted. </p>"
        },
        "bucketOwnerAccess":{"shape":"BucketOwnerAccess"}
      },
      "documentation":"<p> Information about S3 logs for a build project. </p>"
    },
    "S3ReportExportConfig":{
      "type":"structure",
      "members":{
        "bucket":{
          "shape":"NonEmptyString",
          "documentation":"<p> The name of the S3 bucket where the raw data of a report are exported. </p>"
        },
        "bucketOwner":{
          "shape":"String",
          "documentation":"<p>The Amazon Web Services account identifier of the owner of the Amazon S3 bucket. This allows report data to be exported to an Amazon S3 bucket that is owned by an account other than the account running the build.</p>"
        },
        "path":{
          "shape":"String",
          "documentation":"<p> The path to the exported report's raw data results. </p>"
        },
        "packaging":{
          "shape":"ReportPackagingType",
          "documentation":"<p> The type of build output artifact to create. Valid values include: </p> <ul> <li> <p> <code>NONE</code>: CodeBuild creates the raw data in the output bucket. This is the default if packaging is not specified. </p> </li> <li> <p> <code>ZIP</code>: CodeBuild creates a ZIP file with the raw data in the output bucket. </p> </li> </ul>"
        },
        "encryptionKey":{
          "shape":"NonEmptyString",
          "documentation":"<p> The encryption key for the report's encrypted raw data. </p>"
        },
        "encryptionDisabled":{
          "shape":"WrapperBoolean",
          "documentation":"<p> A boolean value that specifies if the results of a report are encrypted. </p>"
        }
      },
      "documentation":"<p> Information about the S3 bucket where the raw data of a report are exported. </p>"
    },
    "ScalingConfigurationInput":{
      "type":"structure",
      "members":{
        "scalingType":{
          "shape":"FleetScalingType",
          "documentation":"<p>The scaling type for a compute fleet.</p>"
        },
        "targetTrackingScalingConfigs":{
          "shape":"TargetTrackingScalingConfigurations",
          "documentation":"<p>A list of <code>TargetTrackingScalingConfiguration</code> objects.</p>"
        },
        "maxCapacity":{
          "shape":"FleetCapacity",
          "documentation":"<p>The maximum number of instances in the ﬂeet when auto-scaling.</p>"
        }
      },
      "documentation":"<p>The scaling configuration input of a compute fleet.</p>"
    },
    "ScalingConfigurationOutput":{
      "type":"structure",
      "members":{
        "scalingType":{
          "shape":"FleetScalingType",
          "documentation":"<p>The scaling type for a compute fleet.</p>"
        },
        "targetTrackingScalingConfigs":{
          "shape":"TargetTrackingScalingConfigurations",
          "documentation":"<p>A list of <code>TargetTrackingScalingConfiguration</code> objects.</p>"
        },
        "maxCapacity":{
          "shape":"FleetCapacity",
          "documentation":"<p>The maximum number of instances in the ﬂeet when auto-scaling.</p>"
        },
        "desiredCapacity":{
          "shape":"FleetCapacity",
          "documentation":"<p>The desired number of instances in the ﬂeet when auto-scaling.</p>"
        }
      },
      "documentation":"<p>The scaling configuration output of a compute fleet.</p>"
    },
    "SecurityGroupIds":{
      "type":"list",
      "member":{"shape":"NonEmptyString"},
      "max":5
    },
    "SensitiveNonEmptyString":{
      "type":"string",
      "min":1,
      "sensitive":true
    },
    "SensitiveString":{
      "type":"string",
      "sensitive":true
    },
    "ServerType":{
      "type":"string",
      "enum":[
        "GITHUB",
        "BITBUCKET",
        "GITHUB_ENTERPRISE",
        "GITLAB",
        "GITLAB_SELF_MANAGED"
      ]
    },
    "SharedResourceSortByType":{
      "type":"string",
      "enum":[
        "ARN",
        "MODIFIED_TIME"
      ]
    },
    "SortOrderType":{
      "type":"string",
      "enum":[
        "ASCENDING",
        "DESCENDING"
      ]
    },
    "SourceAuth":{
      "type":"structure",
      "required":["type"],
      "members":{
        "type":{
          "shape":"SourceAuthType",
          "documentation":"<p>The authorization type to use. Valid options are OAUTH or CODECONNECTIONS.</p>"
        },
        "resource":{
          "shape":"String",
          "documentation":"<p>The resource value that applies to the specified authorization type.</p>"
        }
      },
      "documentation":"<p>Information about the authorization settings for CodeBuild to access the source code to be built.</p> <p>This information is for the CodeBuild console's use only. Your code should not get or set this information directly.</p>"
    },
    "SourceAuthType":{
      "type":"string",
      "enum":[
        "OAUTH",
        "CODECONNECTIONS"
      ]
    },
    "SourceCredentialsInfo":{
      "type":"structure",
      "members":{
        "arn":{
          "shape":"NonEmptyString",
          "documentation":"<p> The Amazon Resource Name (ARN) of the token. </p>"
        },
        "serverType":{
          "shape":"ServerType",
          "documentation":"<p> The type of source provider. The valid options are GITHUB, GITHUB_ENTERPRISE, GITLAB, GITLAB_SELF_MANAGED, or BITBUCKET. </p>"
        },
        "authType":{
          "shape":"AuthType",
          "documentation":"<p> The type of authentication used by the credentials. Valid options are OAUTH, BASIC_AUTH, PERSONAL_ACCESS_TOKEN, or CODECONNECTIONS. </p>"
        },
        "resource":{
          "shape":"String",
          "documentation":"<p>The connection ARN if your serverType type is GITLAB or GITLAB_SELF_MANAGED and your authType is CODECONNECTIONS.</p>"
        }
      },
      "documentation":"<p> Information about the credentials for a GitHub, GitHub Enterprise, GitLab, GitLab Self Managed, or Bitbucket repository. </p>"
    },
    "SourceCredentialsInfos":{
      "type":"list",
      "member":{"shape":"SourceCredentialsInfo"}
    },
    "SourceType":{
      "type":"string",
      "enum":[
        "CODECOMMIT",
        "CODEPIPELINE",
        "GITHUB",
        "GITLAB",
        "GITLAB_SELF_MANAGED",
        "S3",
        "BITBUCKET",
        "GITHUB_ENTERPRISE",
        "NO_SOURCE"
      ]
    },
    "StartBuildBatchInput":{
      "type":"structure",
      "required":["projectName"],
      "members":{
        "projectName":{
          "shape":"NonEmptyString",
          "documentation":"<p>The name of the project.</p>"
        },
        "secondarySourcesOverride":{
          "shape":"ProjectSources",
          "documentation":"<p>An array of <code>ProjectSource</code> objects that override the secondary sources defined in the batch build project.</p>"
        },
        "secondarySourcesVersionOverride":{
          "shape":"ProjectSecondarySourceVersions",
          "documentation":"<p>An array of <code>ProjectSourceVersion</code> objects that override the secondary source versions in the batch build project.</p>"
        },
        "sourceVersion":{
          "shape":"String",
          "documentation":"<p>The version of the batch build input to be built, for this build only. If not specified, the latest version is used. If specified, the contents depends on the source provider:</p> <dl> <dt>CodeCommit</dt> <dd> <p>The commit ID, branch, or Git tag to use.</p> </dd> <dt>GitHub</dt> <dd> <p>The commit ID, pull request ID, branch name, or tag name that corresponds to the version of the source code you want to build. If a pull request ID is specified, it must use the format <code>pr/pull-request-ID</code> (for example <code>pr/25</code>). If a branch name is specified, the branch's HEAD commit ID is used. If not specified, the default branch's HEAD commit ID is used.</p> </dd> <dt>Bitbucket</dt> <dd> <p>The commit ID, branch name, or tag name that corresponds to the version of the source code you want to build. If a branch name is specified, the branch's HEAD commit ID is used. If not specified, the default branch's HEAD commit ID is used.</p> </dd> <dt>Amazon S3</dt> <dd> <p>The version ID of the object that represents the build input ZIP file to use.</p> </dd> </dl> <p>If <code>sourceVersion</code> is specified at the project level, then this <code>sourceVersion</code> (at the build level) takes precedence. </p> <p>For more information, see <a href=\"https://docs.aws.amazon.com/codebuild/latest/userguide/sample-source-version.html\">Source Version Sample with CodeBuild</a> in the <i>CodeBuild User Guide</i>. </p>"
        },
        "artifactsOverride":{
          "shape":"ProjectArtifacts",
          "documentation":"<p>An array of <code>ProjectArtifacts</code> objects that contains information about the build output artifact overrides for the build project.</p>"
        },
        "secondaryArtifactsOverride":{
          "shape":"ProjectArtifactsList",
          "documentation":"<p>An array of <code>ProjectArtifacts</code> objects that override the secondary artifacts defined in the batch build project.</p>"
        },
        "environmentVariablesOverride":{
          "shape":"EnvironmentVariables",
          "documentation":"<p>An array of <code>EnvironmentVariable</code> objects that override, or add to, the environment variables defined in the batch build project.</p>"
        },
        "sourceTypeOverride":{
          "shape":"SourceType",
          "documentation":"<p>The source input type that overrides the source input defined in the batch build project.</p>"
        },
        "sourceLocationOverride":{
          "shape":"String",
          "documentation":"<p>A location that overrides, for this batch build, the source location defined in the batch build project.</p>"
        },
        "sourceAuthOverride":{
          "shape":"SourceAuth",
          "documentation":"<p>A <code>SourceAuth</code> object that overrides the one defined in the batch build project. This override applies only if the build project's source is BitBucket or GitHub.</p>"
        },
        "gitCloneDepthOverride":{
          "shape":"GitCloneDepth",
          "documentation":"<p>The user-defined depth of history, with a minimum value of 0, that overrides, for this batch build only, any previous depth of history defined in the batch build project.</p>"
        },
        "gitSubmodulesConfigOverride":{
          "shape":"GitSubmodulesConfig",
          "documentation":"<p>A <code>GitSubmodulesConfig</code> object that overrides the Git submodules configuration for this batch build.</p>"
        },
        "buildspecOverride":{
          "shape":"String",
          "documentation":"<p>A buildspec file declaration that overrides, for this build only, the latest one already defined in the build project.</p> <p>If this value is set, it can be either an inline buildspec definition, the path to an alternate buildspec file relative to the value of the built-in <code>CODEBUILD_SRC_DIR</code> environment variable, or the path to an S3 bucket. The bucket must be in the same Amazon Web Services Region as the build project. Specify the buildspec file using its ARN (for example, <code>arn:aws:s3:::my-codebuild-sample2/buildspec.yml</code>). If this value is not provided or is set to an empty string, the source code must contain a buildspec file in its root directory. For more information, see <a href=\"https://docs.aws.amazon.com/codebuild/latest/userguide/build-spec-ref.html#build-spec-ref-name-storage\">Buildspec File Name and Storage Location</a>. </p>"
        },
        "insecureSslOverride":{
          "shape":"WrapperBoolean",
          "documentation":"<p>Enable this flag to override the insecure SSL setting that is specified in the batch build project. The insecure SSL setting determines whether to ignore SSL warnings while connecting to the project source code. This override applies only if the build's source is GitHub Enterprise.</p>"
        },
        "reportBuildBatchStatusOverride":{
          "shape":"WrapperBoolean",
          "documentation":"<p>Set to <code>true</code> to report to your source provider the status of a batch build's start and completion. If you use this option with a source provider other than GitHub, GitHub Enterprise, or Bitbucket, an <code>invalidInputException</code> is thrown. </p> <note> <p>The status of a build triggered by a webhook is always reported to your source provider. </p> </note>"
        },
        "environmentTypeOverride":{
          "shape":"EnvironmentType",
          "documentation":"<p>A container type for this batch build that overrides the one specified in the batch build project.</p>"
        },
        "imageOverride":{
          "shape":"NonEmptyString",
          "documentation":"<p>The name of an image for this batch build that overrides the one specified in the batch build project.</p>"
        },
        "computeTypeOverride":{
          "shape":"ComputeType",
          "documentation":"<p>The name of a compute type for this batch build that overrides the one specified in the batch build project.</p>"
        },
        "certificateOverride":{
          "shape":"String",
          "documentation":"<p>The name of a certificate for this batch build that overrides the one specified in the batch build project.</p>"
        },
        "cacheOverride":{
          "shape":"ProjectCache",
          "documentation":"<p>A <code>ProjectCache</code> object that specifies cache overrides.</p>"
        },
        "serviceRoleOverride":{
          "shape":"NonEmptyString",
          "documentation":"<p>The name of a service role for this batch build that overrides the one specified in the batch build project.</p>"
        },
        "privilegedModeOverride":{
          "shape":"WrapperBoolean",
          "documentation":"<p>Enable this flag to override privileged mode in the batch build project.</p>"
        },
        "buildTimeoutInMinutesOverride":{
          "shape":"TimeOut",
          "documentation":"<p>Overrides the build timeout specified in the batch build project.</p>"
        },
        "queuedTimeoutInMinutesOverride":{
          "shape":"TimeOut",
          "documentation":"<p>The number of minutes a batch build is allowed to be queued before it times out.</p>"
        },
        "encryptionKeyOverride":{
          "shape":"NonEmptyString",
          "documentation":"<p>The Key Management Service customer master key (CMK) that overrides the one specified in the batch build project. The CMK key encrypts the build output artifacts.</p> <note> <p>You can use a cross-account KMS key to encrypt the build output artifacts if your service role has permission to that key. </p> </note> <p>You can specify either the Amazon Resource Name (ARN) of the CMK or, if available, the CMK's alias (using the format <code>alias/&lt;alias-name&gt;</code>).</p>"
        },
        "idempotencyToken":{
          "shape":"String",
          "documentation":"<p>A unique, case sensitive identifier you provide to ensure the idempotency of the <code>StartBuildBatch</code> request. The token is included in the <code>StartBuildBatch</code> request and is valid for five minutes. If you repeat the <code>StartBuildBatch</code> request with the same token, but change a parameter, CodeBuild returns a parameter mismatch error.</p>"
        },
        "logsConfigOverride":{
          "shape":"LogsConfig",
          "documentation":"<p>A <code>LogsConfig</code> object that override the log settings defined in the batch build project.</p>"
        },
        "registryCredentialOverride":{
          "shape":"RegistryCredential",
          "documentation":"<p>A <code>RegistryCredential</code> object that overrides credentials for access to a private registry.</p>"
        },
        "imagePullCredentialsTypeOverride":{
          "shape":"ImagePullCredentialsType",
          "documentation":"<p>The type of credentials CodeBuild uses to pull images in your batch build. There are two valid values: </p> <dl> <dt>CODEBUILD</dt> <dd> <p>Specifies that CodeBuild uses its own credentials. This requires that you modify your ECR repository policy to trust CodeBuild's service principal.</p> </dd> <dt>SERVICE_ROLE</dt> <dd> <p>Specifies that CodeBuild uses your build project's service role. </p> </dd> </dl> <p>When using a cross-account or private registry image, you must use <code>SERVICE_ROLE</code> credentials. When using an CodeBuild curated image, you must use <code>CODEBUILD</code> credentials. </p>"
        },
        "buildBatchConfigOverride":{
          "shape":"ProjectBuildBatchConfig",
          "documentation":"<p>A <code>BuildBatchConfigOverride</code> object that contains batch build configuration overrides.</p>"
        },
        "debugSessionEnabled":{
          "shape":"WrapperBoolean",
          "documentation":"<p>Specifies if session debugging is enabled for this batch build. For more information, see <a href=\"https://docs.aws.amazon.com/codebuild/latest/userguide/session-manager.html\">Viewing a running build in Session Manager</a>. Batch session debugging is not supported for matrix batch builds.</p>"
        }
      }
    },
    "StartBuildBatchOutput":{
      "type":"structure",
      "members":{
        "buildBatch":{
          "shape":"BuildBatch",
          "documentation":"<p>A <code>BuildBatch</code> object that contains information about the batch build.</p>"
        }
      }
    },
    "StartBuildInput":{
      "type":"structure",
      "required":["projectName"],
      "members":{
        "projectName":{
          "shape":"NonEmptyString",
          "documentation":"<p>The name of the CodeBuild build project to start running a build.</p>"
        },
        "secondarySourcesOverride":{
          "shape":"ProjectSources",
          "documentation":"<p> An array of <code>ProjectSource</code> objects. </p>"
        },
        "secondarySourcesVersionOverride":{
          "shape":"ProjectSecondarySourceVersions",
          "documentation":"<p> An array of <code>ProjectSourceVersion</code> objects that specify one or more versions of the project's secondary sources to be used for this build only. </p>"
        },
        "sourceVersion":{
          "shape":"String",
          "documentation":"<p>The version of the build input to be built, for this build only. If not specified, the latest version is used. If specified, the contents depends on the source provider:</p> <dl> <dt>CodeCommit</dt> <dd> <p>The commit ID, branch, or Git tag to use.</p> </dd> <dt>GitHub</dt> <dd> <p>The commit ID, pull request ID, branch name, or tag name that corresponds to the version of the source code you want to build. If a pull request ID is specified, it must use the format <code>pr/pull-request-ID</code> (for example <code>pr/25</code>). If a branch name is specified, the branch's HEAD commit ID is used. If not specified, the default branch's HEAD commit ID is used.</p> </dd> <dt>Bitbucket</dt> <dd> <p>The commit ID, branch name, or tag name that corresponds to the version of the source code you want to build. If a branch name is specified, the branch's HEAD commit ID is used. If not specified, the default branch's HEAD commit ID is used.</p> </dd> <dt>Amazon S3</dt> <dd> <p>The version ID of the object that represents the build input ZIP file to use.</p> </dd> </dl> <p>If <code>sourceVersion</code> is specified at the project level, then this <code>sourceVersion</code> (at the build level) takes precedence. </p> <p>For more information, see <a href=\"https://docs.aws.amazon.com/codebuild/latest/userguide/sample-source-version.html\">Source Version Sample with CodeBuild</a> in the <i>CodeBuild User Guide</i>. </p>"
        },
        "artifactsOverride":{
          "shape":"ProjectArtifacts",
          "documentation":"<p>Build output artifact settings that override, for this build only, the latest ones already defined in the build project.</p>"
        },
        "secondaryArtifactsOverride":{
          "shape":"ProjectArtifactsList",
          "documentation":"<p> An array of <code>ProjectArtifacts</code> objects. </p>"
        },
        "environmentVariablesOverride":{
          "shape":"EnvironmentVariables",
          "documentation":"<p>A set of environment variables that overrides, for this build only, the latest ones already defined in the build project.</p>"
        },
        "sourceTypeOverride":{
          "shape":"SourceType",
          "documentation":"<p>A source input type, for this build, that overrides the source input defined in the build project.</p>"
        },
        "sourceLocationOverride":{
          "shape":"String",
          "documentation":"<p>A location that overrides, for this build, the source location for the one defined in the build project.</p>"
        },
        "sourceAuthOverride":{
          "shape":"SourceAuth",
          "documentation":"<p>An authorization type for this build that overrides the one defined in the build project. This override applies only if the build project's source is BitBucket or GitHub.</p>"
        },
        "gitCloneDepthOverride":{
          "shape":"GitCloneDepth",
          "documentation":"<p>The user-defined depth of history, with a minimum value of 0, that overrides, for this build only, any previous depth of history defined in the build project.</p>"
        },
        "gitSubmodulesConfigOverride":{
          "shape":"GitSubmodulesConfig",
          "documentation":"<p> Information about the Git submodules configuration for this build of an CodeBuild build project. </p>"
        },
        "buildspecOverride":{
          "shape":"String",
          "documentation":"<p>A buildspec file declaration that overrides the latest one defined in the build project, for this build only. The buildspec defined on the project is not changed.</p> <p>If this value is set, it can be either an inline buildspec definition, the path to an alternate buildspec file relative to the value of the built-in <code>CODEBUILD_SRC_DIR</code> environment variable, or the path to an S3 bucket. The bucket must be in the same Amazon Web Services Region as the build project. Specify the buildspec file using its ARN (for example, <code>arn:aws:s3:::my-codebuild-sample2/buildspec.yml</code>). If this value is not provided or is set to an empty string, the source code must contain a buildspec file in its root directory. For more information, see <a href=\"https://docs.aws.amazon.com/codebuild/latest/userguide/build-spec-ref.html#build-spec-ref-name-storage\">Buildspec File Name and Storage Location</a>.</p> <note> <p>Since this property allows you to change the build commands that will run in the container, you should note that an IAM principal with the ability to call this API and set this parameter can override the default settings. Moreover, we encourage that you use a trustworthy buildspec location like a file in your source repository or a Amazon S3 bucket.</p> </note>"
        },
        "insecureSslOverride":{
          "shape":"WrapperBoolean",
          "documentation":"<p>Enable this flag to override the insecure SSL setting that is specified in the build project. The insecure SSL setting determines whether to ignore SSL warnings while connecting to the project source code. This override applies only if the build's source is GitHub Enterprise.</p>"
        },
        "reportBuildStatusOverride":{
          "shape":"WrapperBoolean",
          "documentation":"<p> Set to true to report to your source provider the status of a build's start and completion. If you use this option with a source provider other than GitHub, GitHub Enterprise, or Bitbucket, an <code>invalidInputException</code> is thrown. </p> <p>To be able to report the build status to the source provider, the user associated with the source provider must have write access to the repo. If the user does not have write access, the build status cannot be updated. For more information, see <a href=\"https://docs.aws.amazon.com/codebuild/latest/userguide/access-tokens.html\">Source provider access</a> in the <i>CodeBuild User Guide</i>.</p> <note> <p> The status of a build triggered by a webhook is always reported to your source provider. </p> </note>"
        },
        "buildStatusConfigOverride":{
          "shape":"BuildStatusConfig",
          "documentation":"<p>Contains information that defines how the build project reports the build status to the source provider. This option is only used when the source provider is <code>GITHUB</code>, <code>GITHUB_ENTERPRISE</code>, or <code>BITBUCKET</code>.</p>"
        },
        "environmentTypeOverride":{
          "shape":"EnvironmentType",
          "documentation":"<p>A container type for this build that overrides the one specified in the build project.</p>"
        },
        "imageOverride":{
          "shape":"NonEmptyString",
          "documentation":"<p>The name of an image for this build that overrides the one specified in the build project.</p>"
        },
        "computeTypeOverride":{
          "shape":"ComputeType",
          "documentation":"<p>The name of a compute type for this build that overrides the one specified in the build project.</p>"
        },
        "certificateOverride":{
          "shape":"String",
          "documentation":"<p>The name of a certificate for this build that overrides the one specified in the build project.</p>"
        },
        "cacheOverride":{
          "shape":"ProjectCache",
          "documentation":"<p>A ProjectCache object specified for this build that overrides the one defined in the build project.</p>"
        },
        "serviceRoleOverride":{
          "shape":"NonEmptyString",
          "documentation":"<p>The name of a service role for this build that overrides the one specified in the build project.</p>"
        },
        "privilegedModeOverride":{
          "shape":"WrapperBoolean",
          "documentation":"<p>Enable this flag to override privileged mode in the build project.</p>"
        },
        "timeoutInMinutesOverride":{
          "shape":"TimeOut",
          "documentation":"<p>The number of build timeout minutes, from 5 to 480 (8 hours), that overrides, for this build only, the latest setting already defined in the build project.</p>"
        },
        "queuedTimeoutInMinutesOverride":{
          "shape":"TimeOut",
          "documentation":"<p> The number of minutes a build is allowed to be queued before it times out. </p>"
        },
        "encryptionKeyOverride":{
          "shape":"NonEmptyString",
          "documentation":"<p>The Key Management Service customer master key (CMK) that overrides the one specified in the build project. The CMK key encrypts the build output artifacts.</p> <note> <p> You can use a cross-account KMS key to encrypt the build output artifacts if your service role has permission to that key. </p> </note> <p>You can specify either the Amazon Resource Name (ARN) of the CMK or, if available, the CMK's alias (using the format <code>alias/&lt;alias-name&gt;</code>).</p>"
        },
        "idempotencyToken":{
          "shape":"String",
          "documentation":"<p>A unique, case sensitive identifier you provide to ensure the idempotency of the StartBuild request. The token is included in the StartBuild request and is valid for 5 minutes. If you repeat the StartBuild request with the same token, but change a parameter, CodeBuild returns a parameter mismatch error. </p>"
        },
        "logsConfigOverride":{
          "shape":"LogsConfig",
          "documentation":"<p> Log settings for this build that override the log settings defined in the build project. </p>"
        },
        "registryCredentialOverride":{
          "shape":"RegistryCredential",
          "documentation":"<p> The credentials for access to a private registry. </p>"
        },
        "imagePullCredentialsTypeOverride":{
          "shape":"ImagePullCredentialsType",
          "documentation":"<p>The type of credentials CodeBuild uses to pull images in your build. There are two valid values: </p> <dl> <dt>CODEBUILD</dt> <dd> <p>Specifies that CodeBuild uses its own credentials. This requires that you modify your ECR repository policy to trust CodeBuild's service principal.</p> </dd> <dt>SERVICE_ROLE</dt> <dd> <p>Specifies that CodeBuild uses your build project's service role. </p> </dd> </dl> <p>When using a cross-account or private registry image, you must use <code>SERVICE_ROLE</code> credentials. When using an CodeBuild curated image, you must use <code>CODEBUILD</code> credentials. </p>"
        },
        "debugSessionEnabled":{
          "shape":"WrapperBoolean",
          "documentation":"<p>Specifies if session debugging is enabled for this build. For more information, see <a href=\"https://docs.aws.amazon.com/codebuild/latest/userguide/session-manager.html\">Viewing a running build in Session Manager</a>.</p>"
        },
        "fleetOverride":{
          "shape":"ProjectFleet",
          "documentation":"<p>A ProjectFleet object specified for this build that overrides the one defined in the build project.</p>"
        }
      }
    },
    "StartBuildOutput":{
      "type":"structure",
      "members":{
        "build":{
          "shape":"Build",
          "documentation":"<p>Information about the build to be run.</p>"
        }
      }
    },
    "StatusType":{
      "type":"string",
      "enum":[
        "SUCCEEDED",
        "FAILED",
        "FAULT",
        "TIMED_OUT",
        "IN_PROGRESS",
        "STOPPED"
      ]
    },
    "StopBuildBatchInput":{
      "type":"structure",
      "required":["id"],
      "members":{
        "id":{
          "shape":"NonEmptyString",
          "documentation":"<p>The identifier of the batch build to stop.</p>"
        }
      }
    },
    "StopBuildBatchOutput":{
      "type":"structure",
      "members":{
        "buildBatch":{"shape":"BuildBatch"}
      }
    },
    "StopBuildInput":{
      "type":"structure",
      "required":["id"],
      "members":{
        "id":{
          "shape":"NonEmptyString",
          "documentation":"<p>The ID of the build.</p>"
        }
      }
    },
    "StopBuildOutput":{
      "type":"structure",
      "members":{
        "build":{
          "shape":"Build",
          "documentation":"<p>Information about the build.</p>"
        }
      }
    },
    "String":{"type":"string"},
    "Subnets":{
      "type":"list",
      "member":{"shape":"NonEmptyString"},
      "max":16
    },
    "Tag":{
      "type":"structure",
      "members":{
        "key":{
          "shape":"KeyInput",
          "documentation":"<p>The tag's key.</p>"
        },
        "value":{
          "shape":"ValueInput",
          "documentation":"<p>The tag's value.</p>"
        }
      },
      "documentation":"<p>A tag, consisting of a key and a value.</p> <p>This tag is available for use by Amazon Web Services services that support tags in CodeBuild.</p>"
    },
    "TagList":{
      "type":"list",
      "member":{"shape":"Tag"},
      "max":50,
      "min":0
    },
    "TargetTrackingScalingConfiguration":{
      "type":"structure",
      "members":{
        "metricType":{
          "shape":"FleetScalingMetricType",
          "documentation":"<p>The metric type to determine auto-scaling.</p>"
        },
        "targetValue":{
          "shape":"WrapperDouble",
          "documentation":"<p>The value of <code>metricType</code> when to start scaling.</p>"
        }
      },
      "documentation":"<p>Defines when a new instance is auto-scaled into the compute fleet.</p>"
    },
    "TargetTrackingScalingConfigurations":{
      "type":"list",
      "member":{"shape":"TargetTrackingScalingConfiguration"}
    },
    "TestCase":{
      "type":"structure",
      "members":{
        "reportArn":{
          "shape":"NonEmptyString",
          "documentation":"<p> The ARN of the report to which the test case belongs. </p>"
        },
        "testRawDataPath":{
          "shape":"String",
          "documentation":"<p> The path to the raw data file that contains the test result. </p>"
        },
        "prefix":{
          "shape":"String",
          "documentation":"<p> A string that is applied to a series of related test cases. CodeBuild generates the prefix. The prefix depends on the framework used to generate the tests. </p>"
        },
        "name":{
          "shape":"String",
          "documentation":"<p> The name of the test case. </p>"
        },
        "status":{
          "shape":"String",
          "documentation":"<p> The status returned by the test case after it was run. Valid statuses are <code>SUCCEEDED</code>, <code>FAILED</code>, <code>ERROR</code>, <code>SKIPPED</code>, and <code>UNKNOWN</code>. </p>"
        },
        "durationInNanoSeconds":{
          "shape":"WrapperLong",
          "documentation":"<p> The number of nanoseconds it took to run this test case. </p>"
        },
        "message":{
          "shape":"String",
          "documentation":"<p> A message associated with a test case. For example, an error message or stack trace. </p>"
        },
        "expired":{
          "shape":"Timestamp",
          "documentation":"<p> The date and time a test case expires. A test case expires 30 days after it is created. An expired test case is not available to view in CodeBuild. </p>"
        }
      },
      "documentation":"<p> Information about a test case created using a framework such as NUnit or Cucumber. A test case might be a unit test or a configuration test. </p>"
    },
    "TestCaseFilter":{
      "type":"structure",
      "members":{
        "status":{
          "shape":"String",
          "documentation":"<p>The status used to filter test cases. A <code>TestCaseFilter</code> can have one status. Valid values are:</p> <ul> <li> <p> <code>SUCCEEDED</code> </p> </li> <li> <p> <code>FAILED</code> </p> </li> <li> <p> <code>ERROR</code> </p> </li> <li> <p> <code>SKIPPED</code> </p> </li> <li> <p> <code>UNKNOWN</code> </p> </li> </ul>"
        },
        "keyword":{
          "shape":"String",
          "documentation":"<p>A keyword that is used to filter on the <code>name</code> or the <code>prefix</code> of the test cases. Only test cases where the keyword is a substring of the <code>name</code> or the <code>prefix</code> will be returned.</p>"
        }
      },
      "documentation":"<p>A filter used to return specific types of test cases. In order to pass the filter, the report must meet all of the filter properties.</p>"
    },
    "TestCases":{
      "type":"list",
      "member":{"shape":"TestCase"}
    },
    "TestReportSummary":{
      "type":"structure",
      "required":[
        "total",
        "statusCounts",
        "durationInNanoSeconds"
      ],
      "members":{
        "total":{
          "shape":"WrapperInt",
          "documentation":"<p> The number of test cases in this <code>TestReportSummary</code>. The total includes truncated test cases. </p>"
        },
        "statusCounts":{
          "shape":"ReportStatusCounts",
          "documentation":"<p> A map that contains the number of each type of status returned by the test results in this <code>TestReportSummary</code>. </p>"
        },
        "durationInNanoSeconds":{
          "shape":"WrapperLong",
          "documentation":"<p> The number of nanoseconds it took to run all of the test cases in this report. </p>"
        }
      },
      "documentation":"<p> Information about a test report. </p>"
    },
    "TimeOut":{
      "type":"integer",
      "max":480,
      "min":5
    },
    "Timestamp":{"type":"timestamp"},
    "UpdateFleetInput":{
      "type":"structure",
      "required":["arn"],
      "members":{
        "arn":{
          "shape":"NonEmptyString",
          "documentation":"<p>The ARN of the compute fleet.</p>"
        },
        "baseCapacity":{
          "shape":"FleetCapacity",
          "documentation":"<p>The initial number of machines allocated to the compute ﬂeet, which deﬁnes the number of builds that can run in parallel.</p>"
        },
        "environmentType":{
          "shape":"EnvironmentType",
          "documentation":"<p>The environment type of the compute fleet.</p> <ul> <li> <p>The environment type <code>ARM_CONTAINER</code> is available only in regions US East (N. Virginia), US East (Ohio), US West (Oregon), EU (Ireland), Asia Pacific (Mumbai), Asia Pacific (Tokyo), Asia Pacific (Singapore), Asia Pacific (Sydney), EU (Frankfurt), and South America (São Paulo).</p> </li> <li> <p>The environment type <code>LINUX_CONTAINER</code> is available only in regions US East (N. Virginia), US East (Ohio), US West (Oregon), EU (Ireland), EU (Frankfurt), Asia Pacific (Tokyo), Asia Pacific (Singapore), Asia Pacific (Sydney), South America (São Paulo), and Asia Pacific (Mumbai).</p> </li> <li> <p>The environment type <code>LINUX_GPU_CONTAINER</code> is available only in regions US East (N. Virginia), US East (Ohio), US West (Oregon), EU (Ireland), EU (Frankfurt), Asia Pacific (Tokyo), and Asia Pacific (Sydney).</p> </li> <li> <p>The environment type <code>WINDOWS_SERVER_2019_CONTAINER</code> is available only in regions US East (N. Virginia), US East (Ohio), US West (Oregon), Asia Pacific (Sydney), Asia Pacific (Tokyo), Asia Pacific (Mumbai) and EU (Ireland).</p> </li> <li> <p>The environment type <code>WINDOWS_SERVER_2022_CONTAINER</code> is available only in regions US East (N. Virginia), US East (Ohio), US West (Oregon), EU (Ireland), EU (Frankfurt), Asia Pacific (Sydney), Asia Pacific (Singapore), Asia Pacific (Tokyo), South America (São Paulo) and Asia Pacific (Mumbai).</p> </li> </ul> <p>For more information, see <a href=\"https://docs.aws.amazon.com/codebuild/latest/userguide/build-env-ref-compute-types.html\">Build environment compute types</a> in the <i>CodeBuild user guide</i>.</p>"
        },
        "computeType":{
          "shape":"ComputeType",
          "documentation":"<p>Information about the compute resources the compute fleet uses. Available values include:</p> <ul> <li> <p> <code>BUILD_GENERAL1_SMALL</code>: Use up to 3 GB memory and 2 vCPUs for builds.</p> </li> <li> <p> <code>BUILD_GENERAL1_MEDIUM</code>: Use up to 7 GB memory and 4 vCPUs for builds.</p> </li> <li> <p> <code>BUILD_GENERAL1_LARGE</code>: Use up to 16 GB memory and 8 vCPUs for builds, depending on your environment type.</p> </li> <li> <p> <code>BUILD_GENERAL1_XLARGE</code>: Use up to 70 GB memory and 36 vCPUs for builds, depending on your environment type.</p> </li> <li> <p> <code>BUILD_GENERAL1_2XLARGE</code>: Use up to 145 GB memory, 72 vCPUs, and 824 GB of SSD storage for builds. This compute type supports Docker images up to 100 GB uncompressed.</p> </li> </ul> <p> If you use <code>BUILD_GENERAL1_SMALL</code>: </p> <ul> <li> <p> For environment type <code>LINUX_CONTAINER</code>, you can use up to 3 GB memory and 2 vCPUs for builds. </p> </li> <li> <p> For environment type <code>LINUX_GPU_CONTAINER</code>, you can use up to 16 GB memory, 4 vCPUs, and 1 NVIDIA A10G Tensor Core GPU for builds.</p> </li> <li> <p> For environment type <code>ARM_CONTAINER</code>, you can use up to 4 GB memory and 2 vCPUs on ARM-based processors for builds.</p> </li> </ul> <p> If you use <code>BUILD_GENERAL1_LARGE</code>: </p> <ul> <li> <p> For environment type <code>LINUX_CONTAINER</code>, you can use up to 15 GB memory and 8 vCPUs for builds. </p> </li> <li> <p> For environment type <code>LINUX_GPU_CONTAINER</code>, you can use up to 255 GB memory, 32 vCPUs, and 4 NVIDIA Tesla V100 GPUs for builds.</p> </li> <li> <p> For environment type <code>ARM_CONTAINER</code>, you can use up to 16 GB memory and 8 vCPUs on ARM-based processors for builds.</p> </li> </ul> <p>For more information, see <a href=\"https://docs.aws.amazon.com/codebuild/latest/userguide/build-env-ref-compute-types.html\">Build environment compute types</a> in the <i>CodeBuild User Guide.</i> </p>"
        },
        "scalingConfiguration":{
          "shape":"ScalingConfigurationInput",
          "documentation":"<p>The scaling configuration of the compute fleet.</p>"
        },
<<<<<<< HEAD
=======
        "overflowBehavior":{
          "shape":"FleetOverflowBehavior",
          "documentation":"<p>The compute fleet overflow behavior.</p> <ul> <li> <p>For overflow behavior <code>QUEUE</code>, your overflow builds need to wait on the existing fleet instance to become available.</p> </li> <li> <p>For overflow behavior <code>ON_DEMAND</code>, your overflow builds run on CodeBuild on-demand.</p> </li> </ul>"
        },
>>>>>>> 51221362
        "tags":{
          "shape":"TagList",
          "documentation":"<p>A list of tag key and value pairs associated with this compute fleet.</p> <p>These tags are available for use by Amazon Web Services services that support CodeBuild build project tags.</p>"
        }
      }
    },
    "UpdateFleetOutput":{
      "type":"structure",
      "members":{
        "fleet":{
          "shape":"Fleet",
          "documentation":"<p>A <code>Fleet</code> object.</p>"
        }
      }
    },
    "UpdateProjectInput":{
      "type":"structure",
      "required":["name"],
      "members":{
        "name":{
          "shape":"NonEmptyString",
          "documentation":"<p>The name of the build project.</p> <note> <p>You cannot change a build project's name.</p> </note>"
        },
        "description":{
          "shape":"ProjectDescription",
          "documentation":"<p>A new or replacement description of the build project.</p>"
        },
        "source":{
          "shape":"ProjectSource",
          "documentation":"<p>Information to be changed about the build input source code for the build project.</p>"
        },
        "secondarySources":{
          "shape":"ProjectSources",
          "documentation":"<p> An array of <code>ProjectSource</code> objects. </p>"
        },
        "sourceVersion":{
          "shape":"String",
          "documentation":"<p> A version of the build input to be built for this project. If not specified, the latest version is used. If specified, it must be one of: </p> <ul> <li> <p>For CodeCommit: the commit ID, branch, or Git tag to use.</p> </li> <li> <p>For GitHub: the commit ID, pull request ID, branch name, or tag name that corresponds to the version of the source code you want to build. If a pull request ID is specified, it must use the format <code>pr/pull-request-ID</code> (for example <code>pr/25</code>). If a branch name is specified, the branch's HEAD commit ID is used. If not specified, the default branch's HEAD commit ID is used.</p> </li> <li> <p>For Bitbucket: the commit ID, branch name, or tag name that corresponds to the version of the source code you want to build. If a branch name is specified, the branch's HEAD commit ID is used. If not specified, the default branch's HEAD commit ID is used.</p> </li> <li> <p>For Amazon S3: the version ID of the object that represents the build input ZIP file to use.</p> </li> </ul> <p> If <code>sourceVersion</code> is specified at the build level, then that version takes precedence over this <code>sourceVersion</code> (at the project level). </p> <p> For more information, see <a href=\"https://docs.aws.amazon.com/codebuild/latest/userguide/sample-source-version.html\">Source Version Sample with CodeBuild</a> in the <i>CodeBuild User Guide</i>. </p>"
        },
        "secondarySourceVersions":{
          "shape":"ProjectSecondarySourceVersions",
          "documentation":"<p> An array of <code>ProjectSourceVersion</code> objects. If <code>secondarySourceVersions</code> is specified at the build level, then they take over these <code>secondarySourceVersions</code> (at the project level). </p>"
        },
        "artifacts":{
          "shape":"ProjectArtifacts",
          "documentation":"<p>Information to be changed about the build output artifacts for the build project.</p>"
        },
        "secondaryArtifacts":{
          "shape":"ProjectArtifactsList",
          "documentation":"<p> An array of <code>ProjectArtifact</code> objects. </p>"
        },
        "cache":{
          "shape":"ProjectCache",
          "documentation":"<p>Stores recently used information so that it can be quickly accessed at a later time.</p>"
        },
        "environment":{
          "shape":"ProjectEnvironment",
          "documentation":"<p>Information to be changed about the build environment for the build project.</p>"
        },
        "serviceRole":{
          "shape":"NonEmptyString",
          "documentation":"<p>The replacement ARN of the IAM role that enables CodeBuild to interact with dependent Amazon Web Services services on behalf of the Amazon Web Services account.</p>"
        },
        "timeoutInMinutes":{
          "shape":"TimeOut",
          "documentation":"<p>The replacement value in minutes, from 5 to 480 (8 hours), for CodeBuild to wait before timing out any related build that did not get marked as completed.</p>"
        },
        "queuedTimeoutInMinutes":{
          "shape":"TimeOut",
          "documentation":"<p> The number of minutes a build is allowed to be queued before it times out. </p>"
        },
        "encryptionKey":{
          "shape":"NonEmptyString",
          "documentation":"<p>The Key Management Service customer master key (CMK) to be used for encrypting the build output artifacts.</p> <note> <p> You can use a cross-account KMS key to encrypt the build output artifacts if your service role has permission to that key. </p> </note> <p>You can specify either the Amazon Resource Name (ARN) of the CMK or, if available, the CMK's alias (using the format <code>alias/&lt;alias-name&gt;</code>). </p>"
        },
        "tags":{
          "shape":"TagList",
          "documentation":"<p>An updated list of tag key and value pairs associated with this build project.</p> <p>These tags are available for use by Amazon Web Services services that support CodeBuild build project tags.</p>"
        },
        "vpcConfig":{
          "shape":"VpcConfig",
          "documentation":"<p>VpcConfig enables CodeBuild to access resources in an Amazon VPC.</p>"
        },
        "badgeEnabled":{
          "shape":"WrapperBoolean",
          "documentation":"<p>Set this to true to generate a publicly accessible URL for your project's build badge.</p>"
        },
        "logsConfig":{
          "shape":"LogsConfig",
          "documentation":"<p> Information about logs for the build project. A project can create logs in CloudWatch Logs, logs in an S3 bucket, or both. </p>"
        },
        "fileSystemLocations":{
          "shape":"ProjectFileSystemLocations",
          "documentation":"<p> An array of <code>ProjectFileSystemLocation</code> objects for a CodeBuild build project. A <code>ProjectFileSystemLocation</code> object specifies the <code>identifier</code>, <code>location</code>, <code>mountOptions</code>, <code>mountPoint</code>, and <code>type</code> of a file system created using Amazon Elastic File System. </p>"
        },
        "buildBatchConfig":{"shape":"ProjectBuildBatchConfig"},
        "concurrentBuildLimit":{
          "shape":"WrapperInt",
          "documentation":"<p>The maximum number of concurrent builds that are allowed for this project.</p> <p>New builds are only started if the current number of builds is less than or equal to this limit. If the current build count meets this limit, new builds are throttled and are not run.</p> <p>To remove this limit, set this value to -1.</p>"
        }
      }
    },
    "UpdateProjectOutput":{
      "type":"structure",
      "members":{
        "project":{
          "shape":"Project",
          "documentation":"<p>Information about the build project that was changed.</p>"
        }
      }
    },
    "UpdateProjectVisibilityInput":{
      "type":"structure",
      "required":[
        "projectArn",
        "projectVisibility"
      ],
      "members":{
        "projectArn":{
          "shape":"NonEmptyString",
          "documentation":"<p>The Amazon Resource Name (ARN) of the build project.</p>"
        },
        "projectVisibility":{"shape":"ProjectVisibilityType"},
        "resourceAccessRole":{
          "shape":"NonEmptyString",
          "documentation":"<p>The ARN of the IAM role that enables CodeBuild to access the CloudWatch Logs and Amazon S3 artifacts for the project's builds.</p>"
        }
      }
    },
    "UpdateProjectVisibilityOutput":{
      "type":"structure",
      "members":{
        "projectArn":{
          "shape":"NonEmptyString",
          "documentation":"<p>The Amazon Resource Name (ARN) of the build project.</p>"
        },
        "publicProjectAlias":{
          "shape":"NonEmptyString",
          "documentation":"<p>Contains the project identifier used with the public build APIs. </p>"
        },
        "projectVisibility":{"shape":"ProjectVisibilityType"}
      }
    },
    "UpdateReportGroupInput":{
      "type":"structure",
      "required":["arn"],
      "members":{
        "arn":{
          "shape":"NonEmptyString",
          "documentation":"<p> The ARN of the report group to update. </p>"
        },
        "exportConfig":{
          "shape":"ReportExportConfig",
          "documentation":"<p> Used to specify an updated export type. Valid values are: </p> <ul> <li> <p> <code>S3</code>: The report results are exported to an S3 bucket. </p> </li> <li> <p> <code>NO_EXPORT</code>: The report results are not exported. </p> </li> </ul>"
        },
        "tags":{
          "shape":"TagList",
          "documentation":"<p> An updated list of tag key and value pairs associated with this report group. </p> <p>These tags are available for use by Amazon Web Services services that support CodeBuild report group tags.</p>"
        }
      }
    },
    "UpdateReportGroupOutput":{
      "type":"structure",
      "members":{
        "reportGroup":{
          "shape":"ReportGroup",
          "documentation":"<p> Information about the updated report group. </p>"
        }
      }
    },
    "UpdateWebhookInput":{
      "type":"structure",
      "required":["projectName"],
      "members":{
        "projectName":{
          "shape":"ProjectName",
          "documentation":"<p>The name of the CodeBuild project.</p>"
        },
        "branchFilter":{
          "shape":"String",
          "documentation":"<p>A regular expression used to determine which repository branches are built when a webhook is triggered. If the name of a branch matches the regular expression, then it is built. If <code>branchFilter</code> is empty, then all branches are built.</p> <note> <p> It is recommended that you use <code>filterGroups</code> instead of <code>branchFilter</code>. </p> </note>"
        },
        "rotateSecret":{
          "shape":"Boolean",
          "documentation":"<p> A boolean value that specifies whether the associated GitHub repository's secret token should be updated. If you use Bitbucket for your repository, <code>rotateSecret</code> is ignored. </p>"
        },
        "filterGroups":{
          "shape":"FilterGroups",
          "documentation":"<p> An array of arrays of <code>WebhookFilter</code> objects used to determine if a webhook event can trigger a build. A filter group must contain at least one <code>EVENT</code> <code>WebhookFilter</code>. </p>"
        },
        "buildType":{
          "shape":"WebhookBuildType",
          "documentation":"<p>Specifies the type of build this webhook will trigger.</p>"
        }
      }
    },
    "UpdateWebhookOutput":{
      "type":"structure",
      "members":{
        "webhook":{
          "shape":"Webhook",
          "documentation":"<p> Information about a repository's webhook that is associated with a project in CodeBuild. </p>"
        }
      }
    },
    "ValueInput":{
      "type":"string",
      "max":255,
      "min":0,
      "pattern":"^([\\p{L}\\p{Z}\\p{N}_.:/=@+\\-]*)$"
    },
    "VpcConfig":{
      "type":"structure",
      "members":{
        "vpcId":{
          "shape":"NonEmptyString",
          "documentation":"<p>The ID of the Amazon VPC.</p>"
        },
        "subnets":{
          "shape":"Subnets",
          "documentation":"<p>A list of one or more subnet IDs in your Amazon VPC.</p>"
        },
        "securityGroupIds":{
          "shape":"SecurityGroupIds",
          "documentation":"<p>A list of one or more security groups IDs in your Amazon VPC.</p>"
        }
      },
      "documentation":"<p>Information about the VPC configuration that CodeBuild accesses.</p>"
    },
    "Webhook":{
      "type":"structure",
      "members":{
        "url":{
          "shape":"NonEmptyString",
          "documentation":"<p>The URL to the webhook.</p>"
        },
        "payloadUrl":{
          "shape":"NonEmptyString",
          "documentation":"<p>The CodeBuild endpoint where webhook events are sent.</p>"
        },
        "secret":{
          "shape":"NonEmptyString",
          "documentation":"<p>The secret token of the associated repository. </p> <note> <p>A Bitbucket webhook does not support <code>secret</code>. </p> </note>"
        },
        "branchFilter":{
          "shape":"String",
          "documentation":"<p>A regular expression used to determine which repository branches are built when a webhook is triggered. If the name of a branch matches the regular expression, then it is built. If <code>branchFilter</code> is empty, then all branches are built.</p> <note> <p>It is recommended that you use <code>filterGroups</code> instead of <code>branchFilter</code>. </p> </note>"
        },
        "filterGroups":{
          "shape":"FilterGroups",
          "documentation":"<p>An array of arrays of <code>WebhookFilter</code> objects used to determine which webhooks are triggered. At least one <code>WebhookFilter</code> in the array must specify <code>EVENT</code> as its <code>type</code>. </p> <p>For a build to be triggered, at least one filter group in the <code>filterGroups</code> array must pass. For a filter group to pass, each of its filters must pass. </p>"
        },
        "buildType":{
          "shape":"WebhookBuildType",
          "documentation":"<p>Specifies the type of build this webhook will trigger.</p>"
        },
        "lastModifiedSecret":{
          "shape":"Timestamp",
          "documentation":"<p>A timestamp that indicates the last time a repository's secret token was modified. </p>"
        }
      },
      "documentation":"<p>Information about a webhook that connects repository events to a build project in CodeBuild.</p>"
    },
    "WebhookBuildType":{
      "type":"string",
      "enum":[
        "BUILD",
        "BUILD_BATCH"
      ]
    },
    "WebhookFilter":{
      "type":"structure",
      "required":[
        "type",
        "pattern"
      ],
      "members":{
        "type":{
          "shape":"WebhookFilterType",
          "documentation":"<p> The type of webhook filter. There are nine webhook filter types: <code>EVENT</code>, <code>ACTOR_ACCOUNT_ID</code>, <code>HEAD_REF</code>, <code>BASE_REF</code>, <code>FILE_PATH</code>, <code>COMMIT_MESSAGE</code>, <code>TAG_NAME</code>, <code>RELEASE_NAME</code>, and <code>WORKFLOW_NAME</code>. </p> <ul> <li> <p> EVENT </p> <ul> <li> <p> A webhook event triggers a build when the provided <code>pattern</code> matches one of nine event types: <code>PUSH</code>, <code>PULL_REQUEST_CREATED</code>, <code>PULL_REQUEST_UPDATED</code>, <code>PULL_REQUEST_CLOSED</code>, <code>PULL_REQUEST_REOPENED</code>, <code>PULL_REQUEST_MERGED</code>, <code>RELEASED</code>, <code>PRERELEASED</code>, and <code>WORKFLOW_JOB_QUEUED</code>. The <code>EVENT</code> patterns are specified as a comma-separated string. For example, <code>PUSH, PULL_REQUEST_CREATED, PULL_REQUEST_UPDATED</code> filters all push, pull request created, and pull request updated events. </p> <note> <p> The <code>PULL_REQUEST_REOPENED</code> works with GitHub and GitHub Enterprise only. The <code>RELEASED</code>, <code>PRERELEASED</code>, and <code>WORKFLOW_JOB_QUEUED</code> work with GitHub only.</p> </note> </li> </ul> </li> <li> <p>ACTOR_ACCOUNT_ID</p> <ul> <li> <p> A webhook event triggers a build when a GitHub, GitHub Enterprise, or Bitbucket account ID matches the regular expression <code>pattern</code>. </p> </li> </ul> </li> <li> <p>HEAD_REF</p> <ul> <li> <p> A webhook event triggers a build when the head reference matches the regular expression <code>pattern</code>. For example, <code>refs/heads/branch-name</code> and <code>refs/tags/tag-name</code>. </p> <note> <p> Works with GitHub and GitHub Enterprise push, GitHub and GitHub Enterprise pull request, Bitbucket push, and Bitbucket pull request events.</p> </note> </li> </ul> </li> <li> <p>BASE_REF</p> <ul> <li> <p> A webhook event triggers a build when the base reference matches the regular expression <code>pattern</code>. For example, <code>refs/heads/branch-name</code>. </p> <note> <p> Works with pull request events only. </p> </note> </li> </ul> </li> <li> <p>FILE_PATH</p> <ul> <li> <p> A webhook triggers a build when the path of a changed file matches the regular expression <code>pattern</code>. </p> <note> <p> Works with GitHub and Bitbucket events push and pull requests events. Also works with GitHub Enterprise push events, but does not work with GitHub Enterprise pull request events. </p> </note> </li> </ul> </li> <li> <p>COMMIT_MESSAGE</p> <ul> <li> <p>A webhook triggers a build when the head commit message matches the regular expression <code>pattern</code>.</p> <note> <p> Works with GitHub and Bitbucket events push and pull requests events. Also works with GitHub Enterprise push events, but does not work with GitHub Enterprise pull request events. </p> </note> </li> </ul> </li> <li> <p>TAG_NAME</p> <ul> <li> <p>A webhook triggers a build when the tag name of the release matches the regular expression <code>pattern</code>.</p> <note> <p> Works with <code>RELEASED</code> and <code>PRERELEASED</code> events only. </p> </note> </li> </ul> </li> <li> <p>RELEASE_NAME</p> <ul> <li> <p>A webhook triggers a build when the release name matches the regular expression <code>pattern</code>.</p> <note> <p> Works with <code>RELEASED</code> and <code>PRERELEASED</code> events only. </p> </note> </li> </ul> </li> <li> <p>WORKFLOW_NAME</p> <ul> <li> <p>A webhook triggers a build when the workflow name matches the regular expression <code>pattern</code>.</p> <note> <p> Works with <code>WORKFLOW_JOB_QUEUED</code> events only. </p> </note> </li> </ul> </li> </ul>"
        },
        "pattern":{
          "shape":"String",
          "documentation":"<p> For a <code>WebHookFilter</code> that uses <code>EVENT</code> type, a comma-separated string that specifies one or more events. For example, the webhook filter <code>PUSH, PULL_REQUEST_CREATED, PULL_REQUEST_UPDATED</code> allows all push, pull request created, and pull request updated events to trigger a build. </p> <p> For a <code>WebHookFilter</code> that uses any of the other filter types, a regular expression pattern. For example, a <code>WebHookFilter</code> that uses <code>HEAD_REF</code> for its <code>type</code> and the pattern <code>^refs/heads/</code> triggers a build when the head reference is a branch with a reference name <code>refs/heads/branch-name</code>. </p>"
        },
        "excludeMatchedPattern":{
          "shape":"WrapperBoolean",
          "documentation":"<p> Used to indicate that the <code>pattern</code> determines which webhook events do not trigger a build. If true, then a webhook event that does not match the <code>pattern</code> triggers a build. If false, then a webhook event that matches the <code>pattern</code> triggers a build. </p>"
        }
      },
      "documentation":"<p> A filter used to determine which webhooks trigger a build. </p>"
    },
    "WebhookFilterType":{
      "type":"string",
      "enum":[
        "EVENT",
        "BASE_REF",
        "HEAD_REF",
        "ACTOR_ACCOUNT_ID",
        "FILE_PATH",
        "COMMIT_MESSAGE",
        "WORKFLOW_NAME",
        "TAG_NAME",
        "RELEASE_NAME"
      ]
    },
    "WrapperBoolean":{"type":"boolean"},
    "WrapperDouble":{"type":"double"},
    "WrapperInt":{"type":"integer"},
    "WrapperLong":{"type":"long"}
  },
  "documentation":"<fullname>CodeBuild</fullname> <p>CodeBuild is a fully managed build service in the cloud. CodeBuild compiles your source code, runs unit tests, and produces artifacts that are ready to deploy. CodeBuild eliminates the need to provision, manage, and scale your own build servers. It provides prepackaged build environments for the most popular programming languages and build tools, such as Apache Maven, Gradle, and more. You can also fully customize build environments in CodeBuild to use your own build tools. CodeBuild scales automatically to meet peak build requests. You pay only for the build time you consume. For more information about CodeBuild, see the <i> <a href=\"https://docs.aws.amazon.com/codebuild/latest/userguide/welcome.html\">CodeBuild User Guide</a>.</i> </p>"
}<|MERGE_RESOLUTION|>--- conflicted
+++ resolved
@@ -1594,13 +1594,10 @@
           "shape":"ScalingConfigurationInput",
           "documentation":"<p>The scaling configuration of the compute fleet.</p>"
         },
-<<<<<<< HEAD
-=======
         "overflowBehavior":{
           "shape":"FleetOverflowBehavior",
           "documentation":"<p>The compute fleet overflow behavior.</p> <ul> <li> <p>For overflow behavior <code>QUEUE</code>, your overflow builds need to wait on the existing fleet instance to become available.</p> </li> <li> <p>For overflow behavior <code>ON_DEMAND</code>, your overflow builds run on CodeBuild on-demand.</p> </li> </ul>"
         },
->>>>>>> 51221362
         "tags":{
           "shape":"TagList",
           "documentation":"<p>A list of tag key and value pairs associated with this compute fleet.</p> <p>These tags are available for use by Amazon Web Services services that support CodeBuild build project tags.</p>"
@@ -2204,13 +2201,10 @@
           "shape":"ScalingConfigurationOutput",
           "documentation":"<p>The scaling configuration of the compute fleet.</p>"
         },
-<<<<<<< HEAD
-=======
         "overflowBehavior":{
           "shape":"FleetOverflowBehavior",
           "documentation":"<p>The compute fleet overflow behavior.</p> <ul> <li> <p>For overflow behavior <code>QUEUE</code>, your overflow builds need to wait on the existing fleet instance to become available.</p> </li> <li> <p>For overflow behavior <code>ON_DEMAND</code>, your overflow builds run on CodeBuild on-demand.</p> </li> </ul>"
         },
->>>>>>> 51221362
         "tags":{
           "shape":"TagList",
           "documentation":"<p>A list of tag key and value pairs associated with this compute fleet.</p> <p>These tags are available for use by Amazon Web Services services that support CodeBuild build project tags.</p>"
@@ -2247,8 +2241,6 @@
       "max":100,
       "min":1
     },
-<<<<<<< HEAD
-=======
     "FleetOverflowBehavior":{
       "type":"string",
       "enum":[
@@ -2256,7 +2248,6 @@
         "ON_DEMAND"
       ]
     },
->>>>>>> 51221362
     "FleetScalingMetricType":{
       "type":"string",
       "enum":["FLEET_UTILIZATION_RATE"]
@@ -2278,11 +2269,7 @@
       "members":{
         "statusCode":{
           "shape":"FleetStatusCode",
-<<<<<<< HEAD
-          "documentation":"<p>The status code of the compute fleet. Valid values include:</p> <ul> <li> <p> <code>CREATING</code>: The compute fleet is being created.</p> </li> <li> <p> <code>UPDATING</code>: The compute fleet is being updated.</p> </li> <li> <p> <code>ROTATING</code>: The compute fleet is being rotated.</p> </li> <li> <p> <code>DELETING</code>: The compute fleet is being deleted.</p> </li> <li> <p> <code>CREATE_FAILED</code>: The compute fleet has failed to create.</p> </li> <li> <p> <code>UPDATE_ROLLBACK_FAILED</code>: The compute fleet has failed to update and could not rollback to previous state.</p> </li> <li> <p> <code>ACTIVE</code>: The compute fleet has succeeded and is active.</p> </li> </ul>"
-=======
           "documentation":"<p>The status code of the compute fleet. Valid values include:</p> <ul> <li> <p> <code>CREATING</code>: The compute fleet is being created.</p> </li> <li> <p> <code>UPDATING</code>: The compute fleet is being updated.</p> </li> <li> <p> <code>ROTATING</code>: The compute fleet is being rotated.</p> </li> <li> <p> <code>PENDING_DELETION</code>: The compute fleet is pending deletion.</p> </li> <li> <p> <code>DELETING</code>: The compute fleet is being deleted.</p> </li> <li> <p> <code>CREATE_FAILED</code>: The compute fleet has failed to create.</p> </li> <li> <p> <code>UPDATE_ROLLBACK_FAILED</code>: The compute fleet has failed to update and could not rollback to previous state.</p> </li> <li> <p> <code>ACTIVE</code>: The compute fleet has succeeded and is active.</p> </li> </ul>"
->>>>>>> 51221362
         },
         "context":{
           "shape":"FleetContextCode",
@@ -2301,10 +2288,7 @@
         "CREATING",
         "UPDATING",
         "ROTATING",
-<<<<<<< HEAD
-=======
         "PENDING_DELETION",
->>>>>>> 51221362
         "DELETING",
         "CREATE_FAILED",
         "UPDATE_ROLLBACK_FAILED",
@@ -4491,13 +4475,10 @@
           "shape":"ScalingConfigurationInput",
           "documentation":"<p>The scaling configuration of the compute fleet.</p>"
         },
-<<<<<<< HEAD
-=======
         "overflowBehavior":{
           "shape":"FleetOverflowBehavior",
           "documentation":"<p>The compute fleet overflow behavior.</p> <ul> <li> <p>For overflow behavior <code>QUEUE</code>, your overflow builds need to wait on the existing fleet instance to become available.</p> </li> <li> <p>For overflow behavior <code>ON_DEMAND</code>, your overflow builds run on CodeBuild on-demand.</p> </li> </ul>"
         },
->>>>>>> 51221362
         "tags":{
           "shape":"TagList",
           "documentation":"<p>A list of tag key and value pairs associated with this compute fleet.</p> <p>These tags are available for use by Amazon Web Services services that support CodeBuild build project tags.</p>"
