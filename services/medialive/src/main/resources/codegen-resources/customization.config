--- conflicted
+++ resolved
@@ -11,11 +11,7 @@
         "createInput",
         "createInputSecurityGroup"
     ],
-<<<<<<< HEAD
-    "useSraAuth": true
-=======
     "useSraAuth": true,
     "enableGenerateCompiledEndpointRules": true
 
->>>>>>> 012a8ac6
 }