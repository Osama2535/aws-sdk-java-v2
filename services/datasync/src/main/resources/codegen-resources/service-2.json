{
  "version":"2.0",
  "metadata":{
    "apiVersion":"2018-11-09",
    "endpointPrefix":"datasync",
    "jsonVersion":"1.1",
    "protocol":"json",
    "serviceAbbreviation":"DataSync",
    "serviceFullName":"AWS DataSync",
    "serviceId":"DataSync",
    "signatureVersion":"v4",
    "signingName":"datasync",
    "targetPrefix":"FmrsService",
    "uid":"datasync-2018-11-09"
  },
  "operations":{
    "AddStorageSystem":{
      "name":"AddStorageSystem",
      "http":{
        "method":"POST",
        "requestUri":"/"
      },
      "input":{"shape":"AddStorageSystemRequest"},
      "output":{"shape":"AddStorageSystemResponse"},
      "errors":[
        {"shape":"InvalidRequestException"},
        {"shape":"InternalException"}
      ],
      "documentation":"<p>Creates an Amazon Web Services resource for an on-premises storage system that you want DataSync Discovery to collect information about.</p>",
      "endpoint":{"hostPrefix":"discovery-"}
    },
    "CancelTaskExecution":{
      "name":"CancelTaskExecution",
      "http":{
        "method":"POST",
        "requestUri":"/"
      },
      "input":{"shape":"CancelTaskExecutionRequest"},
      "output":{"shape":"CancelTaskExecutionResponse"},
      "errors":[
        {"shape":"InvalidRequestException"},
        {"shape":"InternalException"}
      ],
      "documentation":"<p>Stops an DataSync task execution that's in progress. The transfer of some files are abruptly interrupted. File contents that're transferred to the destination might be incomplete or inconsistent with the source files.</p> <p>However, if you start a new task execution using the same task and allow it to finish, file content on the destination will be complete and consistent. This applies to other unexpected failures that interrupt a task execution. In all of these cases, DataSync successfully completes the transfer when you start the next task execution.</p>"
    },
    "CreateAgent":{
      "name":"CreateAgent",
      "http":{
        "method":"POST",
        "requestUri":"/"
      },
      "input":{"shape":"CreateAgentRequest"},
      "output":{"shape":"CreateAgentResponse"},
      "errors":[
        {"shape":"InvalidRequestException"},
        {"shape":"InternalException"}
      ],
      "documentation":"<p>Activates an DataSync agent that you've deployed in your storage environment. The activation process associates the agent with your Amazon Web Services account.</p> <p>If you haven't deployed an agent yet, see the following topics to learn more:</p> <ul> <li> <p> <a href=\"https://docs.aws.amazon.com/datasync/latest/userguide/agent-requirements.html\">Agent requirements</a> </p> </li> <li> <p> <a href=\"https://docs.aws.amazon.com/datasync/latest/userguide/configure-agent.html\">Create an agent</a> </p> </li> </ul> <note> <p>If you're transferring between Amazon Web Services storage services, you don't need a DataSync agent. </p> </note>"
    },
    "CreateLocationAzureBlob":{
      "name":"CreateLocationAzureBlob",
      "http":{
        "method":"POST",
        "requestUri":"/"
      },
      "input":{"shape":"CreateLocationAzureBlobRequest"},
      "output":{"shape":"CreateLocationAzureBlobResponse"},
      "errors":[
        {"shape":"InvalidRequestException"},
        {"shape":"InternalException"}
      ],
      "documentation":"<p>Creates an endpoint for a Microsoft Azure Blob Storage container that DataSync can use as a transfer source or destination.</p> <p>Before you begin, make sure you know <a href=\"https://docs.aws.amazon.com/datasync/latest/userguide/creating-azure-blob-location.html#azure-blob-access\">how DataSync accesses Azure Blob Storage</a> and works with <a href=\"https://docs.aws.amazon.com/datasync/latest/userguide/creating-azure-blob-location.html#azure-blob-access-tiers\">access tiers</a> and <a href=\"https://docs.aws.amazon.com/datasync/latest/userguide/creating-azure-blob-location.html#blob-types\">blob types</a>. You also need a <a href=\"https://docs.aws.amazon.com/datasync/latest/userguide/creating-azure-blob-location.html#azure-blob-creating-agent\">DataSync agent</a> that can connect to your container.</p>"
    },
    "CreateLocationEfs":{
      "name":"CreateLocationEfs",
      "http":{
        "method":"POST",
        "requestUri":"/"
      },
      "input":{"shape":"CreateLocationEfsRequest"},
      "output":{"shape":"CreateLocationEfsResponse"},
      "errors":[
        {"shape":"InvalidRequestException"},
        {"shape":"InternalException"}
      ],
      "documentation":"<p>Creates an endpoint for an Amazon EFS file system that DataSync can access for a transfer. For more information, see <a href=\"https://docs.aws.amazon.com/datasync/latest/userguide/create-efs-location.html\">Creating a location for Amazon EFS</a>.</p>"
    },
    "CreateLocationFsxLustre":{
      "name":"CreateLocationFsxLustre",
      "http":{
        "method":"POST",
        "requestUri":"/"
      },
      "input":{"shape":"CreateLocationFsxLustreRequest"},
      "output":{"shape":"CreateLocationFsxLustreResponse"},
      "errors":[
        {"shape":"InvalidRequestException"},
        {"shape":"InternalException"}
      ],
      "documentation":"<p>Creates an endpoint for an Amazon FSx for Lustre file system.</p>"
    },
    "CreateLocationFsxOntap":{
      "name":"CreateLocationFsxOntap",
      "http":{
        "method":"POST",
        "requestUri":"/"
      },
      "input":{"shape":"CreateLocationFsxOntapRequest"},
      "output":{"shape":"CreateLocationFsxOntapResponse"},
      "errors":[
        {"shape":"InvalidRequestException"},
        {"shape":"InternalException"}
      ],
      "documentation":"<p>Creates an endpoint for an Amazon FSx for NetApp ONTAP file system that DataSync can access for a transfer. For more information, see <a href=\"https://docs.aws.amazon.com/datasync/latest/userguide/create-ontap-location.html\">Creating a location for FSx for ONTAP</a>.</p>"
    },
    "CreateLocationFsxOpenZfs":{
      "name":"CreateLocationFsxOpenZfs",
      "http":{
        "method":"POST",
        "requestUri":"/"
      },
      "input":{"shape":"CreateLocationFsxOpenZfsRequest"},
      "output":{"shape":"CreateLocationFsxOpenZfsResponse"},
      "errors":[
        {"shape":"InvalidRequestException"},
        {"shape":"InternalException"}
      ],
      "documentation":"<p>Creates an endpoint for an Amazon FSx for OpenZFS file system that DataSync can access for a transfer. For more information, see <a href=\"https://docs.aws.amazon.com/datasync/latest/userguide/create-openzfs-location.html\">Creating a location for FSx for OpenZFS</a>.</p> <note> <p>Request parameters related to <code>SMB</code> aren't supported with the <code>CreateLocationFsxOpenZfs</code> operation.</p> </note>"
    },
    "CreateLocationFsxWindows":{
      "name":"CreateLocationFsxWindows",
      "http":{
        "method":"POST",
        "requestUri":"/"
      },
      "input":{"shape":"CreateLocationFsxWindowsRequest"},
      "output":{"shape":"CreateLocationFsxWindowsResponse"},
      "errors":[
        {"shape":"InvalidRequestException"},
        {"shape":"InternalException"}
      ],
      "documentation":"<p>Creates an endpoint for an Amazon FSx for Windows File Server file system.</p>"
    },
    "CreateLocationHdfs":{
      "name":"CreateLocationHdfs",
      "http":{
        "method":"POST",
        "requestUri":"/"
      },
      "input":{"shape":"CreateLocationHdfsRequest"},
      "output":{"shape":"CreateLocationHdfsResponse"},
      "errors":[
        {"shape":"InvalidRequestException"},
        {"shape":"InternalException"}
      ],
      "documentation":"<p>Creates an endpoint for a Hadoop Distributed File System (HDFS). </p>"
    },
    "CreateLocationNfs":{
      "name":"CreateLocationNfs",
      "http":{
        "method":"POST",
        "requestUri":"/"
      },
      "input":{"shape":"CreateLocationNfsRequest"},
      "output":{"shape":"CreateLocationNfsResponse"},
      "errors":[
        {"shape":"InvalidRequestException"},
        {"shape":"InternalException"}
      ],
      "documentation":"<p>Creates an endpoint for a Network File System (NFS) file server that DataSync can use for a data transfer.</p> <p>For more information, see <a href=\"https://docs.aws.amazon.com/datasync/latest/userguide/create-nfs-location.html\">Configuring transfers to or from an NFS file server</a>.</p> <note> <p>If you're copying data to or from an Snowcone device, you can also use <code>CreateLocationNfs</code> to create your transfer location. For more information, see <a href=\"https://docs.aws.amazon.com/datasync/latest/userguide/nfs-on-snowcone.html\">Configuring transfers with Snowcone</a>.</p> </note>"
    },
    "CreateLocationObjectStorage":{
      "name":"CreateLocationObjectStorage",
      "http":{
        "method":"POST",
        "requestUri":"/"
      },
      "input":{"shape":"CreateLocationObjectStorageRequest"},
      "output":{"shape":"CreateLocationObjectStorageResponse"},
      "errors":[
        {"shape":"InvalidRequestException"},
        {"shape":"InternalException"}
      ],
      "documentation":"<p>Creates an endpoint for an object storage system that DataSync can access for a transfer. For more information, see <a href=\"https://docs.aws.amazon.com/datasync/latest/userguide/create-object-location.html\">Creating a location for object storage</a>.</p>"
    },
    "CreateLocationS3":{
      "name":"CreateLocationS3",
      "http":{
        "method":"POST",
        "requestUri":"/"
      },
      "input":{"shape":"CreateLocationS3Request"},
      "output":{"shape":"CreateLocationS3Response"},
      "errors":[
        {"shape":"InvalidRequestException"},
        {"shape":"InternalException"}
      ],
      "documentation":"<p>A <i>location</i> is an endpoint for an Amazon S3 bucket. DataSync can use the location as a source or destination for copying data.</p> <important> <p>Before you create your location, make sure that you read the following sections:</p> <ul> <li> <p> <a href=\"https://docs.aws.amazon.com/datasync/latest/userguide/create-s3-location.html#using-storage-classes\">Storage class considerations with Amazon S3 locations</a> </p> </li> <li> <p> <a href=\"https://docs.aws.amazon.com/datasync/latest/userguide/create-s3-location.html#create-s3-location-s3-requests\">Evaluating S3 request costs when using DataSync</a> </p> </li> </ul> </important> <p> For more information, see <a href=\"https://docs.aws.amazon.com/datasync/latest/userguide/create-locations-cli.html#create-location-s3-cli\">Creating an Amazon S3 location</a>.</p>"
    },
    "CreateLocationSmb":{
      "name":"CreateLocationSmb",
      "http":{
        "method":"POST",
        "requestUri":"/"
      },
      "input":{"shape":"CreateLocationSmbRequest"},
      "output":{"shape":"CreateLocationSmbResponse"},
      "errors":[
        {"shape":"InvalidRequestException"},
        {"shape":"InternalException"}
      ],
      "documentation":"<p>Creates an endpoint for a Server Message Block (SMB) file server that DataSync can use for a data transfer.</p> <p>Before you begin, make sure that you understand how DataSync <a href=\"https://docs.aws.amazon.com/datasync/latest/userguide/create-smb-location.html\">accesses an SMB file server</a>.</p>"
    },
    "CreateTask":{
      "name":"CreateTask",
      "http":{
        "method":"POST",
        "requestUri":"/"
      },
      "input":{"shape":"CreateTaskRequest"},
      "output":{"shape":"CreateTaskResponse"},
      "errors":[
        {"shape":"InvalidRequestException"},
        {"shape":"InternalException"}
      ],
      "documentation":"<p>Configures a transfer task, which defines where and how DataSync moves your data.</p> <p>A task includes a source location, destination location, and the options for how and when you want to transfer your data (such as bandwidth limits, scheduling, among other options).</p> <important> <p>If you're planning to transfer data to or from an Amazon S3 location, review <a href=\"https://docs.aws.amazon.com/datasync/latest/userguide/create-s3-location.html#create-s3-location-s3-requests\">how DataSync can affect your S3 request charges</a> and the <a href=\"http://aws.amazon.com/datasync/pricing/\">DataSync pricing page</a> before you begin.</p> </important>"
    },
    "DeleteAgent":{
      "name":"DeleteAgent",
      "http":{
        "method":"POST",
        "requestUri":"/"
      },
      "input":{"shape":"DeleteAgentRequest"},
      "output":{"shape":"DeleteAgentResponse"},
      "errors":[
        {"shape":"InvalidRequestException"},
        {"shape":"InternalException"}
      ],
      "documentation":"<p>Deletes an agent. To specify which agent to delete, use the Amazon Resource Name (ARN) of the agent in your request. The operation disassociates the agent from your Amazon Web Services account. However, it doesn't delete the agent virtual machine (VM) from your on-premises environment.</p>"
    },
    "DeleteLocation":{
      "name":"DeleteLocation",
      "http":{
        "method":"POST",
        "requestUri":"/"
      },
      "input":{"shape":"DeleteLocationRequest"},
      "output":{"shape":"DeleteLocationResponse"},
      "errors":[
        {"shape":"InvalidRequestException"},
        {"shape":"InternalException"}
      ],
      "documentation":"<p>Deletes the configuration of a location used by DataSync. </p>"
    },
    "DeleteTask":{
      "name":"DeleteTask",
      "http":{
        "method":"POST",
        "requestUri":"/"
      },
      "input":{"shape":"DeleteTaskRequest"},
      "output":{"shape":"DeleteTaskResponse"},
      "errors":[
        {"shape":"InvalidRequestException"},
        {"shape":"InternalException"}
      ],
      "documentation":"<p>Deletes an DataSync transfer task.</p>"
    },
    "DescribeAgent":{
      "name":"DescribeAgent",
      "http":{
        "method":"POST",
        "requestUri":"/"
      },
      "input":{"shape":"DescribeAgentRequest"},
      "output":{"shape":"DescribeAgentResponse"},
      "errors":[
        {"shape":"InvalidRequestException"},
        {"shape":"InternalException"}
      ],
      "documentation":"<p>Returns metadata about an DataSync agent, such as its name, endpoint type, and status.</p>"
    },
    "DescribeDiscoveryJob":{
      "name":"DescribeDiscoveryJob",
      "http":{
        "method":"POST",
        "requestUri":"/"
      },
      "input":{"shape":"DescribeDiscoveryJobRequest"},
      "output":{"shape":"DescribeDiscoveryJobResponse"},
      "errors":[
        {"shape":"InvalidRequestException"},
        {"shape":"InternalException"}
      ],
      "documentation":"<p>Returns information about a DataSync discovery job.</p>",
      "endpoint":{"hostPrefix":"discovery-"}
    },
    "DescribeLocationAzureBlob":{
      "name":"DescribeLocationAzureBlob",
      "http":{
        "method":"POST",
        "requestUri":"/"
      },
      "input":{"shape":"DescribeLocationAzureBlobRequest"},
      "output":{"shape":"DescribeLocationAzureBlobResponse"},
      "errors":[
        {"shape":"InvalidRequestException"},
        {"shape":"InternalException"}
      ],
      "documentation":"<p>Provides details about how an DataSync transfer location for Microsoft Azure Blob Storage is configured.</p>"
    },
    "DescribeLocationEfs":{
      "name":"DescribeLocationEfs",
      "http":{
        "method":"POST",
        "requestUri":"/"
      },
      "input":{"shape":"DescribeLocationEfsRequest"},
      "output":{"shape":"DescribeLocationEfsResponse"},
      "errors":[
        {"shape":"InvalidRequestException"},
        {"shape":"InternalException"}
      ],
      "documentation":"<p>Returns metadata about your DataSync location for an Amazon EFS file system.</p>"
    },
    "DescribeLocationFsxLustre":{
      "name":"DescribeLocationFsxLustre",
      "http":{
        "method":"POST",
        "requestUri":"/"
      },
      "input":{"shape":"DescribeLocationFsxLustreRequest"},
      "output":{"shape":"DescribeLocationFsxLustreResponse"},
      "errors":[
        {"shape":"InvalidRequestException"},
        {"shape":"InternalException"}
      ],
      "documentation":"<p>Provides details about how an DataSync location for an Amazon FSx for Lustre file system is configured.</p>"
    },
    "DescribeLocationFsxOntap":{
      "name":"DescribeLocationFsxOntap",
      "http":{
        "method":"POST",
        "requestUri":"/"
      },
      "input":{"shape":"DescribeLocationFsxOntapRequest"},
      "output":{"shape":"DescribeLocationFsxOntapResponse"},
      "errors":[
        {"shape":"InvalidRequestException"},
        {"shape":"InternalException"}
      ],
      "documentation":"<p>Provides details about how an DataSync location for an Amazon FSx for NetApp ONTAP file system is configured.</p> <note> <p>If your location uses SMB, the <code>DescribeLocationFsxOntap</code> operation doesn't actually return a <code>Password</code>.</p> </note>"
    },
    "DescribeLocationFsxOpenZfs":{
      "name":"DescribeLocationFsxOpenZfs",
      "http":{
        "method":"POST",
        "requestUri":"/"
      },
      "input":{"shape":"DescribeLocationFsxOpenZfsRequest"},
      "output":{"shape":"DescribeLocationFsxOpenZfsResponse"},
      "errors":[
        {"shape":"InvalidRequestException"},
        {"shape":"InternalException"}
      ],
      "documentation":"<p>Provides details about how an DataSync location for an Amazon FSx for OpenZFS file system is configured.</p> <note> <p>Response elements related to <code>SMB</code> aren't supported with the <code>DescribeLocationFsxOpenZfs</code> operation.</p> </note>"
    },
    "DescribeLocationFsxWindows":{
      "name":"DescribeLocationFsxWindows",
      "http":{
        "method":"POST",
        "requestUri":"/"
      },
      "input":{"shape":"DescribeLocationFsxWindowsRequest"},
      "output":{"shape":"DescribeLocationFsxWindowsResponse"},
      "errors":[
        {"shape":"InvalidRequestException"},
        {"shape":"InternalException"}
      ],
      "documentation":"<p>Returns metadata about an Amazon FSx for Windows File Server location, such as information about its path.</p>"
    },
    "DescribeLocationHdfs":{
      "name":"DescribeLocationHdfs",
      "http":{
        "method":"POST",
        "requestUri":"/"
      },
      "input":{"shape":"DescribeLocationHdfsRequest"},
      "output":{"shape":"DescribeLocationHdfsResponse"},
      "errors":[
        {"shape":"InvalidRequestException"},
        {"shape":"InternalException"}
      ],
      "documentation":"<p>Returns metadata, such as the authentication information about the Hadoop Distributed File System (HDFS) location. </p>"
    },
    "DescribeLocationNfs":{
      "name":"DescribeLocationNfs",
      "http":{
        "method":"POST",
        "requestUri":"/"
      },
      "input":{"shape":"DescribeLocationNfsRequest"},
      "output":{"shape":"DescribeLocationNfsResponse"},
      "errors":[
        {"shape":"InvalidRequestException"},
        {"shape":"InternalException"}
      ],
      "documentation":"<p>Provides details about how an DataSync transfer location for a Network File System (NFS) file server is configured.</p>"
    },
    "DescribeLocationObjectStorage":{
      "name":"DescribeLocationObjectStorage",
      "http":{
        "method":"POST",
        "requestUri":"/"
      },
      "input":{"shape":"DescribeLocationObjectStorageRequest"},
      "output":{"shape":"DescribeLocationObjectStorageResponse"},
      "errors":[
        {"shape":"InvalidRequestException"},
        {"shape":"InternalException"}
      ],
      "documentation":"<p>Returns metadata about your DataSync location for an object storage system.</p>"
    },
    "DescribeLocationS3":{
      "name":"DescribeLocationS3",
      "http":{
        "method":"POST",
        "requestUri":"/"
      },
      "input":{"shape":"DescribeLocationS3Request"},
      "output":{"shape":"DescribeLocationS3Response"},
      "errors":[
        {"shape":"InvalidRequestException"},
        {"shape":"InternalException"}
      ],
      "documentation":"<p>Returns metadata, such as bucket name, about an Amazon S3 bucket location.</p>"
    },
    "DescribeLocationSmb":{
      "name":"DescribeLocationSmb",
      "http":{
        "method":"POST",
        "requestUri":"/"
      },
      "input":{"shape":"DescribeLocationSmbRequest"},
      "output":{"shape":"DescribeLocationSmbResponse"},
      "errors":[
        {"shape":"InvalidRequestException"},
        {"shape":"InternalException"}
      ],
      "documentation":"<p>Returns metadata, such as the path and user information about an SMB location.</p>"
    },
    "DescribeStorageSystem":{
      "name":"DescribeStorageSystem",
      "http":{
        "method":"POST",
        "requestUri":"/"
      },
      "input":{"shape":"DescribeStorageSystemRequest"},
      "output":{"shape":"DescribeStorageSystemResponse"},
      "errors":[
        {"shape":"InvalidRequestException"},
        {"shape":"InternalException"}
      ],
      "documentation":"<p>Returns information about an on-premises storage system that you're using with DataSync Discovery.</p>",
      "endpoint":{"hostPrefix":"discovery-"}
    },
    "DescribeStorageSystemResourceMetrics":{
      "name":"DescribeStorageSystemResourceMetrics",
      "http":{
        "method":"POST",
        "requestUri":"/"
      },
      "input":{"shape":"DescribeStorageSystemResourceMetricsRequest"},
      "output":{"shape":"DescribeStorageSystemResourceMetricsResponse"},
      "errors":[
        {"shape":"InvalidRequestException"},
        {"shape":"InternalException"}
      ],
      "documentation":"<p>Returns information, including performance data and capacity usage, which DataSync Discovery collects about a specific resource in your-premises storage system.</p>",
      "endpoint":{"hostPrefix":"discovery-"}
    },
    "DescribeStorageSystemResources":{
      "name":"DescribeStorageSystemResources",
      "http":{
        "method":"POST",
        "requestUri":"/"
      },
      "input":{"shape":"DescribeStorageSystemResourcesRequest"},
      "output":{"shape":"DescribeStorageSystemResourcesResponse"},
      "errors":[
        {"shape":"InvalidRequestException"},
        {"shape":"InternalException"}
      ],
      "documentation":"<p>Returns information that DataSync Discovery collects about resources in your on-premises storage system.</p>",
      "endpoint":{"hostPrefix":"discovery-"}
    },
    "DescribeTask":{
      "name":"DescribeTask",
      "http":{
        "method":"POST",
        "requestUri":"/"
      },
      "input":{"shape":"DescribeTaskRequest"},
      "output":{"shape":"DescribeTaskResponse"},
      "errors":[
        {"shape":"InvalidRequestException"},
        {"shape":"InternalException"}
      ],
      "documentation":"<p>Provides information about an DataSync transfer task.</p>"
    },
    "DescribeTaskExecution":{
      "name":"DescribeTaskExecution",
      "http":{
        "method":"POST",
        "requestUri":"/"
      },
      "input":{"shape":"DescribeTaskExecutionRequest"},
      "output":{"shape":"DescribeTaskExecutionResponse"},
      "errors":[
        {"shape":"InvalidRequestException"},
        {"shape":"InternalException"}
      ],
      "documentation":"<p>Provides information about an execution of your DataSync task. You can use this operation to help monitor the progress of an ongoing transfer or check the results of the transfer.</p>"
    },
    "GenerateRecommendations":{
      "name":"GenerateRecommendations",
      "http":{
        "method":"POST",
        "requestUri":"/"
      },
      "input":{"shape":"GenerateRecommendationsRequest"},
      "output":{"shape":"GenerateRecommendationsResponse"},
      "errors":[
        {"shape":"InvalidRequestException"},
        {"shape":"InternalException"}
      ],
      "documentation":"<p>Creates recommendations about where to migrate your data to in Amazon Web Services. Recommendations are generated based on information that DataSync Discovery collects about your on-premises storage system's resources. For more information, see <a href=\"https://docs.aws.amazon.com/datasync/latest/userguide/discovery-understand-recommendations.html\">Recommendations provided by DataSync Discovery</a>.</p> <p>Once generated, you can view your recommendations by using the <a href=\"https://docs.aws.amazon.com/datasync/latest/userguide/API_DescribeStorageSystemResources.html\">DescribeStorageSystemResources</a> operation.</p>",
      "endpoint":{"hostPrefix":"discovery-"}
    },
    "ListAgents":{
      "name":"ListAgents",
      "http":{
        "method":"POST",
        "requestUri":"/"
      },
      "input":{"shape":"ListAgentsRequest"},
      "output":{"shape":"ListAgentsResponse"},
      "errors":[
        {"shape":"InvalidRequestException"},
        {"shape":"InternalException"}
      ],
      "documentation":"<p>Returns a list of DataSync agents that belong to an Amazon Web Services account in the Amazon Web Services Region specified in the request.</p> <p>With pagination, you can reduce the number of agents returned in a response. If you get a truncated list of agents in a response, the response contains a marker that you can specify in your next request to fetch the next page of agents.</p> <p> <code>ListAgents</code> is eventually consistent. This means the result of running the operation might not reflect that you just created or deleted an agent. For example, if you create an agent with <a href=\"https://docs.aws.amazon.com/datasync/latest/userguide/API_CreateAgent.html\">CreateAgent</a> and then immediately run <code>ListAgents</code>, that agent might not show up in the list right away. In situations like this, you can always confirm whether an agent has been created (or deleted) by using <a href=\"https://docs.aws.amazon.com/datasync/latest/userguide/API_DescribeAgent.html\">DescribeAgent</a>.</p>"
    },
    "ListDiscoveryJobs":{
      "name":"ListDiscoveryJobs",
      "http":{
        "method":"POST",
        "requestUri":"/"
      },
      "input":{"shape":"ListDiscoveryJobsRequest"},
      "output":{"shape":"ListDiscoveryJobsResponse"},
      "errors":[
        {"shape":"InvalidRequestException"},
        {"shape":"InternalException"}
      ],
      "documentation":"<p>Provides a list of the existing discovery jobs in the Amazon Web Services Region and Amazon Web Services account where you're using DataSync Discovery.</p>",
      "endpoint":{"hostPrefix":"discovery-"}
    },
    "ListLocations":{
      "name":"ListLocations",
      "http":{
        "method":"POST",
        "requestUri":"/"
      },
      "input":{"shape":"ListLocationsRequest"},
      "output":{"shape":"ListLocationsResponse"},
      "errors":[
        {"shape":"InvalidRequestException"},
        {"shape":"InternalException"}
      ],
      "documentation":"<p>Returns a list of source and destination locations.</p> <p>If you have more locations than are returned in a response (that is, the response returns only a truncated list of your agents), the response contains a token that you can specify in your next request to fetch the next page of locations.</p>"
    },
    "ListStorageSystems":{
      "name":"ListStorageSystems",
      "http":{
        "method":"POST",
        "requestUri":"/"
      },
      "input":{"shape":"ListStorageSystemsRequest"},
      "output":{"shape":"ListStorageSystemsResponse"},
      "errors":[
        {"shape":"InvalidRequestException"},
        {"shape":"InternalException"}
      ],
      "documentation":"<p>Lists the on-premises storage systems that you're using with DataSync Discovery.</p>",
      "endpoint":{"hostPrefix":"discovery-"}
    },
    "ListTagsForResource":{
      "name":"ListTagsForResource",
      "http":{
        "method":"POST",
        "requestUri":"/"
      },
      "input":{"shape":"ListTagsForResourceRequest"},
      "output":{"shape":"ListTagsForResourceResponse"},
      "errors":[
        {"shape":"InvalidRequestException"},
        {"shape":"InternalException"}
      ],
      "documentation":"<p>Returns all the tags associated with an Amazon Web Services resource.</p>"
    },
    "ListTaskExecutions":{
      "name":"ListTaskExecutions",
      "http":{
        "method":"POST",
        "requestUri":"/"
      },
      "input":{"shape":"ListTaskExecutionsRequest"},
      "output":{"shape":"ListTaskExecutionsResponse"},
      "errors":[
        {"shape":"InvalidRequestException"},
        {"shape":"InternalException"}
      ],
      "documentation":"<p>Returns a list of executed tasks.</p>"
    },
    "ListTasks":{
      "name":"ListTasks",
      "http":{
        "method":"POST",
        "requestUri":"/"
      },
      "input":{"shape":"ListTasksRequest"},
      "output":{"shape":"ListTasksResponse"},
      "errors":[
        {"shape":"InvalidRequestException"},
        {"shape":"InternalException"}
      ],
      "documentation":"<p>Returns a list of the DataSync tasks you created.</p>"
    },
    "RemoveStorageSystem":{
      "name":"RemoveStorageSystem",
      "http":{
        "method":"POST",
        "requestUri":"/"
      },
      "input":{"shape":"RemoveStorageSystemRequest"},
      "output":{"shape":"RemoveStorageSystemResponse"},
      "errors":[
        {"shape":"InvalidRequestException"},
        {"shape":"InternalException"}
      ],
      "documentation":"<p>Permanently removes a storage system resource from DataSync Discovery, including the associated discovery jobs, collected data, and recommendations.</p>",
      "endpoint":{"hostPrefix":"discovery-"}
    },
    "StartDiscoveryJob":{
      "name":"StartDiscoveryJob",
      "http":{
        "method":"POST",
        "requestUri":"/"
      },
      "input":{"shape":"StartDiscoveryJobRequest"},
      "output":{"shape":"StartDiscoveryJobResponse"},
      "errors":[
        {"shape":"InvalidRequestException"},
        {"shape":"InternalException"}
      ],
      "documentation":"<p>Runs a DataSync discovery job on your on-premises storage system. If you haven't added the storage system to DataSync Discovery yet, do this first by using the <a href=\"https://docs.aws.amazon.com/datasync/latest/userguide/API_AddStorageSystem.html\">AddStorageSystem</a> operation.</p>",
      "endpoint":{"hostPrefix":"discovery-"}
    },
    "StartTaskExecution":{
      "name":"StartTaskExecution",
      "http":{
        "method":"POST",
        "requestUri":"/"
      },
      "input":{"shape":"StartTaskExecutionRequest"},
      "output":{"shape":"StartTaskExecutionResponse"},
      "errors":[
        {"shape":"InvalidRequestException"},
        {"shape":"InternalException"}
      ],
      "documentation":"<p>Starts an DataSync transfer task. For each task, you can only run one task execution at a time.</p> <p>There are several phases to a task execution. For more information, see <a href=\"https://docs.aws.amazon.com/datasync/latest/userguide/working-with-task-executions.html#understand-task-execution-statuses\">Task execution statuses</a>.</p> <important> <p>If you're planning to transfer data to or from an Amazon S3 location, review <a href=\"https://docs.aws.amazon.com/datasync/latest/userguide/create-s3-location.html#create-s3-location-s3-requests\">how DataSync can affect your S3 request charges</a> and the <a href=\"http://aws.amazon.com/datasync/pricing/\">DataSync pricing page</a> before you begin.</p> </important>"
    },
    "StopDiscoveryJob":{
      "name":"StopDiscoveryJob",
      "http":{
        "method":"POST",
        "requestUri":"/"
      },
      "input":{"shape":"StopDiscoveryJobRequest"},
      "output":{"shape":"StopDiscoveryJobResponse"},
      "errors":[
        {"shape":"InvalidRequestException"},
        {"shape":"InternalException"}
      ],
      "documentation":"<p>Stops a running DataSync discovery job.</p> <p>You can stop a discovery job anytime. A job that's stopped before it's scheduled to end likely will provide you some information about your on-premises storage system resources. To get recommendations for a stopped job, you must use the <a href=\"https://docs.aws.amazon.com/datasync/latest/userguide/API_GenerateRecommendations.html\">GenerateRecommendations</a> operation.</p>",
      "endpoint":{"hostPrefix":"discovery-"}
    },
    "TagResource":{
      "name":"TagResource",
      "http":{
        "method":"POST",
        "requestUri":"/"
      },
      "input":{"shape":"TagResourceRequest"},
      "output":{"shape":"TagResourceResponse"},
      "errors":[
        {"shape":"InvalidRequestException"},
        {"shape":"InternalException"}
      ],
      "documentation":"<p>Applies a <i>tag</i> to an Amazon Web Services resource. Tags are key-value pairs that can help you manage, filter, and search for your resources.</p> <p>These include DataSync resources, such as locations, tasks, and task executions.</p>"
    },
    "UntagResource":{
      "name":"UntagResource",
      "http":{
        "method":"POST",
        "requestUri":"/"
      },
      "input":{"shape":"UntagResourceRequest"},
      "output":{"shape":"UntagResourceResponse"},
      "errors":[
        {"shape":"InvalidRequestException"},
        {"shape":"InternalException"}
      ],
      "documentation":"<p>Removes tags from an Amazon Web Services resource.</p>"
    },
    "UpdateAgent":{
      "name":"UpdateAgent",
      "http":{
        "method":"POST",
        "requestUri":"/"
      },
      "input":{"shape":"UpdateAgentRequest"},
      "output":{"shape":"UpdateAgentResponse"},
      "errors":[
        {"shape":"InvalidRequestException"},
        {"shape":"InternalException"}
      ],
      "documentation":"<p>Updates the name of an agent.</p>"
    },
    "UpdateDiscoveryJob":{
      "name":"UpdateDiscoveryJob",
      "http":{
        "method":"POST",
        "requestUri":"/"
      },
      "input":{"shape":"UpdateDiscoveryJobRequest"},
      "output":{"shape":"UpdateDiscoveryJobResponse"},
      "errors":[
        {"shape":"InvalidRequestException"},
        {"shape":"InternalException"}
      ],
      "documentation":"<p>Edits a DataSync discovery job configuration.</p>",
      "endpoint":{"hostPrefix":"discovery-"}
    },
    "UpdateLocationAzureBlob":{
      "name":"UpdateLocationAzureBlob",
      "http":{
        "method":"POST",
        "requestUri":"/"
      },
      "input":{"shape":"UpdateLocationAzureBlobRequest"},
      "output":{"shape":"UpdateLocationAzureBlobResponse"},
      "errors":[
        {"shape":"InvalidRequestException"},
        {"shape":"InternalException"}
      ],
      "documentation":"<p>Modifies some configurations of the Microsoft Azure Blob Storage transfer location that you're using with DataSync.</p>"
    },
    "UpdateLocationHdfs":{
      "name":"UpdateLocationHdfs",
      "http":{
        "method":"POST",
        "requestUri":"/"
      },
      "input":{"shape":"UpdateLocationHdfsRequest"},
      "output":{"shape":"UpdateLocationHdfsResponse"},
      "errors":[
        {"shape":"InvalidRequestException"},
        {"shape":"InternalException"}
      ],
      "documentation":"<p>Updates some parameters of a previously created location for a Hadoop Distributed File System cluster.</p>"
    },
    "UpdateLocationNfs":{
      "name":"UpdateLocationNfs",
      "http":{
        "method":"POST",
        "requestUri":"/"
      },
      "input":{"shape":"UpdateLocationNfsRequest"},
      "output":{"shape":"UpdateLocationNfsResponse"},
      "errors":[
        {"shape":"InvalidRequestException"},
        {"shape":"InternalException"}
      ],
      "documentation":"<p>Modifies some configurations of the Network File System (NFS) transfer location that you're using with DataSync.</p> <p>For more information, see <a href=\"https://docs.aws.amazon.com/datasync/latest/userguide/create-nfs-location.html\">Configuring transfers to or from an NFS file server</a>.</p>"
    },
    "UpdateLocationObjectStorage":{
      "name":"UpdateLocationObjectStorage",
      "http":{
        "method":"POST",
        "requestUri":"/"
      },
      "input":{"shape":"UpdateLocationObjectStorageRequest"},
      "output":{"shape":"UpdateLocationObjectStorageResponse"},
      "errors":[
        {"shape":"InvalidRequestException"},
        {"shape":"InternalException"}
      ],
      "documentation":"<p>Updates some parameters of an existing object storage location that DataSync accesses for a transfer. For information about creating a self-managed object storage location, see <a href=\"https://docs.aws.amazon.com/datasync/latest/userguide/create-object-location.html\">Creating a location for object storage</a>.</p>"
    },
    "UpdateLocationSmb":{
      "name":"UpdateLocationSmb",
      "http":{
        "method":"POST",
        "requestUri":"/"
      },
      "input":{"shape":"UpdateLocationSmbRequest"},
      "output":{"shape":"UpdateLocationSmbResponse"},
      "errors":[
        {"shape":"InvalidRequestException"},
        {"shape":"InternalException"}
      ],
      "documentation":"<p>Updates some of the parameters of a previously created location for Server Message Block (SMB) file system access. For information about creating an SMB location, see <a href=\"https://docs.aws.amazon.com/datasync/latest/userguide/create-smb-location.html\">Creating a location for SMB</a>.</p>"
    },
    "UpdateStorageSystem":{
      "name":"UpdateStorageSystem",
      "http":{
        "method":"POST",
        "requestUri":"/"
      },
      "input":{"shape":"UpdateStorageSystemRequest"},
      "output":{"shape":"UpdateStorageSystemResponse"},
      "errors":[
        {"shape":"InvalidRequestException"},
        {"shape":"InternalException"}
      ],
      "documentation":"<p>Modifies some configurations of an on-premises storage system resource that you're using with DataSync Discovery.</p>",
      "endpoint":{"hostPrefix":"discovery-"}
    },
    "UpdateTask":{
      "name":"UpdateTask",
      "http":{
        "method":"POST",
        "requestUri":"/"
      },
      "input":{"shape":"UpdateTaskRequest"},
      "output":{"shape":"UpdateTaskResponse"},
      "errors":[
        {"shape":"InvalidRequestException"},
        {"shape":"InternalException"}
      ],
      "documentation":"<p>Updates the configuration of a DataSync transfer task.</p>"
    },
    "UpdateTaskExecution":{
      "name":"UpdateTaskExecution",
      "http":{
        "method":"POST",
        "requestUri":"/"
      },
      "input":{"shape":"UpdateTaskExecutionRequest"},
      "output":{"shape":"UpdateTaskExecutionResponse"},
      "errors":[
        {"shape":"InvalidRequestException"},
        {"shape":"InternalException"}
      ],
      "documentation":"<p>Updates the configuration of a running DataSync task execution.</p> <note> <p>Currently, the only <code>Option</code> that you can modify with <code>UpdateTaskExecution</code> is <code> <a href=\"https://docs.aws.amazon.com/datasync/latest/userguide/API_Options.html#DataSync-Type-Options-BytesPerSecond\">BytesPerSecond</a> </code>, which throttles bandwidth for a running or queued task execution.</p> </note>"
    }
  },
  "shapes":{
    "ActivationKey":{
      "type":"string",
      "max":29,
      "pattern":"[A-Z0-9]{5}(-[A-Z0-9]{5}){4}"
    },
    "AddStorageSystemRequest":{
      "type":"structure",
      "required":[
        "ServerConfiguration",
        "SystemType",
        "AgentArns",
        "ClientToken",
        "Credentials"
      ],
      "members":{
        "ServerConfiguration":{
          "shape":"DiscoveryServerConfiguration",
          "documentation":"<p>Specifies the server name and network port required to connect with the management interface of your on-premises storage system.</p>"
        },
        "SystemType":{
          "shape":"DiscoverySystemType",
          "documentation":"<p>Specifies the type of on-premises storage system that you want DataSync Discovery to collect information about.</p> <note> <p>DataSync Discovery currently supports NetApp Fabric-Attached Storage (FAS) and All Flash FAS (AFF) systems running ONTAP 9.7 or later.</p> </note>"
        },
        "AgentArns":{
          "shape":"DiscoveryAgentArnList",
          "documentation":"<p>Specifies the Amazon Resource Name (ARN) of the DataSync agent that connects to and reads from your on-premises storage system's management interface. You can only specify one ARN.</p>"
        },
        "CloudWatchLogGroupArn":{
          "shape":"LogGroupArn",
          "documentation":"<p>Specifies the ARN of the Amazon CloudWatch log group for monitoring and logging discovery job events.</p>"
        },
        "Tags":{
          "shape":"InputTagList",
          "documentation":"<p>Specifies labels that help you categorize, filter, and search for your Amazon Web Services resources. We recommend creating at least a name tag for your on-premises storage system.</p>"
        },
        "Name":{
          "shape":"Name",
          "documentation":"<p>Specifies a familiar name for your on-premises storage system.</p>"
        },
        "ClientToken":{
          "shape":"PtolemyUUID",
          "documentation":"<p>Specifies a client token to make sure requests with this API operation are idempotent. If you don't specify a client token, DataSync generates one for you automatically.</p>",
          "idempotencyToken":true
        },
        "Credentials":{
          "shape":"Credentials",
          "documentation":"<p>Specifies the user name and password for accessing your on-premises storage system's management interface.</p>"
        }
      }
    },
    "AddStorageSystemResponse":{
      "type":"structure",
      "required":["StorageSystemArn"],
      "members":{
        "StorageSystemArn":{
          "shape":"StorageSystemArn",
          "documentation":"<p>The ARN of the on-premises storage system that you can use with DataSync Discovery.</p>"
        }
      }
    },
    "AgentArn":{
      "type":"string",
      "max":128,
      "pattern":"^arn:(aws|aws-cn|aws-us-gov|aws-iso|aws-iso-b):datasync:[a-z\\-0-9]+:[0-9]{12}:agent/agent-[0-9a-z]{17}$"
    },
    "AgentArnList":{
      "type":"list",
      "member":{"shape":"AgentArn"},
      "max":4,
      "min":1
    },
    "AgentList":{
      "type":"list",
      "member":{"shape":"AgentListEntry"}
    },
    "AgentListEntry":{
      "type":"structure",
      "members":{
        "AgentArn":{
          "shape":"AgentArn",
          "documentation":"<p>The Amazon Resource Name (ARN) of a DataSync agent.</p>"
        },
        "Name":{
          "shape":"TagValue",
          "documentation":"<p>The name of an agent.</p>"
        },
        "Status":{
          "shape":"AgentStatus",
          "documentation":"<p>The status of an agent. For more information, see <a href=\"https://docs.aws.amazon.com/datasync/latest/userguide/understand-agent-statuses.html\">DataSync agent statuses</a>.</p>"
        }
      },
      "documentation":"<p>Represents a single entry in a list (or array) of DataSync agents when you call the <a href=\"https://docs.aws.amazon.com/datasync/latest/userguide/API_ListAgents.html\">ListAgents</a> operation.</p>"
    },
    "AgentStatus":{
      "type":"string",
      "enum":[
        "ONLINE",
        "OFFLINE"
      ]
    },
    "Atime":{
      "type":"string",
      "enum":[
        "NONE",
        "BEST_EFFORT"
      ]
    },
    "AzureAccessTier":{
      "type":"string",
      "enum":[
        "HOT",
        "COOL",
        "ARCHIVE"
      ]
    },
    "AzureBlobAuthenticationType":{
      "type":"string",
      "enum":["SAS"]
    },
    "AzureBlobContainerUrl":{
      "type":"string",
      "max":325,
      "pattern":"^https:\\/\\/[A-Za-z0-9]((\\.|-+)?[A-Za-z0-9]){0,252}\\/[a-z0-9](-?[a-z0-9]){2,62}$"
    },
    "AzureBlobSasConfiguration":{
      "type":"structure",
      "required":["Token"],
      "members":{
        "Token":{
          "shape":"AzureBlobSasToken",
          "documentation":"<p>Specifies a SAS token that provides permissions to access your Azure Blob Storage.</p> <p>The token is part of the SAS URI string that comes after the storage resource URI and a question mark. A token looks something like this:</p> <p> <code>sp=r&amp;st=2023-12-20T14:54:52Z&amp;se=2023-12-20T22:54:52Z&amp;spr=https&amp;sv=2021-06-08&amp;sr=c&amp;sig=aBBKDWQvyuVcTPH9EBp%2FXTI9E%2F%2Fmq171%2BZU178wcwqU%3D</code> </p>"
        }
      },
      "documentation":"<p>The shared access signature (SAS) configuration that allows DataSync to access your Microsoft Azure Blob Storage.</p> <p>For more information, see <a href=\"https://docs.aws.amazon.com/datasync/latest/userguide/creating-azure-blob-location.html#azure-blob-sas-tokens\">SAS tokens</a> for accessing your Azure Blob Storage.</p>"
    },
    "AzureBlobSasToken":{
      "type":"string",
      "max":255,
      "min":1,
      "pattern":"^.+$",
      "sensitive":true
    },
    "AzureBlobSubdirectory":{
      "type":"string",
      "max":1024,
      "pattern":"^[\\p{L}\\p{M}\\p{Z}\\p{S}\\p{N}\\p{P}\\p{C}]*$"
    },
    "AzureBlobType":{
      "type":"string",
      "enum":["BLOCK"]
    },
    "BytesPerSecond":{
      "type":"long",
      "min":-1
    },
    "CancelTaskExecutionRequest":{
      "type":"structure",
      "required":["TaskExecutionArn"],
      "members":{
        "TaskExecutionArn":{
          "shape":"TaskExecutionArn",
          "documentation":"<p>The Amazon Resource Name (ARN) of the task execution to stop.</p>"
        }
      },
      "documentation":"<p>CancelTaskExecutionRequest</p>"
    },
    "CancelTaskExecutionResponse":{
      "type":"structure",
      "members":{
      }
    },
    "Capacity":{
      "type":"structure",
      "members":{
        "Used":{
          "shape":"NonNegativeLong",
          "documentation":"<p>The amount of space that's being used in a storage system resource.</p>"
        },
        "Provisioned":{
          "shape":"NonNegativeLong",
          "documentation":"<p>The total amount of space available in a storage system resource.</p>"
        },
        "LogicalUsed":{
          "shape":"NonNegativeLong",
          "documentation":"<p>The amount of space that's being used in a storage system resource without accounting for compression or deduplication.</p>"
        },
        "ClusterCloudStorageUsed":{
          "shape":"NonNegativeLong",
          "documentation":"<p>The amount of space in the cluster that's in cloud storage (for example, if you're using data tiering).</p>"
        }
      },
      "documentation":"<p>The storage capacity of an on-premises storage system resource (for example, a volume).</p>"
    },
    "CollectionDurationMinutes":{
      "type":"integer",
      "max":44640,
      "min":60
    },
    "CreateAgentRequest":{
      "type":"structure",
      "required":["ActivationKey"],
      "members":{
        "ActivationKey":{
          "shape":"ActivationKey",
          "documentation":"<p>Specifies your DataSync agent's activation key. If you don't have an activation key, see <a href=\"https://docs.aws.amazon.com/datasync/latest/userguide/activate-agent.html\">Activate your agent</a>.</p>"
        },
        "AgentName":{
          "shape":"TagValue",
          "documentation":"<p>Specifies a name for your agent. You can see this name in the DataSync console.</p>"
        },
        "Tags":{
          "shape":"InputTagList",
          "documentation":"<p>Specifies labels that help you categorize, filter, and search for your Amazon Web Services resources. We recommend creating at least one tag for your agent.</p>"
        },
        "VpcEndpointId":{
          "shape":"VpcEndpointId",
          "documentation":"<p>Specifies the ID of the VPC endpoint that you want your agent to connect to. For example, a VPC endpoint ID looks like <code>vpce-01234d5aff67890e1</code>.</p> <important> <p>The VPC endpoint you use must include the DataSync service name (for example, <code>com.amazonaws.us-east-2.datasync</code>).</p> </important>"
        },
        "SubnetArns":{
          "shape":"PLSubnetArnList",
          "documentation":"<p>Specifies the ARN of the subnet where you want to run your DataSync task when using a VPC endpoint. This is the subnet where DataSync creates and manages the <a href=\"https://docs.aws.amazon.com/datasync/latest/userguide/datasync-network.html#required-network-interfaces\">network interfaces</a> for your transfer. You can only specify one ARN.</p>"
        },
        "SecurityGroupArns":{
          "shape":"PLSecurityGroupArnList",
          "documentation":"<p>Specifies the Amazon Resource Name (ARN) of the security group that protects your task's <a href=\"https://docs.aws.amazon.com/datasync/latest/userguide/datasync-network.html#required-network-interfaces\">network interfaces</a> when <a href=\"https://docs.aws.amazon.com/datasync/latest/userguide/choose-service-endpoint.html#choose-service-endpoint-vpc\">using a virtual private cloud (VPC) endpoint</a>. You can only specify one ARN.</p>"
        }
      },
      "documentation":"<p>CreateAgentRequest</p>"
    },
    "CreateAgentResponse":{
      "type":"structure",
      "members":{
        "AgentArn":{
          "shape":"AgentArn",
          "documentation":"<p>The ARN of the agent that you just activated. Use the <a href=\"https://docs.aws.amazon.com/datasync/latest/userguide/API_ListAgents.html\">ListAgents</a> operation to return a list of agents in your Amazon Web Services account and Amazon Web Services Region.</p>"
        }
      },
      "documentation":"<p>CreateAgentResponse</p>"
    },
    "CreateLocationAzureBlobRequest":{
      "type":"structure",
      "required":[
        "ContainerUrl",
        "AuthenticationType",
        "AgentArns"
      ],
      "members":{
        "ContainerUrl":{
          "shape":"AzureBlobContainerUrl",
          "documentation":"<p>Specifies the URL of the Azure Blob Storage container involved in your transfer.</p>"
        },
        "AuthenticationType":{
          "shape":"AzureBlobAuthenticationType",
          "documentation":"<p>Specifies the authentication method DataSync uses to access your Azure Blob Storage. DataSync can access blob storage using a shared access signature (SAS).</p>"
        },
        "SasConfiguration":{
          "shape":"AzureBlobSasConfiguration",
          "documentation":"<p>Specifies the SAS configuration that allows DataSync to access your Azure Blob Storage.</p>"
        },
        "BlobType":{
          "shape":"AzureBlobType",
          "documentation":"<p>Specifies the type of blob that you want your objects or files to be when transferring them into Azure Blob Storage. Currently, DataSync only supports moving data into Azure Blob Storage as block blobs. For more information on blob types, see the <a href=\"https://learn.microsoft.com/en-us/rest/api/storageservices/understanding-block-blobs--append-blobs--and-page-blobs\">Azure Blob Storage documentation</a>.</p>"
        },
        "AccessTier":{
          "shape":"AzureAccessTier",
          "documentation":"<p>Specifies the access tier that you want your objects or files transferred into. This only applies when using the location as a transfer destination. For more information, see <a href=\"https://docs.aws.amazon.com/datasync/latest/userguide/creating-azure-blob-location.html#azure-blob-access-tiers\">Access tiers</a>.</p>"
        },
        "Subdirectory":{
          "shape":"AzureBlobSubdirectory",
          "documentation":"<p>Specifies path segments if you want to limit your transfer to a virtual directory in your container (for example, <code>/my/images</code>).</p>"
        },
        "AgentArns":{
          "shape":"AgentArnList",
          "documentation":"<p>Specifies the Amazon Resource Name (ARN) of the DataSync agent that can connect with your Azure Blob Storage container.</p> <p>You can specify more than one agent. For more information, see <a href=\"https://docs.aws.amazon.com/datasync/latest/userguide/multiple-agents.html\">Using multiple agents for your transfer</a>.</p>"
        },
        "Tags":{
          "shape":"InputTagList",
          "documentation":"<p>Specifies labels that help you categorize, filter, and search for your Amazon Web Services resources. We recommend creating at least a name tag for your transfer location.</p>"
        }
      }
    },
    "CreateLocationAzureBlobResponse":{
      "type":"structure",
      "members":{
        "LocationArn":{
          "shape":"LocationArn",
          "documentation":"<p>The ARN of the Azure Blob Storage transfer location that you created.</p>"
        }
      }
    },
    "CreateLocationEfsRequest":{
      "type":"structure",
      "required":[
        "EfsFilesystemArn",
        "Ec2Config"
      ],
      "members":{
        "Subdirectory":{
          "shape":"EfsSubdirectory",
          "documentation":"<p>Specifies a mount path for your Amazon EFS file system. This is where DataSync reads or writes data (depending on if this is a source or destination location). By default, DataSync uses the root directory, but you can also include subdirectories.</p> <note> <p>You must specify a value with forward slashes (for example, <code>/path/to/folder</code>).</p> </note>"
        },
        "EfsFilesystemArn":{
          "shape":"EfsFilesystemArn",
          "documentation":"<p>Specifies the ARN for the Amazon EFS file system.</p>"
        },
        "Ec2Config":{
          "shape":"Ec2Config",
          "documentation":"<p>Specifies the subnet and security groups DataSync uses to access your Amazon EFS file system.</p>"
        },
        "Tags":{
          "shape":"InputTagList",
          "documentation":"<p>Specifies the key-value pair that represents a tag that you want to add to the resource. The value can be an empty string. This value helps you manage, filter, and search for your resources. We recommend that you create a name tag for your location.</p>"
        },
        "AccessPointArn":{
          "shape":"EfsAccessPointArn",
          "documentation":"<p>Specifies the Amazon Resource Name (ARN) of the access point that DataSync uses to access the Amazon EFS file system.</p>"
        },
        "FileSystemAccessRoleArn":{
          "shape":"IamRoleArn",
          "documentation":"<p>Specifies an Identity and Access Management (IAM) role that DataSync assumes when mounting the Amazon EFS file system.</p>"
        },
        "InTransitEncryption":{
          "shape":"EfsInTransitEncryption",
          "documentation":"<p>Specifies whether you want DataSync to use Transport Layer Security (TLS) 1.2 encryption when it copies data to or from the Amazon EFS file system.</p> <p>If you specify an access point using <code>AccessPointArn</code> or an IAM role using <code>FileSystemAccessRoleArn</code>, you must set this parameter to <code>TLS1_2</code>.</p>"
        }
      },
      "documentation":"<p>CreateLocationEfsRequest</p>"
    },
    "CreateLocationEfsResponse":{
      "type":"structure",
      "members":{
        "LocationArn":{
          "shape":"LocationArn",
          "documentation":"<p>The Amazon Resource Name (ARN) of the Amazon EFS file system location that you create.</p>"
        }
      },
      "documentation":"<p>CreateLocationEfs</p>"
    },
    "CreateLocationFsxLustreRequest":{
      "type":"structure",
      "required":[
        "FsxFilesystemArn",
        "SecurityGroupArns"
      ],
      "members":{
        "FsxFilesystemArn":{
          "shape":"FsxFilesystemArn",
          "documentation":"<p>The Amazon Resource Name (ARN) for the FSx for Lustre file system.</p>"
        },
        "SecurityGroupArns":{
          "shape":"Ec2SecurityGroupArnList",
          "documentation":"<p>The Amazon Resource Names (ARNs) of the security groups that are used to configure the FSx for Lustre file system.</p>"
        },
        "Subdirectory":{
          "shape":"FsxLustreSubdirectory",
          "documentation":"<p>A subdirectory in the location's path. This subdirectory in the FSx for Lustre file system is used to read data from the FSx for Lustre source location or write data to the FSx for Lustre destination.</p>"
        },
        "Tags":{
          "shape":"InputTagList",
          "documentation":"<p>The key-value pair that represents a tag that you want to add to the resource. The value can be an empty string. This value helps you manage, filter, and search for your resources. We recommend that you create a name tag for your location.</p>"
        }
      }
    },
    "CreateLocationFsxLustreResponse":{
      "type":"structure",
      "members":{
        "LocationArn":{
          "shape":"LocationArn",
          "documentation":"<p>The Amazon Resource Name (ARN) of the FSx for Lustre file system location that's created. </p>"
        }
      }
    },
    "CreateLocationFsxOntapRequest":{
      "type":"structure",
      "required":[
        "Protocol",
        "SecurityGroupArns",
        "StorageVirtualMachineArn"
      ],
      "members":{
        "Protocol":{"shape":"FsxProtocol"},
        "SecurityGroupArns":{
          "shape":"Ec2SecurityGroupArnList",
          "documentation":"<p>Specifies the Amazon EC2 security groups that provide access to your file system's preferred subnet.</p> <p>The security groups must allow outbound traffic on the following ports (depending on the protocol you use):</p> <ul> <li> <p> <b>Network File System (NFS)</b>: TCP ports 111, 635, and 2049</p> </li> <li> <p> <b>Server Message Block (SMB)</b>: TCP port 445</p> </li> </ul> <p>Your file system's security groups must also allow inbound traffic on the same ports.</p>"
        },
        "StorageVirtualMachineArn":{
          "shape":"StorageVirtualMachineArn",
          "documentation":"<p>Specifies the ARN of the storage virtual machine (SVM) in your file system where you want to copy data to or from.</p>"
        },
        "Subdirectory":{
          "shape":"FsxOntapSubdirectory",
          "documentation":"<p>Specifies a path to the file share in the SVM where you'll copy your data.</p> <p>You can specify a junction path (also known as a mount point), qtree path (for NFS file shares), or share name (for SMB file shares). For example, your mount path might be <code>/vol1</code>, <code>/vol1/tree1</code>, or <code>/share1</code>.</p> <note> <p>Don't specify a junction path in the SVM's root volume. For more information, see <a href=\"https://docs.aws.amazon.com/fsx/latest/ONTAPGuide/managing-svms.html\">Managing FSx for ONTAP storage virtual machines</a> in the <i>Amazon FSx for NetApp ONTAP User Guide</i>.</p> </note>"
        },
        "Tags":{
          "shape":"InputTagList",
          "documentation":"<p>Specifies labels that help you categorize, filter, and search for your Amazon Web Services resources. We recommend creating at least a name tag for your location.</p>"
        }
      }
    },
    "CreateLocationFsxOntapResponse":{
      "type":"structure",
      "members":{
        "LocationArn":{
          "shape":"LocationArn",
          "documentation":"<p>Specifies the ARN of the FSx for ONTAP file system location that you create.</p>"
        }
      }
    },
    "CreateLocationFsxOpenZfsRequest":{
      "type":"structure",
      "required":[
        "FsxFilesystemArn",
        "Protocol",
        "SecurityGroupArns"
      ],
      "members":{
        "FsxFilesystemArn":{
          "shape":"FsxFilesystemArn",
          "documentation":"<p>The Amazon Resource Name (ARN) of the FSx for OpenZFS file system.</p>"
        },
        "Protocol":{
          "shape":"FsxProtocol",
          "documentation":"<p>The type of protocol that DataSync uses to access your file system.</p>"
        },
        "SecurityGroupArns":{
          "shape":"Ec2SecurityGroupArnList",
          "documentation":"<p>The ARNs of the security groups that are used to configure the FSx for OpenZFS file system.</p>"
        },
        "Subdirectory":{
          "shape":"FsxOpenZfsSubdirectory",
          "documentation":"<p>A subdirectory in the location's path that must begin with <code>/fsx</code>. DataSync uses this subdirectory to read or write data (depending on whether the file system is a source or destination location).</p>"
        },
        "Tags":{
          "shape":"InputTagList",
          "documentation":"<p>The key-value pair that represents a tag that you want to add to the resource. The value can be an empty string. This value helps you manage, filter, and search for your resources. We recommend that you create a name tag for your location.</p>"
        }
      }
    },
    "CreateLocationFsxOpenZfsResponse":{
      "type":"structure",
      "members":{
        "LocationArn":{
          "shape":"LocationArn",
          "documentation":"<p>The ARN of the FSx for OpenZFS file system location that you created.</p>"
        }
      }
    },
    "CreateLocationFsxWindowsRequest":{
      "type":"structure",
      "required":[
        "FsxFilesystemArn",
        "SecurityGroupArns",
        "User",
        "Password"
      ],
      "members":{
        "Subdirectory":{
          "shape":"FsxWindowsSubdirectory",
          "documentation":"<p>Specifies a mount path for your file system using forward slashes. This is where DataSync reads or writes data (depending on if this is a source or destination location).</p>"
        },
        "FsxFilesystemArn":{
          "shape":"FsxFilesystemArn",
          "documentation":"<p>Specifies the Amazon Resource Name (ARN) for the FSx for Windows File Server file system.</p>"
        },
        "SecurityGroupArns":{
          "shape":"Ec2SecurityGroupArnList",
          "documentation":"<p>Specifies the ARNs of the security groups that provide access to your file system's preferred subnet.</p> <note> <p>If you choose a security group that doesn't allow connections from within itself, do one of the following:</p> <ul> <li> <p>Configure the security group to allow it to communicate within itself.</p> </li> <li> <p>Choose a different security group that can communicate with the mount target's security group.</p> </li> </ul> </note>"
        },
        "Tags":{
          "shape":"InputTagList",
          "documentation":"<p>Specifies labels that help you categorize, filter, and search for your Amazon Web Services resources. We recommend creating at least a name tag for your location.</p>"
        },
        "User":{
          "shape":"SmbUser",
          "documentation":"<p>Specifies the user who has the permissions to access files, folders, and metadata in your file system.</p> <p>For information about choosing a user with sufficient permissions, see <a href=\"https://docs.aws.amazon.com/datasync/latest/userguide/create-fsx-location.html#create-fsx-windows-location-permissions\">Required permissions</a>.</p>"
        },
        "Domain":{
          "shape":"SmbDomain",
          "documentation":"<p>Specifies the name of the Windows domain that the FSx for Windows File Server belongs to.</p>"
        },
        "Password":{
          "shape":"SmbPassword",
          "documentation":"<p>Specifies the password of the user who has the permissions to access files and folders in the file system.</p>"
        }
      }
    },
    "CreateLocationFsxWindowsResponse":{
      "type":"structure",
      "members":{
        "LocationArn":{
          "shape":"LocationArn",
          "documentation":"<p>The ARN of the FSx for Windows File Server file system location you created.</p>"
        }
      }
    },
    "CreateLocationHdfsRequest":{
      "type":"structure",
      "required":[
        "NameNodes",
        "AuthenticationType",
        "AgentArns"
      ],
      "members":{
        "Subdirectory":{
          "shape":"HdfsSubdirectory",
          "documentation":"<p>A subdirectory in the HDFS cluster. This subdirectory is used to read data from or write data to the HDFS cluster. If the subdirectory isn't specified, it will default to <code>/</code>.</p>"
        },
        "NameNodes":{
          "shape":"HdfsNameNodeList",
          "documentation":"<p>The NameNode that manages the HDFS namespace. The NameNode performs operations such as opening, closing, and renaming files and directories. The NameNode contains the information to map blocks of data to the DataNodes. You can use only one NameNode.</p>"
        },
        "BlockSize":{
          "shape":"HdfsBlockSize",
          "documentation":"<p>The size of data blocks to write into the HDFS cluster. The block size must be a multiple of 512 bytes. The default block size is 128 mebibytes (MiB).</p>"
        },
        "ReplicationFactor":{
          "shape":"HdfsReplicationFactor",
          "documentation":"<p>The number of DataNodes to replicate the data to when writing to the HDFS cluster. By default, data is replicated to three DataNodes.</p>"
        },
        "KmsKeyProviderUri":{
          "shape":"KmsKeyProviderUri",
          "documentation":"<p>The URI of the HDFS cluster's Key Management Server (KMS). </p>"
        },
        "QopConfiguration":{
          "shape":"QopConfiguration",
          "documentation":"<p>The Quality of Protection (QOP) configuration specifies the Remote Procedure Call (RPC) and data transfer protection settings configured on the Hadoop Distributed File System (HDFS) cluster. If <code>QopConfiguration</code> isn't specified, <code>RpcProtection</code> and <code>DataTransferProtection</code> default to <code>PRIVACY</code>. If you set <code>RpcProtection</code> or <code>DataTransferProtection</code>, the other parameter assumes the same value. </p>"
        },
        "AuthenticationType":{
          "shape":"HdfsAuthenticationType",
          "documentation":"<p>The type of authentication used to determine the identity of the user. </p>"
        },
        "SimpleUser":{
          "shape":"HdfsUser",
          "documentation":"<p>The user name used to identify the client on the host operating system. </p> <note> <p>If <code>SIMPLE</code> is specified for <code>AuthenticationType</code>, this parameter is required. </p> </note>"
        },
        "KerberosPrincipal":{
          "shape":"KerberosPrincipal",
          "documentation":"<p>The Kerberos principal with access to the files and folders on the HDFS cluster. </p> <note> <p>If <code>KERBEROS</code> is specified for <code>AuthenticationType</code>, this parameter is required.</p> </note>"
        },
        "KerberosKeytab":{
          "shape":"KerberosKeytabFile",
          "documentation":"<p>The Kerberos key table (keytab) that contains mappings between the defined Kerberos principal and the encrypted keys. You can load the keytab from a file by providing the file's address. If you're using the CLI, it performs base64 encoding for you. Otherwise, provide the base64-encoded text. </p> <note> <p>If <code>KERBEROS</code> is specified for <code>AuthenticationType</code>, this parameter is required. </p> </note>"
        },
        "KerberosKrb5Conf":{
          "shape":"KerberosKrb5ConfFile",
          "documentation":"<p>The <code>krb5.conf</code> file that contains the Kerberos configuration information. You can load the <code>krb5.conf</code> file by providing the file's address. If you're using the CLI, it performs the base64 encoding for you. Otherwise, provide the base64-encoded text. </p> <note> <p>If <code>KERBEROS</code> is specified for <code>AuthenticationType</code>, this parameter is required.</p> </note>"
        },
        "AgentArns":{
          "shape":"AgentArnList",
          "documentation":"<p>The Amazon Resource Names (ARNs) of the agents that are used to connect to the HDFS cluster.</p>"
        },
        "Tags":{
          "shape":"InputTagList",
          "documentation":"<p>The key-value pair that represents the tag that you want to add to the location. The value can be an empty string. We recommend using tags to name your resources. </p>"
        }
      }
    },
    "CreateLocationHdfsResponse":{
      "type":"structure",
      "members":{
        "LocationArn":{
          "shape":"LocationArn",
          "documentation":"<p>The ARN of the source HDFS cluster location that's created. </p>"
        }
      }
    },
    "CreateLocationNfsRequest":{
      "type":"structure",
      "required":[
        "Subdirectory",
        "ServerHostname",
        "OnPremConfig"
      ],
      "members":{
        "Subdirectory":{
          "shape":"NfsSubdirectory",
          "documentation":"<p>Specifies the export path in your NFS file server that you want DataSync to mount.</p> <p>This path (or a subdirectory of the path) is where DataSync transfers data to or from. For information on configuring an export for DataSync, see <a href=\"https://docs.aws.amazon.com/datasync/latest/userguide/create-nfs-location.html#accessing-nfs\">Accessing NFS file servers</a>.</p>"
        },
        "ServerHostname":{
          "shape":"ServerHostname",
          "documentation":"<p>Specifies the Domain Name System (DNS) name or IP version 4 address of the NFS file server that your DataSync agent connects to.</p>"
        },
        "OnPremConfig":{
          "shape":"OnPremConfig",
          "documentation":"<p>Specifies the Amazon Resource Name (ARN) of the DataSync agent that want to connect to your NFS file server.</p> <p>You can specify more than one agent. For more information, see <a href=\"https://docs.aws.amazon.com/datasync/latest/userguide/multiple-agents.html\">Using multiple agents for transfers</a>.</p>"
        },
        "MountOptions":{
          "shape":"NfsMountOptions",
          "documentation":"<p>Specifies the options that DataSync can use to mount your NFS file server.</p>"
        },
        "Tags":{
          "shape":"InputTagList",
          "documentation":"<p>Specifies labels that help you categorize, filter, and search for your Amazon Web Services resources. We recommend creating at least a name tag for your location.</p>"
        }
      },
      "documentation":"<p>CreateLocationNfsRequest</p>"
    },
    "CreateLocationNfsResponse":{
      "type":"structure",
      "members":{
        "LocationArn":{
          "shape":"LocationArn",
          "documentation":"<p>The ARN of the transfer location that you created for your NFS file server.</p>"
        }
      },
      "documentation":"<p>CreateLocationNfsResponse</p>"
    },
    "CreateLocationObjectStorageRequest":{
      "type":"structure",
      "required":[
        "ServerHostname",
        "BucketName",
        "AgentArns"
      ],
      "members":{
        "ServerHostname":{
          "shape":"ServerHostname",
          "documentation":"<p>Specifies the domain name or IP address of the object storage server. A DataSync agent uses this hostname to mount the object storage server in a network.</p>"
        },
        "ServerPort":{
          "shape":"ObjectStorageServerPort",
          "documentation":"<p>Specifies the port that your object storage server accepts inbound network traffic on (for example, port 443).</p>"
        },
        "ServerProtocol":{
          "shape":"ObjectStorageServerProtocol",
          "documentation":"<p>Specifies the protocol that your object storage server uses to communicate.</p>"
        },
        "Subdirectory":{
          "shape":"S3Subdirectory",
          "documentation":"<p>Specifies the object prefix for your object storage server. If this is a source location, DataSync only copies objects with this prefix. If this is a destination location, DataSync writes all objects with this prefix. </p>"
        },
        "BucketName":{
          "shape":"ObjectStorageBucketName",
          "documentation":"<p>Specifies the name of the object storage bucket involved in the transfer.</p>"
        },
        "AccessKey":{
          "shape":"ObjectStorageAccessKey",
          "documentation":"<p>Specifies the access key (for example, a user name) if credentials are required to authenticate with the object storage server.</p>"
        },
        "SecretKey":{
          "shape":"ObjectStorageSecretKey",
          "documentation":"<p>Specifies the secret key (for example, a password) if credentials are required to authenticate with the object storage server.</p>"
        },
        "AgentArns":{
          "shape":"AgentArnList",
          "documentation":"<p>Specifies the Amazon Resource Names (ARNs) of the DataSync agents that can securely connect with your location.</p>"
        },
        "Tags":{
          "shape":"InputTagList",
          "documentation":"<p>Specifies the key-value pair that represents a tag that you want to add to the resource. Tags can help you manage, filter, and search for your resources. We recommend creating a name tag for your location.</p>"
        },
        "ServerCertificate":{
          "shape":"ObjectStorageCertificate",
          "documentation":"<p>Specifies a file with the certificates that are used to sign the object storage server's certificate (for example, <code>file:///home/user/.ssh/storage_sys_certificate.pem</code>). The file you specify must include the following:</p> <ul> <li> <p>The certificate of the signing certificate authority (CA)</p> </li> <li> <p>Any intermediate certificates</p> </li> <li> <p>base64 encoding</p> </li> <li> <p>A <code>.pem</code> extension</p> </li> </ul> <p>The file can be up to 32768 bytes (before base64 encoding).</p> <p>To use this parameter, configure <code>ServerProtocol</code> to <code>HTTPS</code>.</p>"
        }
      },
      "documentation":"<p>CreateLocationObjectStorageRequest</p>"
    },
    "CreateLocationObjectStorageResponse":{
      "type":"structure",
      "members":{
        "LocationArn":{
          "shape":"LocationArn",
          "documentation":"<p>Specifies the ARN of the object storage system location that you create.</p>"
        }
      },
      "documentation":"<p>CreateLocationObjectStorageResponse</p>"
    },
    "CreateLocationS3Request":{
      "type":"structure",
      "required":[
        "S3BucketArn",
        "S3Config"
      ],
      "members":{
        "Subdirectory":{
          "shape":"S3Subdirectory",
          "documentation":"<p>A subdirectory in the Amazon S3 bucket. This subdirectory in Amazon S3 is used to read data from the S3 source location or write data to the S3 destination.</p>"
        },
        "S3BucketArn":{
          "shape":"S3BucketArn",
          "documentation":"<p>The ARN of the Amazon S3 bucket. If the bucket is on an Amazon Web Services Outpost, this must be an access point ARN.</p>"
        },
        "S3StorageClass":{
          "shape":"S3StorageClass",
          "documentation":"<p>The Amazon S3 storage class that you want to store your files in when this location is used as a task destination. For buckets in Amazon Web Services Regions, the storage class defaults to Standard. For buckets on Outposts, the storage class defaults to Amazon Web Services S3 Outposts.</p> <p>For more information about S3 storage classes, see <a href=\"http://aws.amazon.com/s3/storage-classes/\">Amazon S3 Storage Classes</a>. Some storage classes have behaviors that can affect your S3 storage cost. For detailed information, see <a href=\"https://docs.aws.amazon.com/datasync/latest/userguide/create-s3-location.html#using-storage-classes\">Considerations when working with S3 storage classes in DataSync</a>.</p>"
        },
        "S3Config":{"shape":"S3Config"},
        "AgentArns":{
          "shape":"AgentArnList",
          "documentation":"<p>If you're using DataSync on an Amazon Web Services Outpost, specify the Amazon Resource Names (ARNs) of the DataSync agents deployed on your Outpost. For more information about launching a DataSync agent on an Amazon Web Services Outpost, see <a href=\"https://docs.aws.amazon.com/datasync/latest/userguide/deploy-agents.html#outposts-agent\">Deploy your DataSync agent on Outposts</a>.</p>"
        },
        "Tags":{
          "shape":"InputTagList",
          "documentation":"<p>The key-value pair that represents the tag that you want to add to the location. The value can be an empty string. We recommend using tags to name your resources.</p>"
        }
      },
      "documentation":"<p>CreateLocationS3Request</p>"
    },
    "CreateLocationS3Response":{
      "type":"structure",
      "members":{
        "LocationArn":{
          "shape":"LocationArn",
          "documentation":"<p>The Amazon Resource Name (ARN) of the source Amazon S3 bucket location that is created.</p>"
        }
      },
      "documentation":"<p>CreateLocationS3Response</p>"
    },
    "CreateLocationSmbRequest":{
      "type":"structure",
      "required":[
        "Subdirectory",
        "ServerHostname",
        "User",
        "Password",
        "AgentArns"
      ],
      "members":{
        "Subdirectory":{
          "shape":"SmbSubdirectory",
          "documentation":"<p>Specifies the name of the share exported by your SMB file server where DataSync will read or write data. You can include a subdirectory in the share path (for example, <code>/path/to/subdirectory</code>). Make sure that other SMB clients in your network can also mount this path.</p> <p>To copy all data in the specified subdirectory, DataSync must be able to mount the SMB share and access all of its data. For more information, see <a href=\"https://docs.aws.amazon.com/datasync/latest/userguide/create-smb-location.html#configuring-smb-permissions\">required permissions</a> for SMB locations.</p>"
        },
        "ServerHostname":{
          "shape":"ServerHostname",
          "documentation":"<p>Specifies the Domain Name Service (DNS) name or IP address of the SMB file server that your DataSync agent will mount.</p> <note> <p>You can't specify an IP version 6 (IPv6) address.</p> </note>"
        },
        "User":{
          "shape":"SmbUser",
          "documentation":"<p>Specifies the user name that can mount your SMB file server and has permission to access the files and folders involved in your transfer.</p> <p>For information about choosing a user with the right level of access for your transfer, see <a href=\"https://docs.aws.amazon.com/datasync/latest/userguide/create-smb-location.html#configuring-smb-permissions\">required permissions</a> for SMB locations.</p>"
        },
        "Domain":{
          "shape":"SmbDomain",
          "documentation":"<p>Specifies the Windows domain name that your SMB file server belongs to. </p> <p>For more information, see <a href=\"https://docs.aws.amazon.com/datasync/latest/userguide/create-smb-location.html#configuring-smb-permissions\">required permissions</a> for SMB locations.</p>"
        },
        "Password":{
          "shape":"SmbPassword",
          "documentation":"<p>Specifies the password of the user who can mount your SMB file server and has permission to access the files and folders involved in your transfer.</p> <p>For more information, see <a href=\"https://docs.aws.amazon.com/datasync/latest/userguide/create-smb-location.html#configuring-smb-permissions\">required permissions</a> for SMB locations.</p>"
        },
        "AgentArns":{
          "shape":"AgentArnList",
          "documentation":"<p>Specifies the DataSync agent (or agents) which you want to connect to your SMB file server. You specify an agent by using its Amazon Resource Name (ARN).</p>"
        },
        "MountOptions":{
          "shape":"SmbMountOptions",
          "documentation":"<p>Specifies the version of the SMB protocol that DataSync uses to access your SMB file server.</p>"
        },
        "Tags":{
          "shape":"InputTagList",
          "documentation":"<p>Specifies labels that help you categorize, filter, and search for your Amazon Web Services resources. We recommend creating at least a name tag for your location.</p>"
        }
      },
      "documentation":"<p>CreateLocationSmbRequest</p>"
    },
    "CreateLocationSmbResponse":{
      "type":"structure",
      "members":{
        "LocationArn":{
          "shape":"LocationArn",
          "documentation":"<p>The ARN of the SMB location that you created.</p>"
        }
      },
      "documentation":"<p>CreateLocationSmbResponse</p>"
    },
    "CreateTaskRequest":{
      "type":"structure",
      "required":[
        "SourceLocationArn",
        "DestinationLocationArn"
      ],
      "members":{
        "SourceLocationArn":{
          "shape":"LocationArn",
          "documentation":"<p>The Amazon Resource Name (ARN) of the source location for the task.</p>"
        },
        "DestinationLocationArn":{
          "shape":"LocationArn",
          "documentation":"<p>The Amazon Resource Name (ARN) of an Amazon Web Services storage resource's location. </p>"
        },
        "CloudWatchLogGroupArn":{
          "shape":"LogGroupArn",
          "documentation":"<p>The Amazon Resource Name (ARN) of the Amazon CloudWatch log group that is used to monitor and log events in the task. </p>"
        },
        "Name":{
          "shape":"TagValue",
          "documentation":"<p>The name of a task. This value is a text reference that is used to identify the task in the console. </p>"
        },
        "Options":{
          "shape":"Options",
          "documentation":"<p>Specifies the configuration options for a task. Some options include preserving file or object metadata and verifying data integrity.</p> <p>You can also override these options before starting an individual run of a task (also known as a <i>task execution</i>). For more information, see <a href=\"https://docs.aws.amazon.com/datasync/latest/userguide/API_StartTaskExecution.html\">StartTaskExecution</a>.</p>"
        },
        "Excludes":{
          "shape":"FilterList",
          "documentation":"<p>Specifies a list of filter rules that exclude specific data during your transfer. For more information and examples, see <a href=\"https://docs.aws.amazon.com/datasync/latest/userguide/filtering.html\">Filtering data transferred by DataSync</a>.</p>"
        },
        "Schedule":{
          "shape":"TaskSchedule",
          "documentation":"<p>Specifies a schedule used to periodically transfer files from a source to a destination location. The schedule should be specified in UTC time. For more information, see <a href=\"https://docs.aws.amazon.com/datasync/latest/userguide/task-scheduling.html\">Scheduling your task</a>.</p>"
        },
        "Tags":{
          "shape":"InputTagList",
          "documentation":"<p>Specifies the tags that you want to apply to the Amazon Resource Name (ARN) representing the task.</p> <p> <i>Tags</i> are key-value pairs that help you manage, filter, and search for your DataSync resources.</p>"
        },
        "Includes":{
          "shape":"FilterList",
          "documentation":"<p>Specifies a list of filter rules that include specific data during your transfer. For more information and examples, see <a href=\"https://docs.aws.amazon.com/datasync/latest/userguide/filtering.html\">Filtering data transferred by DataSync</a>.</p>"
        },
        "TaskReportConfig":{
          "shape":"TaskReportConfig",
          "documentation":"<p>Specifies how you want to configure a task report, which provides detailed information about for your DataSync transfer.</p>"
        }
      },
      "documentation":"<p>CreateTaskRequest</p>"
    },
    "CreateTaskResponse":{
      "type":"structure",
      "members":{
        "TaskArn":{
          "shape":"TaskArn",
          "documentation":"<p>The Amazon Resource Name (ARN) of the task.</p>"
        }
      },
      "documentation":"<p>CreateTaskResponse</p>"
    },
    "Credentials":{
      "type":"structure",
      "required":[
        "Username",
        "Password"
      ],
      "members":{
        "Username":{
          "shape":"PtolemyUsername",
          "documentation":"<p>Specifies the user name for your storage system's management interface.</p>"
        },
        "Password":{
          "shape":"PtolemyPassword",
          "documentation":"<p>Specifies the password for your storage system's management interface.</p>"
        }
      },
      "documentation":"<p>The credentials that provide DataSync Discovery read access to your on-premises storage system's management interface.</p> <p>DataSync Discovery stores these credentials in <a href=\"https://docs.aws.amazon.com/secretsmanager/latest/userguide/intro.html\">Secrets Manager</a>. For more information, see <a href=\"https://docs.aws.amazon.com/datasync/latest/userguide/discovery-configure-storage.html\">Accessing your on-premises storage system</a>.</p>"
    },
    "DeleteAgentRequest":{
      "type":"structure",
      "required":["AgentArn"],
      "members":{
        "AgentArn":{
          "shape":"AgentArn",
          "documentation":"<p>The Amazon Resource Name (ARN) of the agent to delete. Use the <code>ListAgents</code> operation to return a list of agents for your account and Amazon Web Services Region.</p>"
        }
      },
      "documentation":"<p>DeleteAgentRequest</p>"
    },
    "DeleteAgentResponse":{
      "type":"structure",
      "members":{
      }
    },
    "DeleteLocationRequest":{
      "type":"structure",
      "required":["LocationArn"],
      "members":{
        "LocationArn":{
          "shape":"LocationArn",
          "documentation":"<p>The Amazon Resource Name (ARN) of the location to delete.</p>"
        }
      },
      "documentation":"<p>DeleteLocation</p>"
    },
    "DeleteLocationResponse":{
      "type":"structure",
      "members":{
      }
    },
    "DeleteTaskRequest":{
      "type":"structure",
      "required":["TaskArn"],
      "members":{
        "TaskArn":{
          "shape":"TaskArn",
          "documentation":"<p>Specifies the Amazon Resource Name (ARN) of the task that you want to delete.</p>"
        }
      },
      "documentation":"<p>DeleteTask</p>"
    },
    "DeleteTaskResponse":{
      "type":"structure",
      "members":{
      }
    },
    "DescribeAgentRequest":{
      "type":"structure",
      "required":["AgentArn"],
      "members":{
        "AgentArn":{
          "shape":"AgentArn",
          "documentation":"<p>Specifies the Amazon Resource Name (ARN) of the DataSync agent to describe.</p>"
        }
      },
      "documentation":"<p>DescribeAgent</p>"
    },
    "DescribeAgentResponse":{
      "type":"structure",
      "members":{
        "AgentArn":{
          "shape":"AgentArn",
          "documentation":"<p>The ARN of the agent.</p>"
        },
        "Name":{
          "shape":"TagValue",
          "documentation":"<p>The name of the agent.</p>"
        },
        "Status":{
          "shape":"AgentStatus",
          "documentation":"<p>The status of the agent. If the status is ONLINE, then the agent is configured properly and is available to use. The Running status is the normal running status for an agent. If the status is OFFLINE, the agent's VM is turned off or the agent is in an unhealthy state. When the issue that caused the unhealthy state is resolved, the agent returns to ONLINE status.</p>"
        },
        "LastConnectionTime":{
          "shape":"Time",
          "documentation":"<p>The time that the agent last connected to DataSync.</p>"
        },
        "CreationTime":{
          "shape":"Time",
          "documentation":"<p>The time that the agent was activated (that is, created in your account).</p>"
        },
        "EndpointType":{
          "shape":"EndpointType",
          "documentation":"<p>The type of endpoint that your agent is connected to. If the endpoint is a VPC endpoint, the agent is not accessible over the public internet. </p>"
        },
        "PrivateLinkConfig":{
          "shape":"PrivateLinkConfig",
          "documentation":"<p>The subnet and the security group that DataSync used to access a VPC endpoint.</p>"
        }
      },
      "documentation":"<p>DescribeAgentResponse</p>"
    },
    "DescribeDiscoveryJobRequest":{
      "type":"structure",
      "required":["DiscoveryJobArn"],
      "members":{
        "DiscoveryJobArn":{
          "shape":"DiscoveryJobArn",
          "documentation":"<p>Specifies the Amazon Resource Name (ARN) of the discovery job that you want information about.</p>"
        }
      }
    },
    "DescribeDiscoveryJobResponse":{
      "type":"structure",
      "members":{
        "StorageSystemArn":{
          "shape":"StorageSystemArn",
          "documentation":"<p>The ARN of the on-premises storage system you're running the discovery job on.</p>"
        },
        "DiscoveryJobArn":{
          "shape":"DiscoveryJobArn",
          "documentation":"<p>The ARN of the discovery job.</p>"
        },
        "CollectionDurationMinutes":{
          "shape":"CollectionDurationMinutes",
          "documentation":"<p>The number of minutes that the discovery job runs.</p>"
        },
        "Status":{
          "shape":"DiscoveryJobStatus",
          "documentation":"<p>Indicates the status of a discovery job. For more information, see <a href=\"https://docs.aws.amazon.com/datasync/latest/userguide/discovery-job-statuses.html#discovery-job-statuses-table\">Discovery job statuses</a>.</p>"
        },
        "JobStartTime":{
          "shape":"DiscoveryTime",
          "documentation":"<p>The time when the discovery job started.</p>"
        },
        "JobEndTime":{
          "shape":"DiscoveryTime",
          "documentation":"<p>The time when the discovery job ended.</p>"
        }
      }
    },
    "DescribeLocationAzureBlobRequest":{
      "type":"structure",
      "required":["LocationArn"],
      "members":{
        "LocationArn":{
          "shape":"LocationArn",
          "documentation":"<p>Specifies the Amazon Resource Name (ARN) of your Azure Blob Storage transfer location.</p>"
        }
      }
    },
    "DescribeLocationAzureBlobResponse":{
      "type":"structure",
      "members":{
        "LocationArn":{
          "shape":"LocationArn",
          "documentation":"<p>The ARN of your Azure Blob Storage transfer location.</p>"
        },
        "LocationUri":{
          "shape":"LocationUri",
          "documentation":"<p>The URL of the Azure Blob Storage container involved in your transfer.</p>"
        },
        "AuthenticationType":{
          "shape":"AzureBlobAuthenticationType",
          "documentation":"<p>The authentication method DataSync uses to access your Azure Blob Storage. DataSync can access blob storage using a shared access signature (SAS).</p>"
        },
        "BlobType":{
          "shape":"AzureBlobType",
          "documentation":"<p>The type of blob that you want your objects or files to be when transferring them into Azure Blob Storage. Currently, DataSync only supports moving data into Azure Blob Storage as block blobs. For more information on blob types, see the <a href=\"https://learn.microsoft.com/en-us/rest/api/storageservices/understanding-block-blobs--append-blobs--and-page-blobs\">Azure Blob Storage documentation</a>.</p>"
        },
        "AccessTier":{
          "shape":"AzureAccessTier",
          "documentation":"<p>The access tier that you want your objects or files transferred into. This only applies when using the location as a transfer destination. For more information, see <a href=\"https://docs.aws.amazon.com/datasync/latest/userguide/creating-azure-blob-location.html#azure-blob-access-tiers\">Access tiers</a>.</p>"
        },
        "AgentArns":{
          "shape":"AgentArnList",
          "documentation":"<p>The ARNs of the DataSync agents that can connect with your Azure Blob Storage container.</p>"
        },
        "CreationTime":{
          "shape":"Time",
          "documentation":"<p>The time that your Azure Blob Storage transfer location was created.</p>"
        }
      }
    },
    "DescribeLocationEfsRequest":{
      "type":"structure",
      "required":["LocationArn"],
      "members":{
        "LocationArn":{
          "shape":"LocationArn",
          "documentation":"<p>The Amazon Resource Name (ARN) of the Amazon EFS file system location that you want information about.</p>"
        }
      },
      "documentation":"<p>DescribeLocationEfsRequest</p>"
    },
    "DescribeLocationEfsResponse":{
      "type":"structure",
      "members":{
        "LocationArn":{
          "shape":"LocationArn",
          "documentation":"<p>The ARN of the Amazon EFS file system location.</p>"
        },
        "LocationUri":{
          "shape":"LocationUri",
          "documentation":"<p>The URL of the Amazon EFS file system location.</p>"
        },
        "Ec2Config":{"shape":"Ec2Config"},
        "CreationTime":{
          "shape":"Time",
          "documentation":"<p>The time that the location was created.</p>"
        },
        "AccessPointArn":{
          "shape":"EfsAccessPointArn",
          "documentation":"<p>The ARN of the access point that DataSync uses to access the Amazon EFS file system.</p>"
        },
        "FileSystemAccessRoleArn":{
          "shape":"IamRoleArn",
          "documentation":"<p>The Identity and Access Management (IAM) role that DataSync assumes when mounting the Amazon EFS file system.</p>"
        },
        "InTransitEncryption":{
          "shape":"EfsInTransitEncryption",
          "documentation":"<p>Describes whether DataSync uses Transport Layer Security (TLS) encryption when copying data to or from the Amazon EFS file system.</p>"
        }
      },
      "documentation":"<p>DescribeLocationEfsResponse</p>"
    },
    "DescribeLocationFsxLustreRequest":{
      "type":"structure",
      "required":["LocationArn"],
      "members":{
        "LocationArn":{
          "shape":"LocationArn",
          "documentation":"<p>The Amazon Resource Name (ARN) of the FSx for Lustre location to describe. </p>"
        }
      }
    },
    "DescribeLocationFsxLustreResponse":{
      "type":"structure",
      "members":{
        "LocationArn":{
          "shape":"LocationArn",
          "documentation":"<p>The Amazon Resource Name (ARN) of the FSx for Lustre location that was described.</p>"
        },
        "LocationUri":{
          "shape":"LocationUri",
          "documentation":"<p>The URI of the FSx for Lustre location that was described.</p>"
        },
        "SecurityGroupArns":{
          "shape":"Ec2SecurityGroupArnList",
          "documentation":"<p>The Amazon Resource Names (ARNs) of the security groups that are configured for the FSx for Lustre file system.</p>"
        },
        "CreationTime":{
          "shape":"Time",
          "documentation":"<p>The time that the FSx for Lustre location was created.</p>"
        }
      }
    },
    "DescribeLocationFsxOntapRequest":{
      "type":"structure",
      "required":["LocationArn"],
      "members":{
        "LocationArn":{
          "shape":"LocationArn",
          "documentation":"<p>Specifies the Amazon Resource Name (ARN) of the FSx for ONTAP file system location that you want information about.</p>"
        }
      }
    },
    "DescribeLocationFsxOntapResponse":{
      "type":"structure",
      "members":{
        "CreationTime":{
          "shape":"Time",
          "documentation":"<p>The time that the location was created.</p>"
        },
        "LocationArn":{
          "shape":"LocationArn",
          "documentation":"<p>The ARN of the FSx for ONTAP file system location.</p>"
        },
        "LocationUri":{
          "shape":"LocationUri",
          "documentation":"<p>The uniform resource identifier (URI) of the FSx for ONTAP file system location.</p>"
        },
        "Protocol":{"shape":"FsxProtocol"},
        "SecurityGroupArns":{
          "shape":"Ec2SecurityGroupArnList",
          "documentation":"<p>The security groups that DataSync uses to access your FSx for ONTAP file system.</p>"
        },
        "StorageVirtualMachineArn":{
          "shape":"StorageVirtualMachineArn",
          "documentation":"<p>The ARN of the storage virtual machine (SVM) on your FSx for ONTAP file system where you're copying data to or from.</p>"
        },
        "FsxFilesystemArn":{
          "shape":"FsxFilesystemArn",
          "documentation":"<p>The ARN of the FSx for ONTAP file system.</p>"
        }
      }
    },
    "DescribeLocationFsxOpenZfsRequest":{
      "type":"structure",
      "required":["LocationArn"],
      "members":{
        "LocationArn":{
          "shape":"LocationArn",
          "documentation":"<p>The Amazon Resource Name (ARN) of the FSx for OpenZFS location to describe.</p>"
        }
      }
    },
    "DescribeLocationFsxOpenZfsResponse":{
      "type":"structure",
      "members":{
        "LocationArn":{
          "shape":"LocationArn",
          "documentation":"<p>The ARN of the FSx for OpenZFS location that was described.</p>"
        },
        "LocationUri":{
          "shape":"LocationUri",
          "documentation":"<p>The uniform resource identifier (URI) of the FSx for OpenZFS location that was described.</p> <p>Example: <code>fsxz://us-west-2.fs-1234567890abcdef02/fsx/folderA/folder</code> </p>"
        },
        "SecurityGroupArns":{
          "shape":"Ec2SecurityGroupArnList",
          "documentation":"<p>The ARNs of the security groups that are configured for the FSx for OpenZFS file system.</p>"
        },
        "Protocol":{
          "shape":"FsxProtocol",
          "documentation":"<p>The type of protocol that DataSync uses to access your file system.</p>"
        },
        "CreationTime":{
          "shape":"Time",
          "documentation":"<p>The time that the FSx for OpenZFS location was created.</p>"
        }
      }
    },
    "DescribeLocationFsxWindowsRequest":{
      "type":"structure",
      "required":["LocationArn"],
      "members":{
        "LocationArn":{
          "shape":"LocationArn",
          "documentation":"<p>The Amazon Resource Name (ARN) of the FSx for Windows File Server location to describe.</p>"
        }
      }
    },
    "DescribeLocationFsxWindowsResponse":{
      "type":"structure",
      "members":{
        "LocationArn":{
          "shape":"LocationArn",
          "documentation":"<p>The Amazon Resource Name (ARN) of the FSx for Windows File Server location that was described.</p>"
        },
        "LocationUri":{
          "shape":"LocationUri",
          "documentation":"<p>The URL of the FSx for Windows File Server location that was described.</p>"
        },
        "SecurityGroupArns":{
          "shape":"Ec2SecurityGroupArnList",
          "documentation":"<p>The Amazon Resource Names (ARNs) of the security groups that are configured for the FSx for Windows File Server file system.</p>"
        },
        "CreationTime":{
          "shape":"Time",
          "documentation":"<p>The time that the FSx for Windows File Server location was created.</p>"
        },
        "User":{
          "shape":"SmbUser",
          "documentation":"<p>The user who has the permissions to access files and folders in the FSx for Windows File Server file system.</p>"
        },
        "Domain":{
          "shape":"SmbDomain",
          "documentation":"<p>The name of the Windows domain that the FSx for Windows File Server belongs to.</p>"
        }
      }
    },
    "DescribeLocationHdfsRequest":{
      "type":"structure",
      "required":["LocationArn"],
      "members":{
        "LocationArn":{
          "shape":"LocationArn",
          "documentation":"<p>The Amazon Resource Name (ARN) of the HDFS cluster location to describe.</p>"
        }
      }
    },
    "DescribeLocationHdfsResponse":{
      "type":"structure",
      "members":{
        "LocationArn":{
          "shape":"LocationArn",
          "documentation":"<p>The ARN of the HDFS cluster location.</p>"
        },
        "LocationUri":{
          "shape":"LocationUri",
          "documentation":"<p>The URI of the HDFS cluster location.</p>"
        },
        "NameNodes":{
          "shape":"HdfsNameNodeList",
          "documentation":"<p>The NameNode that manage the HDFS namespace. </p>"
        },
        "BlockSize":{
          "shape":"HdfsBlockSize",
          "documentation":"<p>The size of the data blocks to write into the HDFS cluster. </p>"
        },
        "ReplicationFactor":{
          "shape":"HdfsReplicationFactor",
          "documentation":"<p>The number of DataNodes to replicate the data to when writing to the HDFS cluster. </p>"
        },
        "KmsKeyProviderUri":{
          "shape":"KmsKeyProviderUri",
          "documentation":"<p> The URI of the HDFS cluster's Key Management Server (KMS). </p>"
        },
        "QopConfiguration":{
          "shape":"QopConfiguration",
          "documentation":"<p>The Quality of Protection (QOP) configuration specifies the Remote Procedure Call (RPC) and data transfer protection settings configured on the Hadoop Distributed File System (HDFS) cluster. </p>"
        },
        "AuthenticationType":{
          "shape":"HdfsAuthenticationType",
          "documentation":"<p>The type of authentication used to determine the identity of the user. </p>"
        },
        "SimpleUser":{
          "shape":"HdfsUser",
          "documentation":"<p>The user name used to identify the client on the host operating system. This parameter is used if the <code>AuthenticationType</code> is defined as <code>SIMPLE</code>.</p>"
        },
        "KerberosPrincipal":{
          "shape":"KerberosPrincipal",
          "documentation":"<p>The Kerberos principal with access to the files and folders on the HDFS cluster. This parameter is used if the <code>AuthenticationType</code> is defined as <code>KERBEROS</code>.</p>"
        },
        "AgentArns":{
          "shape":"AgentArnList",
          "documentation":"<p>The ARNs of the agents that are used to connect to the HDFS cluster. </p>"
        },
        "CreationTime":{
          "shape":"Time",
          "documentation":"<p>The time that the HDFS location was created.</p>"
        }
      }
    },
    "DescribeLocationNfsRequest":{
      "type":"structure",
      "required":["LocationArn"],
      "members":{
        "LocationArn":{
          "shape":"LocationArn",
          "documentation":"<p>Specifies the Amazon Resource Name (ARN) of the NFS location that you want information about.</p>"
        }
      },
      "documentation":"<p>DescribeLocationNfsRequest</p>"
    },
    "DescribeLocationNfsResponse":{
      "type":"structure",
      "members":{
        "LocationArn":{
          "shape":"LocationArn",
          "documentation":"<p>The ARN of the NFS location.</p>"
        },
        "LocationUri":{
          "shape":"LocationUri",
          "documentation":"<p>The URL of the NFS location.</p>"
        },
        "OnPremConfig":{"shape":"OnPremConfig"},
        "MountOptions":{
          "shape":"NfsMountOptions",
          "documentation":"<p>The mount options that DataSync uses to mount your NFS file server.</p>"
        },
        "CreationTime":{
          "shape":"Time",
          "documentation":"<p>The time when the NFS location was created.</p>"
        }
      },
      "documentation":"<p>DescribeLocationNfsResponse</p>"
    },
    "DescribeLocationObjectStorageRequest":{
      "type":"structure",
      "required":["LocationArn"],
      "members":{
        "LocationArn":{
          "shape":"LocationArn",
          "documentation":"<p>The Amazon Resource Name (ARN) of the object storage system location that you want information about.</p>"
        }
      },
      "documentation":"<p>DescribeLocationObjectStorageRequest</p>"
    },
    "DescribeLocationObjectStorageResponse":{
      "type":"structure",
      "members":{
        "LocationArn":{
          "shape":"LocationArn",
          "documentation":"<p>The ARN of the object storage system location.</p>"
        },
        "LocationUri":{
          "shape":"LocationUri",
          "documentation":"<p>The URL of the object storage system location.</p>"
        },
        "AccessKey":{
          "shape":"ObjectStorageAccessKey",
          "documentation":"<p>The access key (for example, a user name) required to authenticate with the object storage system.</p>"
        },
        "ServerPort":{
          "shape":"ObjectStorageServerPort",
          "documentation":"<p>The port that your object storage server accepts inbound network traffic on (for example, port 443).</p>"
        },
        "ServerProtocol":{
          "shape":"ObjectStorageServerProtocol",
          "documentation":"<p>The protocol that your object storage system uses to communicate.</p>"
        },
        "AgentArns":{
          "shape":"AgentArnList",
          "documentation":"<p>The ARNs of the DataSync agents that can securely connect with your location.</p>"
        },
        "CreationTime":{
          "shape":"Time",
          "documentation":"<p>The time that the location was created.</p>"
        },
        "ServerCertificate":{
          "shape":"ObjectStorageCertificate",
          "documentation":"<p>The self-signed certificate that DataSync uses to securely authenticate with your object storage system.</p>"
        }
      },
      "documentation":"<p>DescribeLocationObjectStorageResponse</p>"
    },
    "DescribeLocationS3Request":{
      "type":"structure",
      "required":["LocationArn"],
      "members":{
        "LocationArn":{
          "shape":"LocationArn",
          "documentation":"<p>The Amazon Resource Name (ARN) of the Amazon S3 bucket location to describe.</p>"
        }
      },
      "documentation":"<p>DescribeLocationS3Request</p>"
    },
    "DescribeLocationS3Response":{
      "type":"structure",
      "members":{
        "LocationArn":{
          "shape":"LocationArn",
          "documentation":"<p>The Amazon Resource Name (ARN) of the Amazon S3 bucket or access point.</p>"
        },
        "LocationUri":{
          "shape":"LocationUri",
          "documentation":"<p>The URL of the Amazon S3 location that was described.</p>"
        },
        "S3StorageClass":{
          "shape":"S3StorageClass",
          "documentation":"<p>The Amazon S3 storage class that you chose to store your files in when this location is used as a task destination. For more information about S3 storage classes, see <a href=\"http://aws.amazon.com/s3/storage-classes/\">Amazon S3 Storage Classes</a>. Some storage classes have behaviors that can affect your S3 storage cost. For detailed information, see <a href=\"https://docs.aws.amazon.com/datasync/latest/userguide/create-s3-location.html#using-storage-classes\">Considerations when working with S3 storage classes in DataSync</a>.</p>"
        },
        "S3Config":{"shape":"S3Config"},
        "AgentArns":{
          "shape":"AgentArnList",
          "documentation":"<p>If you are using DataSync on an Amazon Web Services Outpost, the Amazon Resource Name (ARNs) of the EC2 agents deployed on your Outpost. For more information about launching a DataSync agent on an Amazon Web Services Outpost, see <a href=\"https://docs.aws.amazon.com/datasync/latest/userguide/deploy-agents.html#outposts-agent\">Deploy your DataSync agent on Outposts</a>.</p>"
        },
        "CreationTime":{
          "shape":"Time",
          "documentation":"<p>The time that the Amazon S3 bucket location was created.</p>"
        }
      },
      "documentation":"<p>DescribeLocationS3Response</p>"
    },
    "DescribeLocationSmbRequest":{
      "type":"structure",
      "required":["LocationArn"],
      "members":{
        "LocationArn":{
          "shape":"LocationArn",
          "documentation":"<p>The Amazon Resource Name (ARN) of the SMB location to describe.</p>"
        }
      },
      "documentation":"<p>DescribeLocationSmbRequest</p>"
    },
    "DescribeLocationSmbResponse":{
      "type":"structure",
      "members":{
        "LocationArn":{
          "shape":"LocationArn",
          "documentation":"<p>The Amazon Resource Name (ARN) of the SMB location that was described.</p>"
        },
        "LocationUri":{
          "shape":"LocationUri",
          "documentation":"<p>The URL of the source SMB location that was described.</p>"
        },
        "AgentArns":{
          "shape":"AgentArnList",
          "documentation":"<p>The Amazon Resource Name (ARN) of the source SMB file system location that is created.</p>"
        },
        "User":{
          "shape":"SmbUser",
          "documentation":"<p>The user who can mount the share, has the permissions to access files and folders in the SMB share.</p>"
        },
        "Domain":{
          "shape":"SmbDomain",
          "documentation":"<p>The name of the Windows domain that the SMB server belongs to.</p>"
        },
        "MountOptions":{
          "shape":"SmbMountOptions",
          "documentation":"<p>The mount options that are available for DataSync to use to access an SMB location.</p>"
        },
        "CreationTime":{
          "shape":"Time",
          "documentation":"<p>The time that the SMB location was created.</p>"
        }
      },
      "documentation":"<p>DescribeLocationSmbResponse</p>"
    },
    "DescribeStorageSystemRequest":{
      "type":"structure",
      "required":["StorageSystemArn"],
      "members":{
        "StorageSystemArn":{
          "shape":"StorageSystemArn",
          "documentation":"<p>Specifies the Amazon Resource Name (ARN) of an on-premises storage system that you're using with DataSync Discovery.</p>"
        }
      }
    },
    "DescribeStorageSystemResourceMetricsRequest":{
      "type":"structure",
      "required":[
        "DiscoveryJobArn",
        "ResourceType",
        "ResourceId"
      ],
      "members":{
        "DiscoveryJobArn":{
          "shape":"DiscoveryJobArn",
          "documentation":"<p>Specifies the Amazon Resource Name (ARN) of the discovery job that collects information about your on-premises storage system.</p>"
        },
        "ResourceType":{
          "shape":"DiscoveryResourceType",
          "documentation":"<p>Specifies the kind of storage system resource that you want information about.</p>"
        },
        "ResourceId":{
          "shape":"ResourceId",
          "documentation":"<p>Specifies the universally unique identifier (UUID) of the storage system resource that you want information about.</p>"
        },
        "StartTime":{
          "shape":"DiscoveryTime",
          "documentation":"<p>Specifies a time within the total duration that the discovery job ran. To see information gathered during a certain time frame, use this parameter with <code>EndTime</code>.</p>"
        },
        "EndTime":{
          "shape":"DiscoveryTime",
          "documentation":"<p>Specifies a time within the total duration that the discovery job ran. To see information gathered during a certain time frame, use this parameter with <code>StartTime</code>.</p>"
        },
        "MaxResults":{
          "shape":"DiscoveryMaxResults",
          "documentation":"<p>Specifies how many results that you want in the response.</p>"
        },
        "NextToken":{
          "shape":"DiscoveryNextToken",
          "documentation":"<p>Specifies an opaque string that indicates the position to begin the next list of results in the response.</p>"
        }
      }
    },
    "DescribeStorageSystemResourceMetricsResponse":{
      "type":"structure",
      "members":{
        "Metrics":{
          "shape":"Metrics",
          "documentation":"<p>The details that your discovery job collected about your storage system resource.</p>"
        },
        "NextToken":{
          "shape":"DiscoveryNextToken",
          "documentation":"<p>The opaque string that indicates the position to begin the next list of results in the response.</p>"
        }
      }
    },
    "DescribeStorageSystemResourcesRequest":{
      "type":"structure",
      "required":[
        "DiscoveryJobArn",
        "ResourceType"
      ],
      "members":{
        "DiscoveryJobArn":{
          "shape":"DiscoveryJobArn",
          "documentation":"<p>Specifies the Amazon Resource Name (ARN) of the discovery job that's collecting data from your on-premises storage system.</p>"
        },
        "ResourceType":{
          "shape":"DiscoveryResourceType",
          "documentation":"<p>Specifies what kind of storage system resources that you want information about.</p>"
        },
        "ResourceIds":{
          "shape":"ResourceIds",
          "documentation":"<p>Specifies the universally unique identifiers (UUIDs) of the storage system resources that you want information about. You can't use this parameter in combination with the <code>Filter</code> parameter.</p>"
        },
        "Filter":{
          "shape":"ResourceFilters",
          "documentation":"<p>Filters the storage system resources that you want returned. For example, this might be volumes associated with a specific storage virtual machine (SVM).</p>"
        },
        "MaxResults":{
          "shape":"DiscoveryMaxResults",
          "documentation":"<p>Specifies the maximum number of storage system resources that you want to list in a response.</p>"
        },
        "NextToken":{
          "shape":"DiscoveryNextToken",
          "documentation":"<p>Specifies an opaque string that indicates the position to begin the next list of results in the response.</p>"
        }
      }
    },
    "DescribeStorageSystemResourcesResponse":{
      "type":"structure",
      "members":{
        "ResourceDetails":{
          "shape":"ResourceDetails",
          "documentation":"<p>The information collected about your storage system's resources. A response can also include Amazon Web Services storage service recommendations.</p> <p>For more information, see <a href=\"https://docs.aws.amazon.com/datasync/latest/userguide/discovery-understand-findings.html\">storage resource information</a> collected by and <a href=\"https://docs.aws.amazon.com/datasync/latest/userguide/discovery-understand-recommendations.html\">recommendations</a> provided by DataSync Discovery.</p>"
        },
        "NextToken":{
          "shape":"DiscoveryNextToken",
          "documentation":"<p>The opaque string that indicates the position to begin the next list of results in the response.</p>"
        }
      }
    },
    "DescribeStorageSystemResponse":{
      "type":"structure",
      "members":{
        "StorageSystemArn":{
          "shape":"StorageSystemArn",
          "documentation":"<p>The ARN of the on-premises storage system that the discovery job looked at.</p>"
        },
        "ServerConfiguration":{
          "shape":"DiscoveryServerConfiguration",
          "documentation":"<p>The server name and network port required to connect with your on-premises storage system's management interface.</p>"
        },
        "SystemType":{
          "shape":"DiscoverySystemType",
          "documentation":"<p>The type of on-premises storage system.</p> <note> <p>DataSync Discovery currently only supports NetApp Fabric-Attached Storage (FAS) and All Flash FAS (AFF) systems running ONTAP 9.7 or later. </p> </note>"
        },
        "AgentArns":{
          "shape":"DiscoveryAgentArnList",
          "documentation":"<p>The ARN of the DataSync agent that connects to and reads from your on-premises storage system.</p>"
        },
        "Name":{
          "shape":"Name",
          "documentation":"<p>The name that you gave your on-premises storage system when adding it to DataSync Discovery.</p>"
        },
        "ErrorMessage":{
          "shape":"ErrorMessage",
          "documentation":"<p>Describes the connectivity error that the DataSync agent is encountering with your on-premises storage system.</p>"
        },
        "ConnectivityStatus":{
          "shape":"StorageSystemConnectivityStatus",
          "documentation":"<p>Indicates whether your DataSync agent can connect to your on-premises storage system.</p>"
        },
        "CloudWatchLogGroupArn":{
          "shape":"LogGroupArn",
          "documentation":"<p>The ARN of the Amazon CloudWatch log group that's used to monitor and log discovery job events.</p>"
        },
        "CreationTime":{
          "shape":"Timestamp",
          "documentation":"<p>The time when you added the on-premises storage system to DataSync Discovery.</p>"
        },
        "SecretsManagerArn":{
          "shape":"SecretsManagerArn",
          "documentation":"<p>The ARN of the secret that stores your on-premises storage system's credentials. DataSync Discovery stores these credentials in <a href=\"https://docs.aws.amazon.com/datasync/latest/userguide/discovery-configure-storage.html#discovery-add-storage\">Secrets Manager</a>.</p>"
        }
      }
    },
    "DescribeTaskExecutionRequest":{
      "type":"structure",
      "required":["TaskExecutionArn"],
      "members":{
        "TaskExecutionArn":{
          "shape":"TaskExecutionArn",
          "documentation":"<p>Specifies the Amazon Resource Name (ARN) of the task execution that you want information about.</p>"
        }
      },
      "documentation":"<p>DescribeTaskExecutionRequest</p>"
    },
    "DescribeTaskExecutionResponse":{
      "type":"structure",
      "members":{
        "TaskExecutionArn":{
          "shape":"TaskExecutionArn",
          "documentation":"<p>The ARN of the task execution that you wanted information about. <code>TaskExecutionArn</code> is hierarchical and includes <code>TaskArn</code> for the task that was executed. </p> <p>For example, a <code>TaskExecution</code> value with the ARN <code>arn:aws:datasync:us-east-1:111222333444:task/task-0208075f79cedf4a2/execution/exec-08ef1e88ec491019b</code> executed the task with the ARN <code>arn:aws:datasync:us-east-1:111222333444:task/task-0208075f79cedf4a2</code>. </p>"
        },
        "Status":{
          "shape":"TaskExecutionStatus",
          "documentation":"<p>The status of the task execution. </p>"
        },
        "Options":{"shape":"Options"},
        "Excludes":{
          "shape":"FilterList",
          "documentation":"<p>A list of filter rules that exclude specific data during your transfer. For more information and examples, see <a href=\"https://docs.aws.amazon.com/datasync/latest/userguide/filtering.html\">Filtering data transferred by DataSync</a>.</p>"
        },
        "Includes":{
          "shape":"FilterList",
          "documentation":"<p>A list of filter rules that include specific data during your transfer. For more information and examples, see <a href=\"https://docs.aws.amazon.com/datasync/latest/userguide/filtering.html\">Filtering data transferred by DataSync</a>.</p>"
        },
        "StartTime":{
          "shape":"Time",
          "documentation":"<p>The time when the task execution started.</p>"
        },
        "EstimatedFilesToTransfer":{
          "shape":"long",
          "documentation":"<p>The expected number of files, objects, and directories that DataSync will transfer over the network. This value is calculated during the task execution's <code>PREPARING</code> phase before the <code>TRANSFERRING</code> phase. The calculation is based on comparing the content of the source and destination locations and finding the difference that needs to be transferred. </p>"
        },
        "EstimatedBytesToTransfer":{
          "shape":"long",
          "documentation":"<p>The estimated physical number of bytes that will transfer over the network.</p>"
        },
        "FilesTransferred":{
          "shape":"long",
          "documentation":"<p>The actual number of files, objects, and directories that DataSync transferred over the network. This value is updated periodically during the task execution's <code>TRANSFERRING</code> phase when something is read from the source and sent over the network.</p> <p>If DataSync fails to transfer something, this value can be less than <code>EstimatedFilesToTransfer</code>. In some cases, this value can also be greater than <code>EstimatedFilesToTransfer</code>. This element is implementation-specific for some location types, so don't use it as an exact indication of what transferred or to monitor your task execution.</p>"
        },
        "BytesWritten":{
          "shape":"long",
          "documentation":"<p>The number of logical bytes written to the destination location.</p>"
        },
        "BytesTransferred":{
          "shape":"long",
          "documentation":"<p>The total number of bytes that are involved in the transfer. For the number of bytes sent over the network, see <code>BytesCompressed</code>. </p>"
        },
        "Result":{
          "shape":"TaskExecutionResultDetail",
          "documentation":"<p>The result of the task execution.</p>"
        },
        "BytesCompressed":{
          "shape":"long",
          "documentation":"<p>The physical number of bytes transferred over the network after compression was applied. In most cases, this number is less than <code>BytesTransferred</code> unless the data isn't compressible.</p>"
        },
        "TaskReportConfig":{
          "shape":"TaskReportConfig",
          "documentation":"<p>The configuration of your task report, which provides detailed information about for your DataSync transfer.</p>"
        },
        "FilesDeleted":{
          "shape":"long",
          "documentation":"<p>The number of files, objects, and directories that DataSync deleted in your destination location. If you don't <a href=\"https://docs.aws.amazon.com/datasync/latest/userguide/configure-metadata.html\">configure your task</a> to delete data in the destination that isn't in the source, the value is always <code>0</code>.</p>"
        },
        "FilesSkipped":{
          "shape":"long",
          "documentation":"<p>The number of files, objects, and directories that DataSync skipped during your transfer.</p>"
        },
        "FilesVerified":{
          "shape":"long",
          "documentation":"<p>The number of files, objects, and directories that DataSync verified during your transfer.</p>"
        },
        "ReportResult":{
          "shape":"ReportResult",
          "documentation":"<p>Indicates whether DataSync generated a complete <a href=\"https://docs.aws.amazon.com/datasync/latest/userguide/creating-task-reports.html\">task report</a> for your transfer.</p>"
        },
        "EstimatedFilesToDelete":{
          "shape":"long",
          "documentation":"<p>The expected number of files, objects, and directories that DataSync will delete in your destination location. If you don't <a href=\"https://docs.aws.amazon.com/datasync/latest/userguide/configure-metadata.html\">configure your task</a> to delete data in the destination that isn't in the source, the value is always <code>0</code>.</p>"
        }
      },
      "documentation":"<p>DescribeTaskExecutionResponse</p>"
    },
    "DescribeTaskRequest":{
      "type":"structure",
      "required":["TaskArn"],
      "members":{
        "TaskArn":{
          "shape":"TaskArn",
          "documentation":"<p>Specifies the Amazon Resource Name (ARN) of the transfer task.</p>"
        }
      },
      "documentation":"<p>DescribeTaskRequest</p>"
    },
    "DescribeTaskResponse":{
      "type":"structure",
      "members":{
        "TaskArn":{
          "shape":"TaskArn",
          "documentation":"<p>The Amazon Resource Name (ARN) of the task that was described.</p>"
        },
        "Status":{
          "shape":"TaskStatus",
          "documentation":"<p>The status of the task that was described.</p> <p>For detailed information about task execution statuses, see Understanding Task Statuses in the <i>DataSync User Guide</i>.</p>"
        },
        "Name":{
          "shape":"TagValue",
          "documentation":"<p>The name of the task that was described.</p>"
        },
        "CurrentTaskExecutionArn":{
          "shape":"TaskExecutionArn",
          "documentation":"<p>The Amazon Resource Name (ARN) of the task execution that is transferring files.</p>"
        },
        "SourceLocationArn":{
          "shape":"LocationArn",
          "documentation":"<p>The Amazon Resource Name (ARN) of the source file system's location.</p>"
        },
        "DestinationLocationArn":{
          "shape":"LocationArn",
          "documentation":"<p>The Amazon Resource Name (ARN) of the Amazon Web Services storage resource's location.</p>"
        },
        "CloudWatchLogGroupArn":{
          "shape":"LogGroupArn",
          "documentation":"<p>The Amazon Resource Name (ARN) of the Amazon CloudWatch log group that was used to monitor and log events in the task.</p> <p>For more information on these groups, see Working with Log Groups and Log Streams in the <i>Amazon CloudWatch User Guide</i>.</p>"
        },
        "SourceNetworkInterfaceArns":{
          "shape":"SourceNetworkInterfaceArns",
          "documentation":"<p>The Amazon Resource Names (ARNs) of the network interfaces created for your source location. For more information, see <a href=\"https://docs.aws.amazon.com/datasync/latest/userguide/datasync-network.html#required-network-interfaces\">Network interface requirements</a>.</p>"
        },
        "DestinationNetworkInterfaceArns":{
          "shape":"DestinationNetworkInterfaceArns",
          "documentation":"<p>The Amazon Resource Names (ARNs) of the network interfaces created for your destination location. For more information, see <a href=\"https://docs.aws.amazon.com/datasync/latest/userguide/datasync-network.html#required-network-interfaces\">Network interface requirements</a>.</p>"
        },
        "Options":{
          "shape":"Options",
          "documentation":"<p>The configuration options that control the behavior of the <code>StartTaskExecution</code> operation. Some options include preserving file or object metadata and verifying data integrity.</p> <p>You can override these options for each task execution. For more information, see <a href=\"https://docs.aws.amazon.com/datasync/latest/userguide/API_StartTaskExecution.html\">StartTaskExecution</a>.</p>"
        },
        "Excludes":{
          "shape":"FilterList",
          "documentation":"<p>A list of filter rules that exclude specific data during your transfer. For more information and examples, see <a href=\"https://docs.aws.amazon.com/datasync/latest/userguide/filtering.html\">Filtering data transferred by DataSync</a>.</p>"
        },
        "Schedule":{
          "shape":"TaskSchedule",
          "documentation":"<p>The schedule used to periodically transfer files from a source to a destination location.</p>"
        },
        "ErrorCode":{
          "shape":"string",
          "documentation":"<p>Errors that DataSync encountered during execution of the task. You can use this error code to help troubleshoot issues.</p>"
        },
        "ErrorDetail":{
          "shape":"string",
          "documentation":"<p>Detailed description of an error that was encountered during the task execution. You can use this information to help troubleshoot issues. </p>"
        },
        "CreationTime":{
          "shape":"Time",
          "documentation":"<p>The time that the task was created.</p>"
        },
        "Includes":{
          "shape":"FilterList",
          "documentation":"<p>A list of filter rules that include specific data during your transfer. For more information and examples, see <a href=\"https://docs.aws.amazon.com/datasync/latest/userguide/filtering.html\">Filtering data transferred by DataSync</a>.</p>"
        },
        "TaskReportConfig":{
          "shape":"TaskReportConfig",
          "documentation":"<p>The configuration of your task report. For more information, see <a href=\"https://docs.aws.amazon.com/https:/docs.aws.amazon.com/datasync/latest/userguide/creating-task-reports.html\">Creating a task report</a>.</p>"
        }
      },
      "documentation":"<p>DescribeTaskResponse</p>"
    },
    "DestinationNetworkInterfaceArns":{
      "type":"list",
      "member":{"shape":"NetworkInterfaceArn"}
    },
    "DiscoveryAgentArnList":{
      "type":"list",
      "member":{"shape":"AgentArn"},
      "max":1,
      "min":1
    },
    "DiscoveryJobArn":{
      "type":"string",
      "max":256,
      "pattern":"^arn:(aws|aws-cn|aws-us-gov|aws-iso|aws-iso-b):datasync:[a-z\\-0-9]+:[0-9]{12}:system/storage-system-[a-f0-9]{8}-[a-f0-9]{4}-[a-f0-9]{4}-[a-f0-9]{4}-[a-f0-9]{12}/job/discovery-job-[a-f0-9]{8}-[a-f0-9]{4}-[a-f0-9]{4}-[a-f0-9]{4}-[a-f0-9]{12}$"
    },
    "DiscoveryJobList":{
      "type":"list",
      "member":{"shape":"DiscoveryJobListEntry"}
    },
    "DiscoveryJobListEntry":{
      "type":"structure",
      "members":{
        "DiscoveryJobArn":{
          "shape":"DiscoveryJobArn",
          "documentation":"<p>The Amazon Resource Name (ARN) of a discovery job.</p>"
        },
        "Status":{
          "shape":"DiscoveryJobStatus",
          "documentation":"<p>The status of a discovery job. For more information, see <a href=\"https://docs.aws.amazon.com/datasync/latest/userguide/discovery-job-statuses.html#discovery-job-statuses-table\">Discovery job statuses</a>.</p>"
        }
      },
      "documentation":"<p>The details about a specific DataSync discovery job.</p>"
    },
    "DiscoveryJobStatus":{
      "type":"string",
      "enum":[
        "RUNNING",
        "WARNING",
        "TERMINATED",
        "FAILED",
        "STOPPED",
        "COMPLETED",
        "COMPLETED_WITH_ISSUES"
      ]
    },
    "DiscoveryMaxResults":{
      "type":"integer",
      "max":100,
      "min":1
    },
    "DiscoveryNextToken":{
      "type":"string",
      "max":65535,
      "pattern":"[a-zA-Z0-9=_-]+"
    },
    "DiscoveryResourceFilter":{
      "type":"string",
      "enum":["SVM"]
    },
    "DiscoveryResourceType":{
      "type":"string",
      "enum":[
        "SVM",
        "VOLUME",
        "CLUSTER"
      ]
    },
    "DiscoveryServerConfiguration":{
      "type":"structure",
      "required":["ServerHostname"],
      "members":{
        "ServerHostname":{
          "shape":"DiscoveryServerHostname",
          "documentation":"<p>The domain name or IP address of your storage system's management interface.</p>"
        },
        "ServerPort":{
          "shape":"DiscoveryServerPort",
          "documentation":"<p>The network port for accessing the storage system's management interface.</p>"
        }
      },
      "documentation":"<p>The network settings that DataSync Discovery uses to connect with your on-premises storage system's management interface.</p>"
    },
    "DiscoveryServerHostname":{
      "type":"string",
      "max":255,
      "pattern":"^(([a-zA-Z0-9\\-]*[a-zA-Z0-9])\\.)*([A-Za-z0-9\\-]*[A-Za-z0-9])$"
    },
    "DiscoveryServerPort":{
      "type":"integer",
      "box":true,
      "max":65535,
      "min":1
    },
    "DiscoverySystemType":{
      "type":"string",
      "enum":["NetAppONTAP"]
    },
    "DiscoveryTime":{"type":"timestamp"},
    "Duration":{
      "type":"long",
      "min":0
    },
    "Ec2Config":{
      "type":"structure",
      "required":[
        "SubnetArn",
        "SecurityGroupArns"
      ],
      "members":{
        "SubnetArn":{
          "shape":"Ec2SubnetArn",
          "documentation":"<p>Specifies the ARN of a subnet where DataSync creates the <a href=\"https://docs.aws.amazon.com/datasync/latest/userguide/datasync-network.html#required-network-interfaces\">network interfaces</a> for managing traffic during your transfer.</p> <p>The subnet must be located:</p> <ul> <li> <p>In the same virtual private cloud (VPC) as the Amazon EFS file system.</p> </li> <li> <p>In the same Availability Zone as at least one mount target for the Amazon EFS file system.</p> </li> </ul> <note> <p>You don't need to specify a subnet that includes a file system mount target.</p> </note>"
        },
        "SecurityGroupArns":{
          "shape":"Ec2SecurityGroupArnList",
          "documentation":"<p>Specifies the Amazon Resource Names (ARNs) of the security groups associated with an Amazon EFS file system's mount target.</p>"
        }
      },
      "documentation":"<p>The subnet and security groups that DataSync uses to access your Amazon EFS file system.</p>"
    },
    "Ec2SecurityGroupArn":{
      "type":"string",
      "max":128,
      "pattern":"^arn:(aws|aws-cn|aws-us-gov|aws-iso|aws-iso-b):ec2:[a-z\\-0-9]*:[0-9]{12}:security-group/sg-[a-f0-9]+$"
    },
    "Ec2SecurityGroupArnList":{
      "type":"list",
      "member":{"shape":"Ec2SecurityGroupArn"},
      "max":5,
      "min":1
    },
    "Ec2SubnetArn":{
      "type":"string",
      "max":128,
      "pattern":"^arn:(aws|aws-cn|aws-us-gov|aws-iso|aws-iso-b):ec2:[a-z\\-0-9]*:[0-9]{12}:subnet/.*$"
    },
    "EfsAccessPointArn":{
      "type":"string",
      "max":128,
      "pattern":"^arn:(aws|aws-cn|aws-us-gov|aws-iso|aws-iso-b):elasticfilesystem:[a-z\\-0-9]+:[0-9]{12}:access-point/fsap-[0-9a-f]{8,40}$"
    },
    "EfsFilesystemArn":{
      "type":"string",
      "max":128,
      "pattern":"^arn:(aws|aws-cn|aws-us-gov|aws-iso|aws-iso-b):elasticfilesystem:[a-z\\-0-9]*:[0-9]{12}:file-system/fs-.*$"
    },
    "EfsInTransitEncryption":{
      "type":"string",
      "enum":[
        "NONE",
        "TLS1_2"
      ]
    },
    "EfsSubdirectory":{
      "type":"string",
      "max":4096,
      "pattern":"^[a-zA-Z0-9_\\-\\+\\./\\(\\)\\p{Zs}]*$"
    },
    "EnabledProtocols":{
      "type":"list",
      "member":{"shape":"PtolemyString"}
    },
    "Endpoint":{
      "type":"string",
      "max":15,
      "min":7,
      "pattern":"\\A(25[0-5]|2[0-4]\\d|[0-1]?\\d?\\d)(\\.(25[0-5]|2[0-4]\\d|[0-1]?\\d?\\d)){3}\\z"
    },
    "EndpointType":{
      "type":"string",
      "enum":[
        "PUBLIC",
        "PRIVATE_LINK",
        "FIPS"
      ]
    },
    "ErrorMessage":{
      "type":"string",
      "max":128,
      "pattern":".*"
    },
    "FilterAttributeValue":{
      "type":"string",
      "max":255,
      "min":1,
      "pattern":"^[0-9a-zA-Z_\\ \\-\\:\\*\\.\\\\/\\?-]*$"
    },
    "FilterList":{
      "type":"list",
      "member":{"shape":"FilterRule"},
      "max":1,
      "min":0
    },
    "FilterMembers":{
      "type":"list",
      "member":{"shape":"PtolemyString"}
    },
    "FilterRule":{
      "type":"structure",
      "members":{
        "FilterType":{
          "shape":"FilterType",
          "documentation":"<p>The type of filter rule to apply. DataSync only supports the SIMPLE_PATTERN rule type.</p>"
        },
        "Value":{
          "shape":"FilterValue",
          "documentation":"<p>A single filter string that consists of the patterns to include or exclude. The patterns are delimited by \"|\" (that is, a pipe), for example: <code>/folder1|/folder2</code> </p> <p> </p>"
        }
      },
      "documentation":"<p>Specifies which files, folders, and objects to include or exclude when transferring files from source to destination.</p>"
    },
    "FilterType":{
      "type":"string",
      "enum":["SIMPLE_PATTERN"],
      "max":128,
      "pattern":"^[A-Z0-9_]+$"
    },
    "FilterValue":{
      "type":"string",
      "max":102400,
      "pattern":"^[^\\x00]+$"
    },
    "FilterValues":{
      "type":"list",
      "member":{"shape":"FilterAttributeValue"}
    },
    "FsxFilesystemArn":{
      "type":"string",
      "max":128,
      "pattern":"^arn:(aws|aws-cn|aws-us-gov|aws-iso|aws-iso-b):fsx:[a-z\\-0-9]*:[0-9]{12}:file-system/fs-.*$"
    },
    "FsxLustreSubdirectory":{
      "type":"string",
      "max":4096,
      "pattern":"^[a-zA-Z0-9_\\-\\+\\./\\(\\)\\$\\p{Zs}]+$"
    },
    "FsxOntapSubdirectory":{
      "type":"string",
      "max":255,
      "pattern":"^[^\\u0000\\u0085\\u2028\\u2029\\r\\n]{1,255}$"
    },
    "FsxOpenZfsSubdirectory":{
      "type":"string",
      "max":4096,
      "pattern":"^[^\\u0000\\u0085\\u2028\\u2029\\r\\n]{1,4096}$"
    },
    "FsxProtocol":{
      "type":"structure",
      "members":{
        "NFS":{
          "shape":"FsxProtocolNfs",
          "documentation":"<p>Specifies the Network File System (NFS) protocol configuration that DataSync uses to access your FSx for OpenZFS file system or FSx for ONTAP file system's storage virtual machine (SVM).</p>"
        },
        "SMB":{
          "shape":"FsxProtocolSmb",
          "documentation":"<p>Specifies the Server Message Block (SMB) protocol configuration that DataSync uses to access your FSx for ONTAP file system's SVM.</p>"
        }
      },
      "documentation":"<p>Specifies the data transfer protocol that DataSync uses to access your Amazon FSx file system.</p>"
    },
    "FsxProtocolNfs":{
      "type":"structure",
      "members":{
        "MountOptions":{"shape":"NfsMountOptions"}
      },
      "documentation":"<p>Specifies the Network File System (NFS) protocol configuration that DataSync uses to access your Amazon FSx for OpenZFS or Amazon FSx for NetApp ONTAP file system.</p>"
    },
    "FsxProtocolSmb":{
      "type":"structure",
      "required":[
        "Password",
        "User"
      ],
      "members":{
        "Domain":{
          "shape":"SmbDomain",
          "documentation":"<p>Specifies the fully qualified domain name (FQDN) of the Microsoft Active Directory that your storage virtual machine (SVM) belongs to.</p>"
        },
        "MountOptions":{"shape":"SmbMountOptions"},
        "Password":{
          "shape":"SmbPassword",
          "documentation":"<p>Specifies the password of a user who has permission to access your SVM.</p>"
        },
        "User":{
          "shape":"SmbUser",
          "documentation":"<p>Specifies a user name that can mount the location and access the files, folders, and metadata that you need in the SVM.</p> <p>If you provide a user in your Active Directory, note the following:</p> <ul> <li> <p>If you're using Directory Service for Microsoft Active Directory, the user must be a member of the Amazon Web Services Delegated FSx Administrators group.</p> </li> <li> <p>If you're using a self-managed Active Directory, the user must be a member of either the Domain Admins group or a custom group that you specified for file system administration when you created your file system.</p> </li> </ul> <p>Make sure that the user has the permissions it needs to copy the data you want:</p> <ul> <li> <p> <code>SE_TCB_NAME</code>: Required to set object ownership and file metadata. With this privilege, you also can copy NTFS discretionary access lists (DACLs).</p> </li> <li> <p> <code>SE_SECURITY_NAME</code>: May be needed to copy NTFS system access control lists (SACLs). This operation specifically requires the Windows privilege, which is granted to members of the Domain Admins group. If you configure your task to copy SACLs, make sure that the user has the required privileges. For information about copying SACLs, see <a href=\"https://docs.aws.amazon.com/datasync/latest/userguide/create-task.html#configure-ownership-and-permissions\">Ownership and permissions-related options</a>.</p> </li> </ul>"
        }
      },
      "documentation":"<p>Specifies the Server Message Block (SMB) protocol configuration that DataSync uses to access your Amazon FSx for NetApp ONTAP file system. For more information, see <a href=\"https://docs.aws.amazon.com/datasync/latest/userguide/create-ontap-location.html#create-ontap-location-access\">Accessing FSx for ONTAP file systems</a>.</p>"
    },
    "FsxWindowsSubdirectory":{
      "type":"string",
      "max":4096,
      "pattern":"^[a-zA-Z0-9_\\-\\+\\./\\(\\)\\$\\p{Zs}]+$"
    },
    "GenerateRecommendationsRequest":{
      "type":"structure",
      "required":[
        "DiscoveryJobArn",
        "ResourceIds",
        "ResourceType"
      ],
      "members":{
        "DiscoveryJobArn":{
          "shape":"DiscoveryJobArn",
          "documentation":"<p>Specifies the Amazon Resource Name (ARN) of the discovery job that collects information about your on-premises storage system.</p>"
        },
        "ResourceIds":{
          "shape":"ResourceIds",
          "documentation":"<p>Specifies the universally unique identifiers (UUIDs) of the resources in your storage system that you want recommendations on.</p>"
        },
        "ResourceType":{
          "shape":"DiscoveryResourceType",
          "documentation":"<p>Specifies the type of resource in your storage system that you want recommendations on.</p>"
        }
      }
    },
    "GenerateRecommendationsResponse":{
      "type":"structure",
      "members":{
      }
    },
    "Gid":{
      "type":"string",
      "enum":[
        "NONE",
        "INT_VALUE",
        "NAME",
        "BOTH"
      ]
    },
    "HdfsAuthenticationType":{
      "type":"string",
      "enum":[
        "SIMPLE",
        "KERBEROS"
      ]
    },
    "HdfsBlockSize":{
      "type":"integer",
      "box":true,
      "max":1073741824,
      "min":1048576
    },
    "HdfsDataTransferProtection":{
      "type":"string",
      "enum":[
        "DISABLED",
        "AUTHENTICATION",
        "INTEGRITY",
        "PRIVACY"
      ]
    },
    "HdfsNameNode":{
      "type":"structure",
      "required":[
        "Hostname",
        "Port"
      ],
      "members":{
        "Hostname":{
          "shape":"HdfsServerHostname",
          "documentation":"<p>The hostname of the NameNode in the HDFS cluster. This value is the IP address or Domain Name Service (DNS) name of the NameNode. An agent that's installed on-premises uses this hostname to communicate with the NameNode in the network.</p>"
        },
        "Port":{
          "shape":"HdfsServerPort",
          "documentation":"<p>The port that the NameNode uses to listen to client requests.</p>"
        }
      },
      "documentation":"<p>The NameNode of the Hadoop Distributed File System (HDFS). The NameNode manages the file system's namespace. The NameNode performs operations such as opening, closing, and renaming files and directories. The NameNode contains the information to map blocks of data to the DataNodes.</p>"
    },
    "HdfsNameNodeList":{
      "type":"list",
      "member":{"shape":"HdfsNameNode"},
      "min":1
    },
    "HdfsReplicationFactor":{
      "type":"integer",
      "box":true,
      "max":512,
      "min":1
    },
    "HdfsRpcProtection":{
      "type":"string",
      "enum":[
        "DISABLED",
        "AUTHENTICATION",
        "INTEGRITY",
        "PRIVACY"
      ]
    },
    "HdfsServerHostname":{
      "type":"string",
      "max":255,
      "min":1,
      "pattern":"^(([a-zA-Z0-9\\-]*[a-zA-Z0-9])\\.)*([A-Za-z0-9\\-]*[A-Za-z0-9])$"
    },
    "HdfsServerPort":{
      "type":"integer",
      "box":true,
      "max":65536,
      "min":1
    },
    "HdfsSubdirectory":{
      "type":"string",
      "max":4096,
      "pattern":"^[a-zA-Z0-9_\\-\\+\\./\\(\\)\\$\\p{Zs}]+$"
    },
    "HdfsUser":{
      "type":"string",
      "max":256,
      "min":1,
      "pattern":"^[_.A-Za-z0-9][-_.A-Za-z0-9]*$"
    },
    "IOPS":{
      "type":"structure",
      "members":{
        "Read":{
          "shape":"NonNegativeDouble",
          "documentation":"<p>Peak IOPS related to read operations.</p>"
        },
        "Write":{
          "shape":"NonNegativeDouble",
          "documentation":"<p>Peak IOPS related to write operations.</p>"
        },
        "Other":{
          "shape":"NonNegativeDouble",
          "documentation":"<p>Peak IOPS unrelated to read and write operations.</p>"
        },
        "Total":{
          "shape":"NonNegativeDouble",
          "documentation":"<p>Peak total IOPS on your on-premises storage system resource.</p>"
        }
      },
      "documentation":"<p>The IOPS peaks for an on-premises storage system resource. Each data point represents the 95th percentile peak value during a 1-hour interval.</p>"
    },
    "IamRoleArn":{
      "type":"string",
      "max":2048,
      "pattern":"^arn:(aws|aws-cn|aws-us-gov|aws-iso|aws-iso-b):iam::[0-9]{12}:role/.*$"
    },
    "InputTagList":{
      "type":"list",
      "member":{"shape":"TagListEntry"},
      "max":50,
      "min":0
    },
    "InternalException":{
      "type":"structure",
      "members":{
        "message":{"shape":"string"},
        "errorCode":{"shape":"string"}
      },
      "documentation":"<p>This exception is thrown when an error occurs in the DataSync service.</p>",
      "exception":true,
      "fault":true
    },
    "InvalidRequestException":{
      "type":"structure",
      "members":{
        "message":{"shape":"string"},
        "errorCode":{"shape":"string"},
        "datasyncErrorCode":{"shape":"string"}
      },
      "documentation":"<p>This exception is thrown when the client submits a malformed request.</p>",
      "exception":true
    },
    "KerberosKeytabFile":{
      "type":"blob",
      "max":65536
    },
    "KerberosKrb5ConfFile":{
      "type":"blob",
      "max":131072
    },
    "KerberosPrincipal":{
      "type":"string",
      "max":256,
      "min":1,
      "pattern":"^.+$"
    },
    "KmsKeyProviderUri":{
      "type":"string",
      "max":255,
      "min":1,
      "pattern":"^kms:\\/\\/http[s]?@(([a-zA-Z0-9\\-]*[a-zA-Z0-9])\\.)*([A-Za-z0-9\\-]*[A-Za-z0-9])(;(([a-zA-Z0-9\\-]*[a-zA-Z0-9])\\.)*([A-Za-z0-9\\-]*[A-Za-z0-9]))*:[0-9]{1,5}\\/kms$"
    },
    "Latency":{
      "type":"structure",
      "members":{
        "Read":{
          "shape":"NonNegativeDouble",
          "documentation":"<p>Peak latency for read operations.</p>"
        },
        "Write":{
          "shape":"NonNegativeDouble",
          "documentation":"<p>Peak latency for write operations.</p>"
        },
        "Other":{
          "shape":"NonNegativeDouble",
          "documentation":"<p>Peak latency for operations unrelated to read and write operations.</p>"
        }
      },
      "documentation":"<p>The latency peaks for an on-premises storage system resource. Each data point represents the 95th percentile peak value during a 1-hour interval.</p>"
    },
    "ListAgentsRequest":{
      "type":"structure",
      "members":{
        "MaxResults":{
          "shape":"MaxResults",
          "documentation":"<p>Specifies the maximum number of DataSync agents to list in a response. By default, a response shows a maximum of 100 agents.</p>"
        },
        "NextToken":{
          "shape":"NextToken",
          "documentation":"<p>Specifies an opaque string that indicates the position to begin the next list of results in the response.</p>"
        }
      },
      "documentation":"<p>ListAgentsRequest</p>"
    },
    "ListAgentsResponse":{
      "type":"structure",
      "members":{
        "Agents":{
          "shape":"AgentList",
          "documentation":"<p>A list of DataSync agents in your Amazon Web Services account in the Amazon Web Services Region specified in the request. The list is ordered by the agents' Amazon Resource Names (ARNs).</p>"
        },
        "NextToken":{
          "shape":"NextToken",
          "documentation":"<p>The opaque string that indicates the position to begin the next list of results in the response.</p>"
        }
      },
      "documentation":"<p>ListAgentsResponse</p>"
    },
    "ListDiscoveryJobsRequest":{
      "type":"structure",
      "members":{
        "StorageSystemArn":{
          "shape":"StorageSystemArn",
          "documentation":"<p>Specifies the Amazon Resource Name (ARN) of an on-premises storage system. Use this parameter if you only want to list the discovery jobs that are associated with a specific storage system.</p>"
        },
        "MaxResults":{
          "shape":"DiscoveryMaxResults",
          "documentation":"<p>Specifies how many results you want in the response.</p>"
        },
        "NextToken":{
          "shape":"DiscoveryNextToken",
          "documentation":"<p>Specifies an opaque string that indicates the position to begin the next list of results in the response.</p>"
        }
      }
    },
    "ListDiscoveryJobsResponse":{
      "type":"structure",
      "members":{
        "DiscoveryJobs":{
          "shape":"DiscoveryJobList",
          "documentation":"<p>The discovery jobs that you've run.</p>"
        },
        "NextToken":{
          "shape":"DiscoveryNextToken",
          "documentation":"<p>The opaque string that indicates the position to begin the next list of results in the response.</p>"
        }
      }
    },
    "ListLocationsRequest":{
      "type":"structure",
      "members":{
        "MaxResults":{
          "shape":"MaxResults",
          "documentation":"<p>The maximum number of locations to return.</p>"
        },
        "NextToken":{
          "shape":"NextToken",
          "documentation":"<p>An opaque string that indicates the position at which to begin the next list of locations.</p>"
        },
        "Filters":{
          "shape":"LocationFilters",
          "documentation":"<p>You can use API filters to narrow down the list of resources returned by <code>ListLocations</code>. For example, to retrieve all tasks on a specific source location, you can use <code>ListLocations</code> with filter name <code>LocationType S3</code> and <code>Operator Equals</code>.</p>"
        }
      },
      "documentation":"<p>ListLocationsRequest</p>"
    },
    "ListLocationsResponse":{
      "type":"structure",
      "members":{
        "Locations":{
          "shape":"LocationList",
          "documentation":"<p>An array that contains a list of locations.</p>"
        },
        "NextToken":{
          "shape":"NextToken",
          "documentation":"<p>An opaque string that indicates the position at which to begin returning the next list of locations.</p>"
        }
      },
      "documentation":"<p>ListLocationsResponse</p>"
    },
    "ListStorageSystemsRequest":{
      "type":"structure",
      "members":{
        "MaxResults":{
          "shape":"DiscoveryMaxResults",
          "documentation":"<p>Specifies how many results you want in the response.</p>"
        },
        "NextToken":{
          "shape":"DiscoveryNextToken",
          "documentation":"<p>Specifies an opaque string that indicates the position to begin the next list of results in the response. </p>"
        }
      }
    },
    "ListStorageSystemsResponse":{
      "type":"structure",
      "members":{
        "StorageSystems":{
          "shape":"StorageSystemList",
          "documentation":"<p>The Amazon Resource Names ARNs) of the on-premises storage systems that you're using with DataSync Discovery.</p>"
        },
        "NextToken":{
          "shape":"DiscoveryNextToken",
          "documentation":"<p>The opaque string that indicates the position to begin the next list of results in the response.</p>"
        }
      }
    },
    "ListTagsForResourceRequest":{
      "type":"structure",
      "required":["ResourceArn"],
      "members":{
        "ResourceArn":{
          "shape":"TaggableResourceArn",
          "documentation":"<p>Specifies the Amazon Resource Name (ARN) of the resource that you want tag information on.</p>"
        },
        "MaxResults":{
          "shape":"MaxResults",
          "documentation":"<p>Specifies how many results that you want in the response.</p>"
        },
        "NextToken":{
          "shape":"NextToken",
          "documentation":"<p>Specifies an opaque string that indicates the position to begin the next list of results in the response.</p>"
        }
      },
      "documentation":"<p>ListTagsForResourceRequest</p>"
    },
    "ListTagsForResourceResponse":{
      "type":"structure",
      "members":{
        "Tags":{
          "shape":"OutputTagList",
          "documentation":"<p>An array of tags applied to the specified resource.</p>"
        },
        "NextToken":{
          "shape":"NextToken",
          "documentation":"<p>The opaque string that indicates the position to begin the next list of results in the response.</p>"
        }
      },
      "documentation":"<p>ListTagsForResourceResponse</p>"
    },
    "ListTaskExecutionsRequest":{
      "type":"structure",
      "members":{
        "TaskArn":{
          "shape":"TaskArn",
          "documentation":"<p>The Amazon Resource Name (ARN) of the task whose tasks you want to list.</p>"
        },
        "MaxResults":{
          "shape":"MaxResults",
          "documentation":"<p>The maximum number of executed tasks to list.</p>"
        },
        "NextToken":{
          "shape":"NextToken",
          "documentation":"<p>An opaque string that indicates the position at which to begin the next list of the executed tasks.</p>"
        }
      },
      "documentation":"<p>ListTaskExecutions</p>"
    },
    "ListTaskExecutionsResponse":{
      "type":"structure",
      "members":{
        "TaskExecutions":{
          "shape":"TaskExecutionList",
          "documentation":"<p>A list of executed tasks.</p>"
        },
        "NextToken":{
          "shape":"NextToken",
          "documentation":"<p>An opaque string that indicates the position at which to begin returning the next list of executed tasks.</p>"
        }
      },
      "documentation":"<p>ListTaskExecutionsResponse</p>"
    },
    "ListTasksRequest":{
      "type":"structure",
      "members":{
        "MaxResults":{
          "shape":"MaxResults",
          "documentation":"<p>The maximum number of tasks to return.</p>"
        },
        "NextToken":{
          "shape":"NextToken",
          "documentation":"<p>An opaque string that indicates the position at which to begin the next list of tasks.</p>"
        },
        "Filters":{
          "shape":"TaskFilters",
          "documentation":"<p>You can use API filters to narrow down the list of resources returned by <code>ListTasks</code>. For example, to retrieve all tasks on a specific source location, you can use <code>ListTasks</code> with filter name <code>LocationId</code> and <code>Operator Equals</code> with the ARN for the location.</p>"
        }
      },
      "documentation":"<p>ListTasksRequest</p>"
    },
    "ListTasksResponse":{
      "type":"structure",
      "members":{
        "Tasks":{
          "shape":"TaskList",
          "documentation":"<p>A list of all the tasks that are returned.</p>"
        },
        "NextToken":{
          "shape":"NextToken",
          "documentation":"<p>An opaque string that indicates the position at which to begin returning the next list of tasks.</p>"
        }
      },
      "documentation":"<p>ListTasksResponse</p>"
    },
    "LocationArn":{
      "type":"string",
      "max":128,
      "pattern":"^arn:(aws|aws-cn|aws-us-gov|aws-iso|aws-iso-b):datasync:[a-z\\-0-9]+:[0-9]{12}:location/loc-[0-9a-z]{17}$"
    },
    "LocationFilter":{
      "type":"structure",
      "required":[
        "Name",
        "Values",
        "Operator"
      ],
      "members":{
        "Name":{
          "shape":"LocationFilterName",
          "documentation":"<p>The name of the filter being used. Each API call supports a list of filters that are available for it (for example, <code>LocationType</code> for <code>ListLocations</code>).</p>"
        },
        "Values":{
          "shape":"FilterValues",
          "documentation":"<p>The values that you want to filter for. For example, you might want to display only Amazon S3 locations.</p>"
        },
        "Operator":{
          "shape":"Operator",
          "documentation":"<p>The operator that is used to compare filter values (for example, <code>Equals</code> or <code>Contains</code>).</p>"
        }
      },
      "documentation":"<p>Narrow down the list of resources returned by <code>ListLocations</code>. For example, to see all your Amazon S3 locations, create a filter using <code>\"Name\": \"LocationType\"</code>, <code>\"Operator\": \"Equals\"</code>, and <code>\"Values\": \"S3\"</code>.</p> <p>For more information, see <a href=\"https://docs.aws.amazon.com/datasync/latest/userguide/query-resources.html\">filtering resources</a>.</p>"
    },
    "LocationFilterName":{
      "type":"string",
      "enum":[
        "LocationUri",
        "LocationType",
        "CreationTime"
      ]
    },
    "LocationFilters":{
      "type":"list",
      "member":{"shape":"LocationFilter"}
    },
    "LocationList":{
      "type":"list",
      "member":{"shape":"LocationListEntry"}
    },
    "LocationListEntry":{
      "type":"structure",
      "members":{
        "LocationArn":{
          "shape":"LocationArn",
          "documentation":"<p>The Amazon Resource Name (ARN) of the location. For Network File System (NFS) or Amazon EFS, the location is the export path. For Amazon S3, the location is the prefix path that you want to mount and use as the root of the location.</p>"
        },
        "LocationUri":{
          "shape":"LocationUri",
          "documentation":"<p>Represents a list of URIs of a location. <code>LocationUri</code> returns an array that contains a list of locations when the <a href=\"https://docs.aws.amazon.com/datasync/latest/userguide/API_ListLocations.html\">ListLocations</a> operation is called.</p> <p>Format: <code>TYPE://GLOBAL_ID/SUBDIR</code>.</p> <p>TYPE designates the type of location (for example, <code>nfs</code> or <code>s3</code>).</p> <p>GLOBAL_ID is the globally unique identifier of the resource that backs the location. An example for EFS is <code>us-east-2.fs-abcd1234</code>. An example for Amazon S3 is the bucket name, such as <code>myBucket</code>. An example for NFS is a valid IPv4 address or a hostname that is compliant with Domain Name Service (DNS).</p> <p>SUBDIR is a valid file system path, delimited by forward slashes as is the *nix convention. For NFS and Amazon EFS, it's the export path to mount the location. For Amazon S3, it's the prefix path that you mount to and treat as the root of the location.</p> <p/>"
        }
      },
      "documentation":"<p>Represents a single entry in a list of locations. <code>LocationListEntry</code> returns an array that contains a list of locations when the <a href=\"https://docs.aws.amazon.com/datasync/latest/userguide/API_ListLocations.html\">ListLocations</a> operation is called.</p>"
    },
    "LocationUri":{
      "type":"string",
      "max":4360,
      "pattern":"^(efs|nfs|s3|smb|hdfs|fsx[a-z0-9-]+)://[a-zA-Z0-9.:/\\-]+$"
    },
    "LogGroupArn":{
      "type":"string",
      "max":562,
      "pattern":"^arn:(aws|aws-cn|aws-us-gov|aws-iso|aws-iso-b):logs:[a-z\\-0-9]+:[0-9]{12}:log-group:([^:\\*]*)(:\\*)?$"
    },
    "LogLevel":{
      "type":"string",
      "enum":[
        "OFF",
        "BASIC",
        "TRANSFER"
      ]
    },
    "MaxP95Performance":{
      "type":"structure",
      "members":{
        "IopsRead":{
          "shape":"NonNegativeDouble",
          "documentation":"<p>Peak IOPS related to read operations.</p>"
        },
        "IopsWrite":{
          "shape":"NonNegativeDouble",
          "documentation":"<p>Peak IOPS related to write operations.</p>"
        },
        "IopsOther":{
          "shape":"NonNegativeDouble",
          "documentation":"<p>Peak IOPS unrelated to read and write operations.</p>"
        },
        "IopsTotal":{
          "shape":"NonNegativeDouble",
          "documentation":"<p>Peak total IOPS on your on-premises storage system resource.</p>"
        },
        "ThroughputRead":{
          "shape":"NonNegativeDouble",
          "documentation":"<p>Peak throughput related to read operations.</p>"
        },
        "ThroughputWrite":{
          "shape":"NonNegativeDouble",
          "documentation":"<p>Peak throughput related to write operations.</p>"
        },
        "ThroughputOther":{
          "shape":"NonNegativeDouble",
          "documentation":"<p>Peak throughput unrelated to read and write operations.</p>"
        },
        "ThroughputTotal":{
          "shape":"NonNegativeDouble",
          "documentation":"<p>Peak total throughput on your on-premises storage system resource.</p>"
        },
        "LatencyRead":{
          "shape":"NonNegativeDouble",
          "documentation":"<p>Peak latency for read operations.</p>"
        },
        "LatencyWrite":{
          "shape":"NonNegativeDouble",
          "documentation":"<p>Peak latency for write operations.</p>"
        },
        "LatencyOther":{
          "shape":"NonNegativeDouble",
          "documentation":"<p>Peak latency for operations unrelated to read and write operations.</p>"
        }
      },
      "documentation":"<p>The performance data that DataSync Discovery collects about an on-premises storage system resource.</p>"
    },
    "MaxResults":{
      "type":"integer",
      "max":100,
      "min":0
    },
    "Metrics":{
      "type":"list",
      "member":{"shape":"ResourceMetrics"}
    },
    "Mtime":{
      "type":"string",
      "enum":[
        "NONE",
        "PRESERVE"
      ]
    },
    "Name":{
      "type":"string",
      "max":256,
      "min":1,
      "pattern":"^[\\p{L}\\p{M}\\p{N}\\s+=._:@\\/-]+$"
    },
    "NetAppONTAPCluster":{
      "type":"structure",
      "members":{
        "CifsShareCount":{
          "shape":"NonNegativeLong",
          "documentation":"<p>The number of CIFS shares in the cluster.</p>"
        },
        "NfsExportedVolumes":{
          "shape":"NonNegativeLong",
          "documentation":"<p>The number of NFS volumes in the cluster.</p>"
        },
        "ResourceId":{
          "shape":"PtolemyUUID",
          "documentation":"<p>The universally unique identifier (UUID) of the cluster.</p>"
        },
        "ClusterName":{
          "shape":"PtolemyString",
          "documentation":"<p>The name of the cluster.</p>"
        },
        "MaxP95Performance":{
          "shape":"MaxP95Performance",
          "documentation":"<p>The performance data that DataSync Discovery collects about the cluster.</p>"
        },
        "ClusterBlockStorageSize":{
          "shape":"NonNegativeLong",
          "documentation":"<p>The total storage space that's available in the cluster.</p>"
        },
        "ClusterBlockStorageUsed":{
          "shape":"NonNegativeLong",
          "documentation":"<p>The storage space that's being used in a cluster.</p>"
        },
        "ClusterBlockStorageLogicalUsed":{
          "shape":"NonNegativeLong",
          "documentation":"<p>The storage space that's being used in the cluster without accounting for compression or deduplication.</p>"
        },
        "Recommendations":{
          "shape":"Recommendations",
          "documentation":"<p>The Amazon Web Services storage services that DataSync Discovery recommends for the cluster. For more information, see <a href=\"https://docs.aws.amazon.com/datasync/latest/userguide/discovery-understand-recommendations.html\">Recommendations provided by DataSync Discovery</a>.</p>"
        },
        "RecommendationStatus":{
          "shape":"RecommendationStatus",
          "documentation":"<p>Indicates whether DataSync Discovery recommendations for the cluster are ready to view, incomplete, or can't be determined.</p> <p>For more information, see <a href=\"https://docs.aws.amazon.com/datasync/latest/userguide/discovery-job-statuses.html#recommendation-statuses-table\">Recommendation statuses</a>.</p>"
        },
        "LunCount":{
          "shape":"NonNegativeLong",
          "documentation":"<p>The number of LUNs (logical unit numbers) in the cluster.</p>"
        },
        "ClusterCloudStorageUsed":{
          "shape":"NonNegativeLong",
          "documentation":"<p>The amount of space in the cluster that's in cloud storage (for example, if you're using data tiering).</p>"
        }
      },
      "documentation":"<p>The information that DataSync Discovery collects about an on-premises storage system cluster.</p>"
    },
    "NetAppONTAPClusters":{
      "type":"list",
      "member":{"shape":"NetAppONTAPCluster"}
    },
    "NetAppONTAPSVM":{
      "type":"structure",
      "members":{
        "ClusterUuid":{
          "shape":"PtolemyUUID",
          "documentation":"<p>The universally unique identifier (UUID) of the cluster associated with the SVM.</p>"
        },
        "ResourceId":{
          "shape":"PtolemyUUID",
          "documentation":"<p>The UUID of the SVM.</p>"
        },
        "SvmName":{
          "shape":"PtolemyString",
          "documentation":"<p>The name of the SVM</p>"
        },
        "CifsShareCount":{
          "shape":"NonNegativeLong",
          "documentation":"<p>The number of CIFS shares in the SVM.</p>"
        },
        "EnabledProtocols":{
          "shape":"EnabledProtocols",
          "documentation":"<p>The data transfer protocols (such as NFS) configured for the SVM.</p>"
        },
        "TotalCapacityUsed":{
          "shape":"NonNegativeLong",
          "documentation":"<p>The storage space that's being used in the SVM.</p>"
        },
        "TotalCapacityProvisioned":{
          "shape":"NonNegativeLong",
          "documentation":"<p>The total storage space that's available in the SVM.</p>"
        },
        "TotalLogicalCapacityUsed":{
          "shape":"NonNegativeLong",
          "documentation":"<p>The storage space that's being used in the SVM without accounting for compression or deduplication.</p>"
        },
        "MaxP95Performance":{
          "shape":"MaxP95Performance",
          "documentation":"<p>The performance data that DataSync Discovery collects about the SVM.</p>"
        },
        "Recommendations":{
          "shape":"Recommendations",
          "documentation":"<p>The Amazon Web Services storage services that DataSync Discovery recommends for the SVM. For more information, see <a href=\"https://docs.aws.amazon.com/datasync/latest/userguide/discovery-understand-recommendations.html\">Recommendations provided by DataSync Discovery</a>.</p>"
        },
        "NfsExportedVolumes":{
          "shape":"NonNegativeLong",
          "documentation":"<p>The number of NFS volumes in the SVM.</p>"
        },
        "RecommendationStatus":{
          "shape":"RecommendationStatus",
          "documentation":"<p>Indicates whether DataSync Discovery recommendations for the SVM are ready to view, incomplete, or can't be determined.</p> <p>For more information, see <a href=\"https://docs.aws.amazon.com/datasync/latest/userguide/discovery-job-statuses.html#recommendation-statuses-table\">Recommendation statuses</a>.</p>"
        },
        "TotalSnapshotCapacityUsed":{
          "shape":"NonNegativeLong",
          "documentation":"<p>The amount of storage in the SVM that's being used for snapshots.</p>"
        },
        "LunCount":{
          "shape":"NonNegativeLong",
          "documentation":"<p>The number of LUNs (logical unit numbers) in the SVM.</p>"
        }
      },
      "documentation":"<p>The information that DataSync Discovery collects about a storage virtual machine (SVM) in your on-premises storage system.</p>"
    },
    "NetAppONTAPSVMs":{
      "type":"list",
      "member":{"shape":"NetAppONTAPSVM"}
    },
    "NetAppONTAPVolume":{
      "type":"structure",
      "members":{
        "VolumeName":{
          "shape":"PtolemyString",
          "documentation":"<p>The name of the volume.</p>"
        },
        "ResourceId":{
          "shape":"PtolemyUUID",
          "documentation":"<p>The universally unique identifier (UUID) of the volume.</p>"
        },
        "CifsShareCount":{
          "shape":"NonNegativeLong",
          "documentation":"<p>The number of CIFS shares in the volume.</p>"
        },
        "SecurityStyle":{
          "shape":"PtolemyString",
          "documentation":"<p>The volume's security style (such as Unix or NTFS).</p>"
        },
        "SvmUuid":{
          "shape":"PtolemyUUID",
          "documentation":"<p>The UUID of the storage virtual machine (SVM) associated with the volume.</p>"
        },
        "SvmName":{
          "shape":"PtolemyString",
          "documentation":"<p>The name of the SVM associated with the volume.</p>"
        },
        "CapacityUsed":{
          "shape":"NonNegativeLong",
          "documentation":"<p>The storage space that's being used in the volume.</p>"
        },
        "CapacityProvisioned":{
          "shape":"NonNegativeLong",
          "documentation":"<p>The total storage space that's available in the volume.</p>"
        },
        "LogicalCapacityUsed":{
          "shape":"NonNegativeLong",
          "documentation":"<p>The storage space that's being used in the volume without accounting for compression or deduplication.</p>"
        },
        "NfsExported":{
          "shape":"PtolemyBoolean",
          "documentation":"<p>The number of NFS volumes in the volume.</p>"
        },
        "SnapshotCapacityUsed":{
          "shape":"NonNegativeLong",
          "documentation":"<p>The amount of storage in the volume that's being used for snapshots.</p>"
        },
        "MaxP95Performance":{
          "shape":"MaxP95Performance",
          "documentation":"<p>The performance data that DataSync Discovery collects about the volume.</p>"
        },
        "Recommendations":{
          "shape":"Recommendations",
          "documentation":"<p>The Amazon Web Services storage services that DataSync Discovery recommends for the volume. For more information, see <a href=\"https://docs.aws.amazon.com/datasync/latest/userguide/discovery-understand-recommendations.html\">Recommendations provided by DataSync Discovery</a>.</p>"
        },
        "RecommendationStatus":{
          "shape":"RecommendationStatus",
          "documentation":"<p>Indicates whether DataSync Discovery recommendations for the volume are ready to view, incomplete, or can't be determined.</p> <p>For more information, see <a href=\"https://docs.aws.amazon.com/datasync/latest/userguide/discovery-job-statuses.html#recommendation-statuses-table\">Recommendation statuses</a>.</p>"
        },
        "LunCount":{
          "shape":"NonNegativeLong",
          "documentation":"<p>The number of LUNs (logical unit numbers) in the volume.</p>"
        }
      },
      "documentation":"<p>The information that DataSync Discovery collects about a volume in your on-premises storage system.</p>"
    },
    "NetAppONTAPVolumes":{
      "type":"list",
      "member":{"shape":"NetAppONTAPVolume"}
    },
    "NetworkInterfaceArn":{
      "type":"string",
      "max":128,
      "pattern":"^arn:aws[\\-a-z]{0,}:ec2:[a-z\\-0-9]*:[0-9]{12}:network-interface/eni-[0-9a-f]+$"
    },
    "NextToken":{
      "type":"string",
      "max":65535,
      "pattern":"[a-zA-Z0-9=_-]+"
    },
    "NfsMountOptions":{
      "type":"structure",
      "members":{
        "Version":{
          "shape":"NfsVersion",
          "documentation":"<p>Specifies the NFS version that you want DataSync to use when mounting your NFS share. If the server refuses to use the version specified, the task fails.</p> <p>You can specify the following options:</p> <ul> <li> <p> <code>AUTOMATIC</code> (default): DataSync chooses NFS version 4.1.</p> </li> <li> <p> <code>NFS3</code>: Stateless protocol version that allows for asynchronous writes on the server.</p> </li> <li> <p> <code>NFSv4_0</code>: Stateful, firewall-friendly protocol version that supports delegations and pseudo file systems.</p> </li> <li> <p> <code>NFSv4_1</code>: Stateful protocol version that supports sessions, directory delegations, and parallel data processing. NFS version 4.1 also includes all features available in version 4.0.</p> </li> </ul> <note> <p>DataSync currently only supports NFS version 3 with Amazon FSx for NetApp ONTAP locations.</p> </note>"
        }
      },
      "documentation":"<p>Specifies how DataSync can access a location using the NFS protocol.</p>"
    },
    "NfsSubdirectory":{
      "type":"string",
      "max":4096,
      "pattern":"^[a-zA-Z0-9_\\-\\+\\./\\(\\)\\p{Zs}]+$"
    },
    "NfsVersion":{
      "type":"string",
      "enum":[
        "AUTOMATIC",
        "NFS3",
        "NFS4_0",
        "NFS4_1"
      ]
    },
    "NonNegativeDouble":{
      "type":"double",
      "box":true,
      "min":0
    },
    "NonNegativeLong":{
      "type":"long",
      "box":true,
      "min":0
    },
    "ObjectStorageAccessKey":{
      "type":"string",
      "max":200,
      "min":1,
      "pattern":"^.+$"
    },
    "ObjectStorageBucketName":{
      "type":"string",
      "max":63,
      "min":3,
      "pattern":"^[a-zA-Z0-9_\\-\\+\\./\\(\\)\\$\\p{Zs}]+$"
    },
    "ObjectStorageCertificate":{
      "type":"blob",
      "max":32768
    },
    "ObjectStorageSecretKey":{
      "type":"string",
      "max":200,
      "min":1,
      "pattern":"^.+$",
      "sensitive":true
    },
    "ObjectStorageServerPort":{
      "type":"integer",
      "box":true,
      "max":65536,
      "min":1
    },
    "ObjectStorageServerProtocol":{
      "type":"string",
      "enum":[
        "HTTPS",
        "HTTP"
      ]
    },
    "ObjectTags":{
      "type":"string",
      "enum":[
        "PRESERVE",
        "NONE"
      ]
    },
    "ObjectVersionIds":{
      "type":"string",
      "enum":[
        "INCLUDE",
        "NONE"
      ]
    },
    "OnPremConfig":{
      "type":"structure",
      "required":["AgentArns"],
      "members":{
        "AgentArns":{
          "shape":"AgentArnList",
          "documentation":"<p>The Amazon Resource Names (ARNs) of the agents connecting to a transfer location.</p>"
        }
      },
      "documentation":"<p>The DataSync agents that are connecting to a Network File System (NFS) location.</p>"
    },
    "Operator":{
      "type":"string",
      "enum":[
        "Equals",
        "NotEquals",
        "In",
        "LessThanOrEqual",
        "LessThan",
        "GreaterThanOrEqual",
        "GreaterThan",
        "Contains",
        "NotContains",
        "BeginsWith"
      ]
    },
    "Options":{
      "type":"structure",
      "members":{
        "VerifyMode":{
          "shape":"VerifyMode",
          "documentation":"<p>Specifies how and when DataSync checks the integrity of your data during a transfer. </p> <p>Default value: <code>POINT_IN_TIME_CONSISTENT</code> </p> <p> <code>ONLY_FILES_TRANSFERRED</code> (recommended): DataSync calculates the checksum of transferred files and metadata at the source location. At the end of the transfer, DataSync then compares this checksum to the checksum calculated on those files at the destination.</p> <p>We recommend this option when transferring to S3 Glacier Flexible Retrieval or S3 Glacier Deep Archive storage classes. For more information, see <a href=\"https://docs.aws.amazon.com/datasync/latest/userguide/create-s3-location.html#using-storage-classes\">Storage class considerations with Amazon S3 locations</a>.</p> <p> <code>POINT_IN_TIME_CONSISTENT</code>: At the end of the transfer, DataSync scans the entire source and destination to verify that both locations are fully synchronized.</p> <p>You can't use this option when transferring to S3 Glacier Flexible Retrieval or S3 Glacier Deep Archive storage classes. For more information, see <a href=\"https://docs.aws.amazon.com/datasync/latest/userguide/create-s3-location.html#using-storage-classes\">Storage class considerations with Amazon S3 locations</a>.</p> <p> <code>NONE</code>: DataSync doesn't run additional verification at the end of the transfer. All data transmissions are still integrity-checked with checksum verification during the transfer.</p>"
        },
        "OverwriteMode":{
          "shape":"OverwriteMode",
          "documentation":"<p>Specifies whether data at the destination location should be overwritten or preserved. If set to <code>NEVER</code>, a destination file for example will not be replaced by a source file (even if the destination file differs from the source file). If you modify files in the destination and you sync the files, you can use this value to protect against overwriting those changes. </p> <p>Some storage classes have specific behaviors that can affect your Amazon S3 storage cost. For detailed information, see <a href=\"https://docs.aws.amazon.com/datasync/latest/userguide/create-s3-location.html#using-storage-classes\">Considerations when working with Amazon S3 storage classes in DataSync</a>.</p>"
        },
        "Atime":{
          "shape":"Atime",
          "documentation":"<p>Specifies whether to preserve metadata indicating the last time a file was read or written to. If you set <code>Atime</code> to <code>BEST_EFFORT</code>, DataSync attempts to preserve the original <code>Atime</code> attribute on all source files (that is, the version before the <code>PREPARING</code> phase of the task execution).</p> <note> <p>The behavior of <code>Atime</code> isn't fully standard across platforms, so DataSync can only do this on a best-effort basis.</p> </note> <p>Default value: <code>BEST_EFFORT</code> </p> <p> <code>BEST_EFFORT</code>: Attempt to preserve the per-file <code>Atime</code> value (recommended).</p> <p> <code>NONE</code>: Ignore <code>Atime</code>.</p> <note> <p>If <code>Atime</code> is set to <code>BEST_EFFORT</code>, <code>Mtime</code> must be set to <code>PRESERVE</code>. </p> <p>If <code>Atime</code> is set to <code>NONE</code>, <code>Mtime</code> must also be <code>NONE</code>. </p> </note>"
        },
        "Mtime":{
          "shape":"Mtime",
          "documentation":"<p>Specifies whether to preserve metadata indicating the last time that a file was written to before the <code>PREPARING</code> phase of your task execution. This option is required when you need to run the a task more than once.</p> <p>Default Value: <code>PRESERVE</code> </p> <p> <code>PRESERVE</code>: Preserve original <code>Mtime</code> (recommended)</p> <p> <code>NONE</code>: Ignore <code>Mtime</code>. </p> <note> <p>If <code>Mtime</code> is set to <code>PRESERVE</code>, <code>Atime</code> must be set to <code>BEST_EFFORT</code>.</p> <p>If <code>Mtime</code> is set to <code>NONE</code>, <code>Atime</code> must also be set to <code>NONE</code>. </p> </note>"
        },
        "Uid":{
          "shape":"Uid",
          "documentation":"<p>Specifies the POSIX user ID (UID) of the file's owner.</p> <p>For more information, see <a href=\"https://docs.aws.amazon.com/datasync/latest/userguide/special-files.html#metadata-copied\">Metadata copied by DataSync</a>.</p> <p>Default value: <code>INT_VALUE</code>. This preserves the integer value of the ID.</p> <p> <code>INT_VALUE</code>: Preserve the integer value of UID and group ID (GID) (recommended).</p> <p> <code>NONE</code>: Ignore UID and GID. </p>"
        },
        "Gid":{
          "shape":"Gid",
          "documentation":"<p>Specifies the POSIX group ID (GID) of the file's owners.</p> <p>For more information, see <a href=\"https://docs.aws.amazon.com/datasync/latest/userguide/special-files.html#metadata-copied\">Metadata copied by DataSync</a>.</p> <p>Default value: <code>INT_VALUE</code>. This preserves the integer value of the ID.</p> <p> <code>INT_VALUE</code>: Preserve the integer value of user ID (UID) and GID (recommended).</p> <p> <code>NONE</code>: Ignore UID and GID.</p>"
        },
        "PreserveDeletedFiles":{
          "shape":"PreserveDeletedFiles",
          "documentation":"<p>Specifies whether files in the destination location that don't exist in the source should be preserved. This option can affect your Amazon S3 storage cost. If your task deletes objects, you might incur minimum storage duration charges for certain storage classes. For detailed information, see <a href=\"https://docs.aws.amazon.com/datasync/latest/userguide/create-s3-location.html#using-storage-classes\">Considerations when working with Amazon S3 storage classes in DataSync</a>.</p> <p>Default value: <code>PRESERVE</code> </p> <p> <code>PRESERVE</code>: Ignore such destination files (recommended). </p> <p> <code>REMOVE</code>: Delete destination files that aren’t present in the source.</p> <note> <p>If you set this parameter to <code>REMOVE</code>, you can't set <code>TransferMode</code> to <code>ALL</code>. When you transfer all data, DataSync doesn't scan your destination location and doesn't know what to delete.</p> </note>"
        },
        "PreserveDevices":{
          "shape":"PreserveDevices",
          "documentation":"<p>Specifies whether DataSync should preserve the metadata of block and character devices in the source location and recreate the files with that device name and metadata on the destination. DataSync copies only the name and metadata of such devices.</p> <note> <p>DataSync can't copy the actual contents of these devices because they're nonterminal and don't return an end-of-file (EOF) marker.</p> </note> <p>Default value: <code>NONE</code> </p> <p> <code>NONE</code>: Ignore special devices (recommended). </p> <p> <code>PRESERVE</code>: Preserve character and block device metadata. This option currently isn't supported for Amazon EFS. </p>"
        },
        "PosixPermissions":{
          "shape":"PosixPermissions",
          "documentation":"<p>Specifies which users or groups can access a file for a specific purpose such as reading, writing, or execution of the file.</p> <p>For more information, see <a href=\"https://docs.aws.amazon.com/datasync/latest/userguide/special-files.html#metadata-copied\">Metadata copied by DataSync</a>.</p> <p>Default value: <code>PRESERVE</code> </p> <p> <code>PRESERVE</code>: Preserve POSIX-style permissions (recommended).</p> <p> <code>NONE</code>: Ignore permissions. </p> <note> <p>DataSync can preserve extant permissions of a source location.</p> </note>"
        },
        "BytesPerSecond":{
          "shape":"BytesPerSecond",
          "documentation":"<p>Limits the bandwidth used by a DataSync task. For example, if you want DataSync to use a maximum of 1 MB, set this value to <code>1048576</code> (<code>=1024*1024</code>).</p>"
        },
        "TaskQueueing":{
          "shape":"TaskQueueing",
          "documentation":"<p>Specifies whether your transfer tasks should be put into a queue during certain scenarios when <a href=\"https://docs.aws.amazon.com/datasync/latest/userguide/run-task.html#running-multiple-tasks\">running multiple tasks</a>. This is <code>ENABLED</code> by default.</p>"
        },
        "LogLevel":{
          "shape":"LogLevel",
          "documentation":"<p>Specifies the type of logs that DataSync publishes to a Amazon CloudWatch Logs log group. To specify the log group, see <a href=\"https://docs.aws.amazon.com/datasync/latest/userguide/API_CreateTask.html#DataSync-CreateTask-request-CloudWatchLogGroupArn\">CloudWatchLogGroupArn</a>.</p> <p>If you set <code>LogLevel</code> to <code>OFF</code>, no logs are published. <code>BASIC</code> publishes logs on errors for individual files transferred. <code>TRANSFER</code> publishes logs for every file or object that is transferred and integrity checked.</p>"
        },
        "TransferMode":{
          "shape":"TransferMode",
          "documentation":"<p>Determines whether DataSync transfers only the data and metadata that differ between the source and the destination location or transfers all the content from the source (without comparing what's in the destination).</p> <p> <code>CHANGED</code>: DataSync copies only data or metadata that is new or different content from the source location to the destination location.</p> <p> <code>ALL</code>: DataSync copies all source location content to the destination (without comparing what's in the destination).</p>"
        },
        "SecurityDescriptorCopyFlags":{
          "shape":"SmbSecurityDescriptorCopyFlags",
          "documentation":"<p>Specifies which components of the SMB security descriptor are copied from source to destination objects. </p> <p>This value is only used for transfers between SMB and Amazon FSx for Windows File Server locations or between two FSx for Windows File Server locations. For more information, see <a href=\"https://docs.aws.amazon.com/datasync/latest/userguide/special-files.html\">how DataSync handles metadata</a>.</p> <p>Default value: <code>OWNER_DACL</code> </p> <p> <code>OWNER_DACL</code>: For each copied object, DataSync copies the following metadata:</p> <ul> <li> <p>The object owner.</p> </li> <li> <p>NTFS discretionary access control lists (DACLs), which determine whether to grant access to an object.</p> <p>DataSync won't copy NTFS system access control lists (SACLs) with this option.</p> </li> </ul> <p> <code>OWNER_DACL_SACL</code>: For each copied object, DataSync copies the following metadata:</p> <ul> <li> <p>The object owner.</p> </li> <li> <p>NTFS discretionary access control lists (DACLs), which determine whether to grant access to an object.</p> </li> <li> <p>SACLs, which are used by administrators to log attempts to access a secured object.</p> <p>Copying SACLs requires granting additional permissions to the Windows user that DataSync uses to access your SMB location. For information about choosing a user that ensures sufficient permissions to files, folders, and metadata, see <a href=\"create-smb-location.html#SMBuser\">user</a>.</p> </li> </ul> <p> <code>NONE</code>: None of the SMB security descriptor components are copied. Destination objects are owned by the user that was provided for accessing the destination location. DACLs and SACLs are set based on the destination server’s configuration. </p>"
        },
        "ObjectTags":{
          "shape":"ObjectTags",
          "documentation":"<p>Specifies whether object tags are preserved when transferring between object storage systems. If you want your DataSync task to ignore object tags, specify the <code>NONE</code> value.</p> <p>Default Value: <code>PRESERVE</code> </p>"
        }
      },
      "documentation":"<p>Indicates how your transfer task is configured. These options include how DataSync handles files, objects, and their associated metadata during your transfer. You also can specify how to verify data integrity, set bandwidth limits for your task, among other options.</p> <p>Each option has a default value. Unless you need to, you don't have to configure any of these options before starting your task.</p>"
    },
    "OutputTagList":{
      "type":"list",
      "member":{"shape":"TagListEntry"},
      "max":55,
      "min":0
    },
    "OverwriteMode":{
      "type":"string",
      "enum":[
        "ALWAYS",
        "NEVER"
      ]
    },
    "P95Metrics":{
      "type":"structure",
      "members":{
        "IOPS":{
          "shape":"IOPS",
          "documentation":"<p>The IOPS peaks for an on-premises storage system resource. Each data point represents the 95th percentile peak value during a 1-hour interval.</p>"
        },
        "Throughput":{
          "shape":"Throughput",
          "documentation":"<p>The throughput peaks for an on-premises storage system resource. Each data point represents the 95th percentile peak value during a 1-hour interval.</p>"
        },
        "Latency":{
          "shape":"Latency",
          "documentation":"<p>The latency peaks for an on-premises storage system resource. Each data point represents the 95th percentile peak value during a 1-hour interval.</p>"
        }
      },
      "documentation":"<p>The types of performance data that DataSync Discovery collects about an on-premises storage system resource.</p>"
    },
    "PLSecurityGroupArnList":{
      "type":"list",
      "member":{"shape":"Ec2SecurityGroupArn"},
      "max":1,
      "min":1
    },
    "PLSubnetArnList":{
      "type":"list",
      "member":{"shape":"Ec2SubnetArn"},
      "max":1,
      "min":1
    },
    "PhaseStatus":{
      "type":"string",
      "enum":[
        "PENDING",
        "SUCCESS",
        "ERROR"
      ]
    },
    "PosixPermissions":{
      "type":"string",
      "enum":[
        "NONE",
        "PRESERVE"
      ]
    },
    "PreserveDeletedFiles":{
      "type":"string",
      "enum":[
        "PRESERVE",
        "REMOVE"
      ]
    },
    "PreserveDevices":{
      "type":"string",
      "enum":[
        "NONE",
        "PRESERVE"
      ]
    },
    "PrivateLinkConfig":{
      "type":"structure",
      "members":{
        "VpcEndpointId":{
          "shape":"VpcEndpointId",
          "documentation":"<p>Specifies the ID of the VPC endpoint that your agent connects to.</p>"
        },
        "PrivateLinkEndpoint":{
          "shape":"Endpoint",
          "documentation":"<p>Specifies the VPC endpoint provided by <a href=\"https://docs.aws.amazon.com/vpc/latest/userguide/endpoint-service.html\">Amazon Web Services PrivateLink</a> that your agent connects to.</p>"
        },
        "SubnetArns":{
          "shape":"PLSubnetArnList",
          "documentation":"<p>Specifies the ARN of the subnet where your VPC endpoint is located. You can only specify one ARN.</p>"
        },
        "SecurityGroupArns":{
          "shape":"PLSecurityGroupArnList",
          "documentation":"<p>Specifies the Amazon Resource Names (ARN) of the security group that provides DataSync access to your VPC endpoint. You can only specify one ARN.</p>"
        }
      },
      "documentation":"<p>Specifies how your DataSync agent connects to Amazon Web Services using a virtual private cloud (VPC) service endpoint. An agent that uses a VPC endpoint isn't accessible over the public internet.</p>"
    },
    "PtolemyBoolean":{"type":"boolean"},
    "PtolemyPassword":{
      "type":"string",
      "max":1024,
      "pattern":"^(?!.*[:\\\"][^:\"]*$).+$",
      "sensitive":true
    },
    "PtolemyString":{
      "type":"string",
      "max":1024,
      "pattern":"^.{0,1024}$"
    },
    "PtolemyUUID":{
      "type":"string",
      "pattern":"[a-f0-9]{8}-[a-f0-9]{4}-[a-f0-9]{4}-[a-f0-9]{4}-[a-f0-9]{12}"
    },
    "PtolemyUsername":{
      "type":"string",
      "max":1024,
      "pattern":"^(?!.*[:\\\"][^:\"]*$).+$",
      "sensitive":true
    },
    "QopConfiguration":{
      "type":"structure",
      "members":{
        "RpcProtection":{
          "shape":"HdfsRpcProtection",
          "documentation":"<p>The RPC protection setting configured on the HDFS cluster. This setting corresponds to your <code>hadoop.rpc.protection</code> setting in your <code>core-site.xml</code> file on your Hadoop cluster.</p>"
        },
        "DataTransferProtection":{
          "shape":"HdfsDataTransferProtection",
          "documentation":"<p>The data transfer protection setting configured on the HDFS cluster. This setting corresponds to your <code>dfs.data.transfer.protection</code> setting in the <code>hdfs-site.xml</code> file on your Hadoop cluster.</p>"
        }
      },
      "documentation":"<p>The Quality of Protection (QOP) configuration specifies the Remote Procedure Call (RPC) and data transfer privacy settings configured on the Hadoop Distributed File System (HDFS) cluster.</p>"
    },
    "Recommendation":{
      "type":"structure",
      "members":{
        "StorageType":{
          "shape":"PtolemyString",
          "documentation":"<p>A recommended Amazon Web Services storage service that you can migrate data to based on information that DataSync Discovery collects about your on-premises storage system.</p>"
        },
        "StorageConfiguration":{
          "shape":"RecommendationsConfigMap",
          "documentation":"<p>Information about how you can set up a recommended Amazon Web Services storage service.</p>"
        },
        "EstimatedMonthlyStorageCost":{
          "shape":"PtolemyString",
          "documentation":"<p>The estimated monthly cost of the recommended Amazon Web Services storage service.</p>"
        }
      },
      "documentation":"<p>The details about an Amazon Web Services storage service that DataSync Discovery recommends for a resource in your on-premises storage system.</p> <p>For more information, see <a href=\"https://docs.aws.amazon.com/datasync/latest/userguide/discovery-understand-recommendations.html\">Recommendations provided by DataSync Discovery</a>.</p>"
    },
    "RecommendationStatus":{
      "type":"string",
      "enum":[
        "NONE",
        "IN_PROGRESS",
        "COMPLETED",
        "FAILED"
      ]
    },
    "Recommendations":{
      "type":"list",
      "member":{"shape":"Recommendation"}
    },
    "RecommendationsConfigMap":{
      "type":"map",
      "key":{"shape":"PtolemyString"},
      "value":{"shape":"PtolemyString"}
    },
    "RemoveStorageSystemRequest":{
      "type":"structure",
      "required":["StorageSystemArn"],
      "members":{
        "StorageSystemArn":{
          "shape":"StorageSystemArn",
          "documentation":"<p>Specifies the Amazon Resource Name (ARN) of the storage system that you want to permanently remove from DataSync Discovery.</p>"
        }
      }
    },
    "RemoveStorageSystemResponse":{
      "type":"structure",
      "members":{
      }
    },
    "ReportDestination":{
      "type":"structure",
      "members":{
        "S3":{
          "shape":"ReportDestinationS3",
          "documentation":"<p>Specifies the Amazon S3 bucket where DataSync uploads your task report.</p>"
        }
      },
      "documentation":"<p>Specifies where DataSync uploads your <a href=\"https://docs.aws.amazon.com/datasync/latest/userguide/creating-task-reports.html\">task report</a>.</p>"
    },
    "ReportDestinationS3":{
      "type":"structure",
      "required":[
        "S3BucketArn",
        "BucketAccessRoleArn"
      ],
      "members":{
        "Subdirectory":{
          "shape":"S3Subdirectory",
          "documentation":"<p>Specifies a bucket prefix for your report.</p>"
        },
        "S3BucketArn":{
          "shape":"S3BucketArn",
          "documentation":"<p>Specifies the ARN of the S3 bucket where DataSync uploads your report.</p>"
        },
        "BucketAccessRoleArn":{
          "shape":"IamRoleArn",
          "documentation":"<p>Specifies the Amazon Resource Name (ARN) of the IAM policy that allows DataSync to upload a task report to your S3 bucket. For more information, see <a href=\"https://docs.aws.amazon.com/https:/docs.aws.amazon.com/datasync/latest/userguide/creating-task-reports.html\">Allowing DataSync to upload a task report to an Amazon S3 bucket</a>.</p>"
        }
      },
      "documentation":"<p>Specifies the Amazon S3 bucket where DataSync uploads your <a href=\"https://docs.aws.amazon.com/datasync/latest/userguide/creating-task-reports.html\">task report</a>.</p>"
    },
    "ReportLevel":{
      "type":"string",
      "enum":[
        "ERRORS_ONLY",
        "SUCCESSES_AND_ERRORS"
      ]
    },
    "ReportOutputType":{
      "type":"string",
      "enum":[
        "SUMMARY_ONLY",
        "STANDARD"
      ]
    },
    "ReportOverride":{
      "type":"structure",
      "members":{
        "ReportLevel":{
          "shape":"ReportLevel",
          "documentation":"<p>Specifies whether your task report includes errors only or successes and errors.</p> <p>For example, your report might mostly include only what didn't go well in your transfer (<code>ERRORS_ONLY</code>). At the same time, you want to verify that your <a href=\"https://docs.aws.amazon.com/datasync/latest/userguide/filtering.html\">task filter</a> is working correctly. In this situation, you can get a list of what files DataSync successfully skipped and if something transferred that you didn't to transfer (<code>SUCCESSES_AND_ERRORS</code>).</p>"
        }
      },
      "documentation":"<p>Specifies the level of detail for a particular aspect of your DataSync <a href=\"https://docs.aws.amazon.com/datasync/latest/userguide/creating-task-reports.html\">task report</a>.</p>"
    },
    "ReportOverrides":{
      "type":"structure",
      "members":{
        "Transferred":{
          "shape":"ReportOverride",
          "documentation":"<p>Specifies the level of reporting for the files, objects, and directories that DataSync attempted to transfer.</p>"
        },
        "Verified":{
          "shape":"ReportOverride",
<<<<<<< HEAD
          "documentation":"<p>Specifies the level of reporting for the files, objects, and directories that DataSync attempted to verify at the end of your transfer. This only applies if you <a href=\"https://docs.aws.amazon.com/datasync/latest/userguide/configure-data-verification-options.html\">configure your task</a> to verify data during and after the transfer (which DataSync does by default).</p>"
=======
          "documentation":"<p>Specifies the level of reporting for the files, objects, and directories that DataSync attempted to verify at the end of your transfer.</p>"
>>>>>>> 13985e06
        },
        "Deleted":{
          "shape":"ReportOverride",
          "documentation":"<p>Specifies the level of reporting for the files, objects, and directories that DataSync attempted to delete in your destination location. This only applies if you <a href=\"https://docs.aws.amazon.com/datasync/latest/userguide/configure-metadata.html\">configure your task</a> to delete data in the destination that isn't in the source.</p>"
        },
        "Skipped":{
          "shape":"ReportOverride",
          "documentation":"<p>Specifies the level of reporting for the files, objects, and directories that DataSync attempted to skip during your transfer.</p>"
        }
      },
      "documentation":"<p>The level of detail included in each aspect of your DataSync <a href=\"https://docs.aws.amazon.com/datasync/latest/userguide/creating-task-reports.html\">task report</a>.</p>"
    },
    "ReportResult":{
      "type":"structure",
      "members":{
        "Status":{
          "shape":"PhaseStatus",
          "documentation":"<p>Indicates whether DataSync is still working on your report, created a report, or can't create a complete report.</p>"
        },
        "ErrorCode":{
          "shape":"string",
          "documentation":"<p>Indicates the code associated with the error if DataSync can't create a complete report.</p>"
        },
        "ErrorDetail":{
          "shape":"string",
          "documentation":"<p>Provides details about issues creating a report.</p>"
        }
      },
      "documentation":"<p>Indicates whether DataSync created a complete <a href=\"https://docs.aws.amazon.com/datasync/latest/userguide/creating-task-reports.html\">task report</a> for your transfer.</p>"
    },
    "ResourceDetails":{
      "type":"structure",
      "members":{
        "NetAppONTAPSVMs":{
          "shape":"NetAppONTAPSVMs",
          "documentation":"<p>The information that DataSync Discovery collects about storage virtual machines (SVMs) in your on-premises storage system.</p>"
        },
        "NetAppONTAPVolumes":{
          "shape":"NetAppONTAPVolumes",
          "documentation":"<p>The information that DataSync Discovery collects about volumes in your on-premises storage system.</p>"
        },
        "NetAppONTAPClusters":{
          "shape":"NetAppONTAPClusters",
          "documentation":"<p>The information that DataSync Discovery collects about the cluster in your on-premises storage system.</p>"
        }
      },
      "documentation":"<p>Information provided by DataSync Discovery about the resources in your on-premises storage system.</p>"
    },
    "ResourceFilters":{
      "type":"map",
      "key":{"shape":"DiscoveryResourceFilter"},
      "value":{"shape":"FilterMembers"}
    },
    "ResourceId":{
      "type":"string",
      "pattern":"[a-f0-9]{8}-[a-f0-9]{4}-[a-f0-9]{4}-[a-f0-9]{4}-[a-f0-9]{12}"
    },
    "ResourceIds":{
      "type":"list",
      "member":{"shape":"ResourceId"},
      "max":100,
      "min":1
    },
    "ResourceMetrics":{
      "type":"structure",
      "members":{
        "Timestamp":{
          "shape":"Timestamp",
          "documentation":"<p>The time when DataSync Discovery collected this information from the resource.</p>"
        },
        "P95Metrics":{
          "shape":"P95Metrics",
          "documentation":"<p>The types of performance data that DataSync Discovery collects about the on-premises storage system resource.</p>"
        },
        "Capacity":{
          "shape":"Capacity",
          "documentation":"<p>The storage capacity of the on-premises storage system resource.</p>"
        },
        "ResourceId":{
          "shape":"ResourceId",
          "documentation":"<p>The universally unique identifier (UUID) of the on-premises storage system resource.</p>"
        },
        "ResourceType":{
          "shape":"DiscoveryResourceType",
          "documentation":"<p>The type of on-premises storage system resource.</p>"
        }
      },
      "documentation":"<p>Information, including performance data and capacity usage, provided by DataSync Discovery about a resource in your on-premises storage system.</p>"
    },
    "S3BucketArn":{
      "type":"string",
      "max":156,
      "pattern":"^arn:(aws|aws-cn|aws-us-gov|aws-iso|aws-iso-b):(s3|s3-outposts):[a-z\\-0-9]*:[0-9]*:.*$"
    },
    "S3Config":{
      "type":"structure",
      "required":["BucketAccessRoleArn"],
      "members":{
        "BucketAccessRoleArn":{
          "shape":"IamRoleArn",
          "documentation":"<p>The ARN of the IAM role for accessing the S3 bucket. </p>"
        }
      },
      "documentation":"<p>The Amazon Resource Name (ARN) of the Identity and Access Management (IAM) role used to access an Amazon S3 bucket.</p> <p>For detailed information about using such a role, see Creating a Location for Amazon S3 in the <i>DataSync User Guide</i>.</p>"
    },
    "S3StorageClass":{
      "type":"string",
      "enum":[
        "STANDARD",
        "STANDARD_IA",
        "ONEZONE_IA",
        "INTELLIGENT_TIERING",
        "GLACIER",
        "DEEP_ARCHIVE",
        "OUTPOSTS",
        "GLACIER_INSTANT_RETRIEVAL"
      ]
    },
    "S3Subdirectory":{
      "type":"string",
      "max":4096,
      "pattern":"^[a-zA-Z0-9_\\-\\+\\./\\(\\)\\p{Zs}]*$"
    },
    "ScheduleExpressionCron":{
      "type":"string",
      "max":256,
      "pattern":"^[a-zA-Z0-9\\ \\_\\*\\?\\,\\|\\^\\-\\/\\#\\s\\(\\)\\+]*$"
    },
    "SecretsManagerArn":{
      "type":"string",
      "max":2048,
      "pattern":"^arn:(aws|aws-cn|aws-us-gov|aws-iso|aws-iso-b):secretsmanager:[a-z\\-0-9]+:[0-9]{12}:secret:.*"
    },
    "ServerHostname":{
      "type":"string",
      "max":255,
      "pattern":"^(([a-zA-Z0-9\\-]*[a-zA-Z0-9])\\.)*([A-Za-z0-9\\-]*[A-Za-z0-9])$"
    },
    "SmbDomain":{
      "type":"string",
      "max":253,
      "pattern":"^[A-Za-z0-9]((\\.|-+)?[A-Za-z0-9]){0,252}$"
    },
    "SmbMountOptions":{
      "type":"structure",
      "members":{
        "Version":{
          "shape":"SmbVersion",
          "documentation":"<p>By default, DataSync automatically chooses an SMB protocol version based on negotiation with your SMB file server. You also can configure DataSync to use a specific SMB version, but we recommend doing this only if DataSync has trouble negotiating with the SMB file server automatically.</p> <p>These are the following options for configuring the SMB version:</p> <ul> <li> <p> <code>AUTOMATIC</code> (default): DataSync and the SMB file server negotiate the highest version of SMB that they mutually support between 2.1 and 3.1.1.</p> <p>This is the recommended option. If you instead choose a specific version that your file server doesn't support, you may get an <code>Operation Not Supported</code> error.</p> </li> <li> <p> <code>SMB3</code>: Restricts the protocol negotiation to only SMB version 3.0.2.</p> </li> <li> <p> <code>SMB2</code>: Restricts the protocol negotiation to only SMB version 2.1.</p> </li> <li> <p> <code>SMB2_0</code>: Restricts the protocol negotiation to only SMB version 2.0.</p> </li> <li> <p> <code>SMB1</code>: Restricts the protocol negotiation to only SMB version 1.0.</p> <note> <p>The <code>SMB1</code> option isn't available when <a href=\"https://docs.aws.amazon.com/datasync/latest/userguide/API_CreateLocationFsxOntap.html\">creating an Amazon FSx for NetApp ONTAP location</a>.</p> </note> </li> </ul>"
        }
      },
      "documentation":"<p>Specifies the version of the Server Message Block (SMB) protocol that DataSync uses to access an SMB file server.</p>"
    },
    "SmbPassword":{
      "type":"string",
      "max":104,
      "pattern":"^.{0,104}$",
      "sensitive":true
    },
    "SmbSecurityDescriptorCopyFlags":{
      "type":"string",
      "enum":[
        "NONE",
        "OWNER_DACL",
        "OWNER_DACL_SACL"
      ]
    },
    "SmbSubdirectory":{
      "type":"string",
      "max":4096,
      "pattern":"^[a-zA-Z0-9_\\-\\+\\./\\(\\)\\$\\p{Zs}]+$"
    },
    "SmbUser":{
      "type":"string",
      "max":104,
      "pattern":"^[^\\x5B\\x5D\\\\/:;|=,+*?]{1,104}$"
    },
    "SmbVersion":{
      "type":"string",
      "enum":[
        "AUTOMATIC",
        "SMB2",
        "SMB3",
        "SMB1",
        "SMB2_0"
      ]
    },
    "SourceNetworkInterfaceArns":{
      "type":"list",
      "member":{"shape":"NetworkInterfaceArn"}
    },
    "StartDiscoveryJobRequest":{
      "type":"structure",
      "required":[
        "StorageSystemArn",
        "CollectionDurationMinutes",
        "ClientToken"
      ],
      "members":{
        "StorageSystemArn":{
          "shape":"StorageSystemArn",
          "documentation":"<p>Specifies the Amazon Resource Name (ARN) of the on-premises storage system that you want to run the discovery job on.</p>"
        },
        "CollectionDurationMinutes":{
          "shape":"CollectionDurationMinutes",
          "documentation":"<p>Specifies in minutes how long you want the discovery job to run.</p> <note> <p>For more accurate recommendations, we recommend a duration of at least 14 days. Longer durations allow time to collect a sufficient number of data points and provide a realistic representation of storage performance and utilization.</p> </note>"
        },
        "ClientToken":{
          "shape":"PtolemyUUID",
          "documentation":"<p>Specifies a client token to make sure requests with this API operation are idempotent. If you don't specify a client token, DataSync generates one for you automatically.</p>",
          "idempotencyToken":true
        },
        "Tags":{
          "shape":"InputTagList",
          "documentation":"<p>Specifies labels that help you categorize, filter, and search for your Amazon Web Services resources.</p>"
        }
      }
    },
    "StartDiscoveryJobResponse":{
      "type":"structure",
      "members":{
        "DiscoveryJobArn":{
          "shape":"DiscoveryJobArn",
          "documentation":"<p>The ARN of the discovery job that you started.</p>"
        }
      }
    },
    "StartTaskExecutionRequest":{
      "type":"structure",
      "required":["TaskArn"],
      "members":{
        "TaskArn":{
          "shape":"TaskArn",
          "documentation":"<p>Specifies the Amazon Resource Name (ARN) of the task that you want to start.</p>"
        },
        "OverrideOptions":{"shape":"Options"},
        "Includes":{
          "shape":"FilterList",
          "documentation":"<p>Specifies a list of filter rules that determines which files to include when running a task. The pattern should contain a single filter string that consists of the patterns to include. The patterns are delimited by \"|\" (that is, a pipe), for example, <code>\"/folder1|/folder2\"</code>. </p>"
        },
        "Excludes":{
          "shape":"FilterList",
          "documentation":"<p>Specifies a list of filter rules that determines which files to exclude from a task. The list contains a single filter string that consists of the patterns to exclude. The patterns are delimited by \"|\" (that is, a pipe), for example, <code>\"/folder1|/folder2\"</code>. </p>"
        },
        "Tags":{
          "shape":"InputTagList",
          "documentation":"<p>Specifies the tags that you want to apply to the Amazon Resource Name (ARN) representing the task execution.</p> <p> <i>Tags</i> are key-value pairs that help you manage, filter, and search for your DataSync resources.</p>"
        },
        "TaskReportConfig":{
          "shape":"TaskReportConfig",
          "documentation":"<p>Specifies how you want to configure a task report, which provides detailed information about for your DataSync transfer.</p>"
        }
      },
      "documentation":"<p>StartTaskExecutionRequest</p>"
    },
    "StartTaskExecutionResponse":{
      "type":"structure",
      "members":{
        "TaskExecutionArn":{
          "shape":"TaskExecutionArn",
          "documentation":"<p>The ARN of the running task execution.</p>"
        }
      },
      "documentation":"<p>StartTaskExecutionResponse</p>"
    },
    "StopDiscoveryJobRequest":{
      "type":"structure",
      "required":["DiscoveryJobArn"],
      "members":{
        "DiscoveryJobArn":{
          "shape":"DiscoveryJobArn",
          "documentation":"<p>Specifies the Amazon Resource Name (ARN) of the discovery job that you want to stop. </p>"
        }
      }
    },
    "StopDiscoveryJobResponse":{
      "type":"structure",
      "members":{
      }
    },
    "StorageSystemArn":{
      "type":"string",
      "max":128,
      "pattern":"^arn:(aws|aws-cn|aws-us-gov|aws-iso|aws-iso-b):datasync:[a-z\\-0-9]+:[0-9]{12}:system/storage-system-[a-f0-9]{8}-[a-f0-9]{4}-[a-f0-9]{4}-[a-f0-9]{4}-[a-f0-9]{12}$"
    },
    "StorageSystemConnectivityStatus":{
      "type":"string",
      "enum":[
        "PASS",
        "FAIL",
        "UNKNOWN"
      ]
    },
    "StorageSystemList":{
      "type":"list",
      "member":{"shape":"StorageSystemListEntry"}
    },
    "StorageSystemListEntry":{
      "type":"structure",
      "members":{
        "StorageSystemArn":{
          "shape":"StorageSystemArn",
          "documentation":"<p>The Amazon Resource Names (ARN) of an on-premises storage system that you added to DataSync Discovery.</p>"
        },
        "Name":{
          "shape":"Name",
          "documentation":"<p>The name of an on-premises storage system that you added to DataSync Discovery.</p>"
        }
      },
      "documentation":"<p>Information that identifies an on-premises storage system that you're using with DataSync Discovery.</p>"
    },
    "StorageVirtualMachineArn":{
      "type":"string",
      "max":162,
      "pattern":"^arn:(aws|aws-cn|aws-us-gov|aws-iso|aws-iso-b):fsx:[a-z\\-0-9]+:[0-9]{12}:storage-virtual-machine/fs-[0-9a-f]+/svm-[0-9a-f]{17,}$"
    },
    "TagKey":{
      "type":"string",
      "max":256,
      "min":1,
      "pattern":"^[a-zA-Z0-9\\s+=._:/-]+$"
    },
    "TagKeyList":{
      "type":"list",
      "member":{"shape":"TagKey"},
      "max":50,
      "min":1
    },
    "TagListEntry":{
      "type":"structure",
      "required":["Key"],
      "members":{
        "Key":{
          "shape":"TagKey",
          "documentation":"<p>The key for an Amazon Web Services resource tag.</p>"
        },
        "Value":{
          "shape":"TagValue",
          "documentation":"<p>The value for an Amazon Web Services resource tag.</p>"
        }
      },
      "documentation":"<p>A key-value pair representing a single tag that's been applied to an Amazon Web Services resource.</p>"
    },
    "TagResourceRequest":{
      "type":"structure",
      "required":[
        "ResourceArn",
        "Tags"
      ],
      "members":{
        "ResourceArn":{
          "shape":"TaggableResourceArn",
          "documentation":"<p>Specifies the Amazon Resource Name (ARN) of the resource to apply the tag to.</p>"
        },
        "Tags":{
          "shape":"InputTagList",
          "documentation":"<p>Specifies the tags that you want to apply to the resource.</p>"
        }
      },
      "documentation":"<p>TagResourceRequest</p>"
    },
    "TagResourceResponse":{
      "type":"structure",
      "members":{
      }
    },
    "TagValue":{
      "type":"string",
      "max":256,
      "min":1,
      "pattern":"^[a-zA-Z0-9\\s+=._:@/-]+$"
    },
    "TaggableResourceArn":{
      "type":"string",
      "max":128,
      "pattern":"^arn:(aws|aws-cn|aws-us-gov|aws-iso|aws-iso-b):datasync:[a-z\\-0-9]+:[0-9]{12}:(agent|task|location|system)/((agent|task|loc)-[a-f0-9]{17}|storage-system-[a-f0-9]{8}-[a-f0-9]{4}-[a-f0-9]{4}-[a-f0-9]{4}-[a-f0-9]{12})(/execution/exec-[a-f0-9]{17})?$"
    },
    "TaskArn":{
      "type":"string",
      "max":128,
      "pattern":"^arn:(aws|aws-cn|aws-us-gov|aws-iso|aws-iso-b):datasync:[a-z\\-0-9]*:[0-9]{12}:task/task-[0-9a-f]{17}$"
    },
    "TaskExecutionArn":{
      "type":"string",
      "max":128,
      "pattern":"^arn:(aws|aws-cn|aws-us-gov|aws-iso|aws-iso-b):datasync:[a-z\\-0-9]*:[0-9]{12}:task/task-[0-9a-f]{17}/execution/exec-[0-9a-f]{17}$"
    },
    "TaskExecutionList":{
      "type":"list",
      "member":{"shape":"TaskExecutionListEntry"}
    },
    "TaskExecutionListEntry":{
      "type":"structure",
      "members":{
        "TaskExecutionArn":{
          "shape":"TaskExecutionArn",
          "documentation":"<p>The Amazon Resource Name (ARN) of the task that was executed.</p>"
        },
        "Status":{
          "shape":"TaskExecutionStatus",
          "documentation":"<p>The status of a task execution.</p>"
        }
      },
      "documentation":"<p>Represents a single entry in a list of task executions. <code>TaskExecutionListEntry</code> returns an array that contains a list of specific invocations of a task when the <a href=\"https://docs.aws.amazon.com/datasync/latest/userguide/API_ListTaskExecutions.html\">ListTaskExecutions</a> operation is called.</p>"
    },
    "TaskExecutionResultDetail":{
      "type":"structure",
      "members":{
        "PrepareDuration":{
          "shape":"Duration",
          "documentation":"<p>The total time in milliseconds that DataSync spent in the PREPARING phase. </p>"
        },
        "PrepareStatus":{
          "shape":"PhaseStatus",
          "documentation":"<p>The status of the PREPARING phase.</p>"
        },
        "TotalDuration":{
          "shape":"Duration",
          "documentation":"<p>The total time in milliseconds that DataSync took to transfer the file from the source to the destination location.</p>"
        },
        "TransferDuration":{
          "shape":"Duration",
          "documentation":"<p>The total time in milliseconds that DataSync spent in the TRANSFERRING phase.</p>"
        },
        "TransferStatus":{
          "shape":"PhaseStatus",
          "documentation":"<p>The status of the TRANSFERRING phase.</p>"
        },
        "VerifyDuration":{
          "shape":"Duration",
          "documentation":"<p>The total time in milliseconds that DataSync spent in the VERIFYING phase.</p>"
        },
        "VerifyStatus":{
          "shape":"PhaseStatus",
          "documentation":"<p>The status of the VERIFYING phase.</p>"
        },
        "ErrorCode":{
          "shape":"string",
          "documentation":"<p>Errors that DataSync encountered during execution of the task. You can use this error code to help troubleshoot issues.</p>"
        },
        "ErrorDetail":{
          "shape":"string",
          "documentation":"<p>Detailed description of an error that was encountered during the task execution. You can use this information to help troubleshoot issues. </p>"
        }
      },
      "documentation":"<p>Describes the detailed result of a <code>TaskExecution</code> operation. This result includes the time in milliseconds spent in each phase, the status of the task execution, and the errors encountered.</p>"
    },
    "TaskExecutionStatus":{
      "type":"string",
      "enum":[
        "QUEUED",
        "LAUNCHING",
        "PREPARING",
        "TRANSFERRING",
        "VERIFYING",
        "SUCCESS",
        "ERROR"
      ]
    },
    "TaskFilter":{
      "type":"structure",
      "required":[
        "Name",
        "Values",
        "Operator"
      ],
      "members":{
        "Name":{
          "shape":"TaskFilterName",
          "documentation":"<p>The name of the filter being used. Each API call supports a list of filters that are available for it. For example, <code>LocationId</code> for <code>ListTasks</code>.</p>"
        },
        "Values":{
          "shape":"FilterValues",
          "documentation":"<p>The values that you want to filter for. For example, you might want to display only tasks for a specific destination location.</p>"
        },
        "Operator":{
          "shape":"Operator",
          "documentation":"<p>The operator that is used to compare filter values (for example, <code>Equals</code> or <code>Contains</code>).</p>"
        }
      },
      "documentation":"<p>You can use API filters to narrow down the list of resources returned by <code>ListTasks</code>. For example, to retrieve all tasks on a source location, you can use <code>ListTasks</code> with filter name <code>LocationId</code> and <code>Operator Equals</code> with the ARN for the location.</p> <p>For more information, see <a href=\"https://docs.aws.amazon.com/datasync/latest/userguide/query-resources.html\">filtering DataSync resources</a>.</p>"
    },
    "TaskFilterName":{
      "type":"string",
      "enum":[
        "LocationId",
        "CreationTime"
      ]
    },
    "TaskFilters":{
      "type":"list",
      "member":{"shape":"TaskFilter"}
    },
    "TaskList":{
      "type":"list",
      "member":{"shape":"TaskListEntry"}
    },
    "TaskListEntry":{
      "type":"structure",
      "members":{
        "TaskArn":{
          "shape":"TaskArn",
          "documentation":"<p>The Amazon Resource Name (ARN) of the task.</p>"
        },
        "Status":{
          "shape":"TaskStatus",
          "documentation":"<p>The status of the task.</p>"
        },
        "Name":{
          "shape":"TagValue",
          "documentation":"<p>The name of the task.</p>"
        }
      },
      "documentation":"<p>Represents a single entry in a list of tasks. <code>TaskListEntry</code> returns an array that contains a list of tasks when the <a href=\"https://docs.aws.amazon.com/datasync/latest/userguide/API_ListTasks.html\">ListTasks</a> operation is called. A task includes the source and destination file systems to sync and the options to use for the tasks.</p>"
    },
    "TaskQueueing":{
      "type":"string",
      "enum":[
        "ENABLED",
        "DISABLED"
      ]
    },
    "TaskReportConfig":{
      "type":"structure",
      "members":{
        "Destination":{
          "shape":"ReportDestination",
          "documentation":"<p>Specifies the Amazon S3 bucket where DataSync uploads your task report. For more information, see <a href=\"https://docs.aws.amazon.com/datasync/latest/userguide/creating-task-reports.html#task-report-access\">Task reports</a>.</p>"
        },
        "OutputType":{
          "shape":"ReportOutputType",
          "documentation":"<p>Specifies the type of task report that you want:</p> <ul> <li> <p> <code>SUMMARY_ONLY</code>: Provides necessary details about your task, including the number of files, objects, and directories transferred and transfer duration.</p> </li> <li> <p> <code>STANDARD</code>: Provides complete details about your task, including a full list of files, objects, and directories that were transferred, skipped, verified, and more.</p> </li> </ul>"
        },
        "ReportLevel":{
          "shape":"ReportLevel",
          "documentation":"<p>Specifies whether you want your task report to include only what went wrong with your transfer or a list of what succeeded and didn't.</p> <ul> <li> <p> <code>ERRORS_ONLY</code>: A report shows what DataSync was unable to transfer, skip, verify, and delete.</p> </li> <li> <p> <code>SUCCESSES_AND_ERRORS</code>: A report shows what DataSync was able and unable to transfer, skip, verify, and delete.</p> </li> </ul>"
        },
        "ObjectVersionIds":{
          "shape":"ObjectVersionIds",
          "documentation":"<p>Specifies whether your task report includes the new version of each object transferred into an S3 bucket. This only applies if you <a href=\"https://docs.aws.amazon.com/AmazonS3/latest/userguide/manage-versioning-examples.html\">enable versioning on your bucket</a>. Keep in mind that setting this to <code>INCLUDE</code> can increase the duration of your task execution.</p>"
        },
        "Overrides":{
          "shape":"ReportOverrides",
          "documentation":"<p>Customizes the reporting level for aspects of your task report. For example, your report might generally only include errors, but you could specify that you want a list of successes and errors just for the files that DataSync attempted to delete in your destination location.</p>"
        }
      },
      "documentation":"<p>Specifies how you want to configure a task report, which provides detailed information about for your DataSync transfer.</p> <p>For more information, see <a href=\"https://docs.aws.amazon.com/datasync/latest/userguide/creating-task-reports.html\">Task reports</a>.</p>"
    },
    "TaskSchedule":{
      "type":"structure",
      "required":["ScheduleExpression"],
      "members":{
        "ScheduleExpression":{
          "shape":"ScheduleExpressionCron",
          "documentation":"<p>A cron expression that specifies when DataSync initiates a scheduled transfer from a source to a destination location. </p>"
        }
      },
      "documentation":"<p>Specifies the schedule you want your task to use for repeated executions. For more information, see <a href=\"https://docs.aws.amazon.com/AmazonCloudWatch/latest/events/ScheduledEvents.html\">Schedule Expressions for Rules</a>.</p>"
    },
    "TaskStatus":{
      "type":"string",
      "enum":[
        "AVAILABLE",
        "CREATING",
        "QUEUED",
        "RUNNING",
        "UNAVAILABLE"
      ]
    },
    "Throughput":{
      "type":"structure",
      "members":{
        "Read":{
          "shape":"NonNegativeDouble",
          "documentation":"<p>Peak throughput related to read operations.</p>"
        },
        "Write":{
          "shape":"NonNegativeDouble",
          "documentation":"<p>Peak throughput related to write operations.</p>"
        },
        "Other":{
          "shape":"NonNegativeDouble",
          "documentation":"<p>Peak throughput unrelated to read and write operations.</p>"
        },
        "Total":{
          "shape":"NonNegativeDouble",
          "documentation":"<p>Peak total throughput on your on-premises storage system resource.</p>"
        }
      },
      "documentation":"<p>The throughput peaks for an on-premises storage system volume. Each data point represents the 95th percentile peak value during a 1-hour interval.</p>"
    },
    "Time":{"type":"timestamp"},
    "Timestamp":{"type":"timestamp"},
    "TransferMode":{
      "type":"string",
      "enum":[
        "CHANGED",
        "ALL"
      ]
    },
    "Uid":{
      "type":"string",
      "enum":[
        "NONE",
        "INT_VALUE",
        "NAME",
        "BOTH"
      ]
    },
    "UntagResourceRequest":{
      "type":"structure",
      "required":[
        "ResourceArn",
        "Keys"
      ],
      "members":{
        "ResourceArn":{
          "shape":"TaggableResourceArn",
          "documentation":"<p>Specifies the Amazon Resource Name (ARN) of the resource to remove the tags from.</p>"
        },
        "Keys":{
          "shape":"TagKeyList",
          "documentation":"<p>Specifies the keys in the tags that you want to remove.</p>"
        }
      },
      "documentation":"<p>UntagResourceRequest</p>"
    },
    "UntagResourceResponse":{
      "type":"structure",
      "members":{
      }
    },
    "UpdateAgentRequest":{
      "type":"structure",
      "required":["AgentArn"],
      "members":{
        "AgentArn":{
          "shape":"AgentArn",
          "documentation":"<p>The Amazon Resource Name (ARN) of the agent to update.</p>"
        },
        "Name":{
          "shape":"TagValue",
          "documentation":"<p>The name that you want to use to configure the agent.</p>"
        }
      },
      "documentation":"<p>UpdateAgentRequest</p>"
    },
    "UpdateAgentResponse":{
      "type":"structure",
      "members":{
      }
    },
    "UpdateDiscoveryJobRequest":{
      "type":"structure",
      "required":[
        "DiscoveryJobArn",
        "CollectionDurationMinutes"
      ],
      "members":{
        "DiscoveryJobArn":{
          "shape":"DiscoveryJobArn",
          "documentation":"<p>Specifies the Amazon Resource Name (ARN) of the discovery job that you want to update.</p>"
        },
        "CollectionDurationMinutes":{
          "shape":"CollectionDurationMinutes",
          "documentation":"<p>Specifies in minutes how long that you want the discovery job to run. (You can't set this parameter to less than the number of minutes that the job has already run for.)</p>"
        }
      }
    },
    "UpdateDiscoveryJobResponse":{
      "type":"structure",
      "members":{
      }
    },
    "UpdateLocationAzureBlobRequest":{
      "type":"structure",
      "required":["LocationArn"],
      "members":{
        "LocationArn":{
          "shape":"LocationArn",
          "documentation":"<p>Specifies the ARN of the Azure Blob Storage transfer location that you're updating.</p>"
        },
        "Subdirectory":{
          "shape":"AzureBlobSubdirectory",
          "documentation":"<p>Specifies path segments if you want to limit your transfer to a virtual directory in your container (for example, <code>/my/images</code>).</p>"
        },
        "AuthenticationType":{
          "shape":"AzureBlobAuthenticationType",
          "documentation":"<p>Specifies the authentication method DataSync uses to access your Azure Blob Storage. DataSync can access blob storage using a shared access signature (SAS).</p>"
        },
        "SasConfiguration":{
          "shape":"AzureBlobSasConfiguration",
          "documentation":"<p>Specifies the SAS configuration that allows DataSync to access your Azure Blob Storage.</p>"
        },
        "BlobType":{
          "shape":"AzureBlobType",
          "documentation":"<p>Specifies the type of blob that you want your objects or files to be when transferring them into Azure Blob Storage. Currently, DataSync only supports moving data into Azure Blob Storage as block blobs. For more information on blob types, see the <a href=\"https://learn.microsoft.com/en-us/rest/api/storageservices/understanding-block-blobs--append-blobs--and-page-blobs\">Azure Blob Storage documentation</a>.</p>"
        },
        "AccessTier":{
          "shape":"AzureAccessTier",
          "documentation":"<p>Specifies the access tier that you want your objects or files transferred into. This only applies when using the location as a transfer destination. For more information, see <a href=\"https://docs.aws.amazon.com/datasync/latest/userguide/creating-azure-blob-location.html#azure-blob-access-tiers\">Access tiers</a>.</p>"
        },
        "AgentArns":{
          "shape":"AgentArnList",
          "documentation":"<p>Specifies the Amazon Resource Name (ARN) of the DataSync agent that can connect with your Azure Blob Storage container.</p> <p>You can specify more than one agent. For more information, see <a href=\"https://docs.aws.amazon.com/datasync/latest/userguide/multiple-agents.html\">Using multiple agents for your transfer</a>.</p>"
        }
      }
    },
    "UpdateLocationAzureBlobResponse":{
      "type":"structure",
      "members":{
      }
    },
    "UpdateLocationHdfsRequest":{
      "type":"structure",
      "required":["LocationArn"],
      "members":{
        "LocationArn":{
          "shape":"LocationArn",
          "documentation":"<p>The Amazon Resource Name (ARN) of the source HDFS cluster location.</p>"
        },
        "Subdirectory":{
          "shape":"HdfsSubdirectory",
          "documentation":"<p>A subdirectory in the HDFS cluster. This subdirectory is used to read data from or write data to the HDFS cluster.</p>"
        },
        "NameNodes":{
          "shape":"HdfsNameNodeList",
          "documentation":"<p>The NameNode that manages the HDFS namespace. The NameNode performs operations such as opening, closing, and renaming files and directories. The NameNode contains the information to map blocks of data to the DataNodes. You can use only one NameNode.</p>"
        },
        "BlockSize":{
          "shape":"HdfsBlockSize",
          "documentation":"<p>The size of the data blocks to write into the HDFS cluster. </p>"
        },
        "ReplicationFactor":{
          "shape":"HdfsReplicationFactor",
          "documentation":"<p>The number of DataNodes to replicate the data to when writing to the HDFS cluster. </p>"
        },
        "KmsKeyProviderUri":{
          "shape":"KmsKeyProviderUri",
          "documentation":"<p>The URI of the HDFS cluster's Key Management Server (KMS). </p>"
        },
        "QopConfiguration":{
          "shape":"QopConfiguration",
          "documentation":"<p>The Quality of Protection (QOP) configuration specifies the Remote Procedure Call (RPC) and data transfer privacy settings configured on the Hadoop Distributed File System (HDFS) cluster. </p>"
        },
        "AuthenticationType":{
          "shape":"HdfsAuthenticationType",
          "documentation":"<p>The type of authentication used to determine the identity of the user. </p>"
        },
        "SimpleUser":{
          "shape":"HdfsUser",
          "documentation":"<p>The user name used to identify the client on the host operating system.</p>"
        },
        "KerberosPrincipal":{
          "shape":"KerberosPrincipal",
          "documentation":"<p>The Kerberos principal with access to the files and folders on the HDFS cluster. </p>"
        },
        "KerberosKeytab":{
          "shape":"KerberosKeytabFile",
          "documentation":"<p>The Kerberos key table (keytab) that contains mappings between the defined Kerberos principal and the encrypted keys. You can load the keytab from a file by providing the file's address. If you use the CLI, it performs base64 encoding for you. Otherwise, provide the base64-encoded text.</p>"
        },
        "KerberosKrb5Conf":{
          "shape":"KerberosKrb5ConfFile",
          "documentation":"<p>The <code>krb5.conf</code> file that contains the Kerberos configuration information. You can load the <code>krb5.conf</code> file by providing the file's address. If you're using the CLI, it performs the base64 encoding for you. Otherwise, provide the base64-encoded text.</p>"
        },
        "AgentArns":{
          "shape":"AgentArnList",
          "documentation":"<p>The ARNs of the agents that are used to connect to the HDFS cluster. </p>"
        }
      }
    },
    "UpdateLocationHdfsResponse":{
      "type":"structure",
      "members":{
      }
    },
    "UpdateLocationNfsRequest":{
      "type":"structure",
      "required":["LocationArn"],
      "members":{
        "LocationArn":{
          "shape":"LocationArn",
          "documentation":"<p>Specifies the Amazon Resource Name (ARN) of the NFS transfer location that you want to update.</p>"
        },
        "Subdirectory":{
          "shape":"NfsSubdirectory",
          "documentation":"<p>Specifies the export path in your NFS file server that you want DataSync to mount.</p> <p>This path (or a subdirectory of the path) is where DataSync transfers data to or from. For information on configuring an export for DataSync, see <a href=\"https://docs.aws.amazon.com/datasync/latest/userguide/create-nfs-location.html#accessing-nfs\">Accessing NFS file servers</a>.</p>"
        },
        "OnPremConfig":{"shape":"OnPremConfig"},
        "MountOptions":{"shape":"NfsMountOptions"}
      }
    },
    "UpdateLocationNfsResponse":{
      "type":"structure",
      "members":{
      }
    },
    "UpdateLocationObjectStorageRequest":{
      "type":"structure",
      "required":["LocationArn"],
      "members":{
        "LocationArn":{
          "shape":"LocationArn",
          "documentation":"<p>Specifies the ARN of the object storage system location that you're updating.</p>"
        },
        "ServerPort":{
          "shape":"ObjectStorageServerPort",
          "documentation":"<p>Specifies the port that your object storage server accepts inbound network traffic on (for example, port 443).</p>"
        },
        "ServerProtocol":{
          "shape":"ObjectStorageServerProtocol",
          "documentation":"<p>Specifies the protocol that your object storage server uses to communicate.</p>"
        },
        "Subdirectory":{
          "shape":"S3Subdirectory",
          "documentation":"<p>Specifies the object prefix for your object storage server. If this is a source location, DataSync only copies objects with this prefix. If this is a destination location, DataSync writes all objects with this prefix.</p>"
        },
        "AccessKey":{
          "shape":"ObjectStorageAccessKey",
          "documentation":"<p>Specifies the access key (for example, a user name) if credentials are required to authenticate with the object storage server.</p>"
        },
        "SecretKey":{
          "shape":"ObjectStorageSecretKey",
          "documentation":"<p>Specifies the secret key (for example, a password) if credentials are required to authenticate with the object storage server.</p>"
        },
        "AgentArns":{
          "shape":"AgentArnList",
          "documentation":"<p>Specifies the Amazon Resource Names (ARNs) of the DataSync agents that can securely connect with your location.</p>"
        },
        "ServerCertificate":{
          "shape":"ObjectStorageCertificate",
          "documentation":"<p>Specifies a certificate to authenticate with an object storage system that uses a private or self-signed certificate authority (CA). You must specify a Base64-encoded <code>.pem</code> file (for example, <code>file:///home/user/.ssh/storage_sys_certificate.pem</code>). The certificate can be up to 32768 bytes (before Base64 encoding).</p> <p>To use this parameter, configure <code>ServerProtocol</code> to <code>HTTPS</code>.</p> <p>Updating the certificate doesn't interfere with tasks that you have in progress.</p>"
        }
      }
    },
    "UpdateLocationObjectStorageResponse":{
      "type":"structure",
      "members":{
      }
    },
    "UpdateLocationSmbRequest":{
      "type":"structure",
      "required":["LocationArn"],
      "members":{
        "LocationArn":{
          "shape":"LocationArn",
          "documentation":"<p>The Amazon Resource Name (ARN) of the SMB location to update.</p>"
        },
        "Subdirectory":{
          "shape":"SmbSubdirectory",
          "documentation":"<p>The subdirectory in the SMB file system that is used to read data from the SMB source location or write data to the SMB destination. The SMB path should be a path that's exported by the SMB server, or a subdirectory of that path. The path should be such that it can be mounted by other SMB clients in your network.</p> <note> <p> <code>Subdirectory</code> must be specified with forward slashes. For example, <code>/path/to/folder</code>.</p> </note> <p>To transfer all the data in the folder that you specified, DataSync must have permissions to mount the SMB share and to access all the data in that share. To ensure this, do either of the following:</p> <ul> <li> <p>Ensure that the user/password specified belongs to the user who can mount the share and who has the appropriate permissions for all of the files and directories that you want DataSync to access.</p> </li> <li> <p>Use credentials of a member of the Backup Operators group to mount the share. </p> </li> </ul> <p>Doing either of these options enables the agent to access the data. For the agent to access directories, you must also enable all execute access.</p>"
        },
        "User":{
          "shape":"SmbUser",
          "documentation":"<p>The user who can mount the share has the permissions to access files and folders in the SMB share.</p>"
        },
        "Domain":{
          "shape":"SmbDomain",
          "documentation":"<p>The name of the Windows domain that the SMB server belongs to.</p>"
        },
        "Password":{
          "shape":"SmbPassword",
          "documentation":"<p>The password of the user who can mount the share has the permissions to access files and folders in the SMB share.</p>"
        },
        "AgentArns":{
          "shape":"AgentArnList",
          "documentation":"<p>The Amazon Resource Names (ARNs) of agents to use for a Simple Message Block (SMB) location.</p>"
        },
        "MountOptions":{"shape":"SmbMountOptions"}
      }
    },
    "UpdateLocationSmbResponse":{
      "type":"structure",
      "members":{
      }
    },
    "UpdateStorageSystemRequest":{
      "type":"structure",
      "required":["StorageSystemArn"],
      "members":{
        "StorageSystemArn":{
          "shape":"StorageSystemArn",
          "documentation":"<p>Specifies the ARN of the on-premises storage system that you want reconfigure.</p>"
        },
        "ServerConfiguration":{
          "shape":"DiscoveryServerConfiguration",
          "documentation":"<p>Specifies the server name and network port required to connect with your on-premises storage system's management interface.</p>"
        },
        "AgentArns":{
          "shape":"DiscoveryAgentArnList",
          "documentation":"<p>Specifies the Amazon Resource Name (ARN) of the DataSync agent that connects to and reads your on-premises storage system. You can only specify one ARN.</p>"
        },
        "Name":{
          "shape":"Name",
          "documentation":"<p>Specifies a familiar name for your on-premises storage system.</p>"
        },
        "CloudWatchLogGroupArn":{
          "shape":"LogGroupArn",
          "documentation":"<p>Specifies the ARN of the Amazon CloudWatch log group for monitoring and logging discovery job events.</p>"
        },
        "Credentials":{
          "shape":"Credentials",
          "documentation":"<p>Specifies the user name and password for accessing your on-premises storage system's management interface.</p>"
        }
      }
    },
    "UpdateStorageSystemResponse":{
      "type":"structure",
      "members":{
      }
    },
    "UpdateTaskExecutionRequest":{
      "type":"structure",
      "required":[
        "TaskExecutionArn",
        "Options"
      ],
      "members":{
        "TaskExecutionArn":{
          "shape":"TaskExecutionArn",
          "documentation":"<p>Specifies the Amazon Resource Name (ARN) of the task execution that you're updating.</p>"
        },
        "Options":{"shape":"Options"}
      }
    },
    "UpdateTaskExecutionResponse":{
      "type":"structure",
      "members":{
      }
    },
    "UpdateTaskRequest":{
      "type":"structure",
      "required":["TaskArn"],
      "members":{
        "TaskArn":{
          "shape":"TaskArn",
          "documentation":"<p>The Amazon Resource Name (ARN) of the resource name of the task to update.</p>"
        },
        "Options":{"shape":"Options"},
        "Excludes":{
          "shape":"FilterList",
          "documentation":"<p>Specifies a list of filter rules that exclude specific data during your transfer. For more information and examples, see <a href=\"https://docs.aws.amazon.com/datasync/latest/userguide/filtering.html\">Filtering data transferred by DataSync</a>.</p>"
        },
        "Schedule":{
          "shape":"TaskSchedule",
          "documentation":"<p>Specifies a schedule used to periodically transfer files from a source to a destination location. You can configure your task to execute hourly, daily, weekly or on specific days of the week. You control when in the day or hour you want the task to execute. The time you specify is UTC time. For more information, see <a href=\"https://docs.aws.amazon.com/datasync/latest/userguide/task-scheduling.html\">Scheduling your task</a>.</p>"
        },
        "Name":{
          "shape":"TagValue",
          "documentation":"<p>The name of the task to update.</p>"
        },
        "CloudWatchLogGroupArn":{
          "shape":"LogGroupArn",
          "documentation":"<p>The Amazon Resource Name (ARN) of the resource name of the Amazon CloudWatch log group.</p>"
        },
        "Includes":{
          "shape":"FilterList",
          "documentation":"<p>Specifies a list of filter rules that include specific data during your transfer. For more information and examples, see <a href=\"https://docs.aws.amazon.com/datasync/latest/userguide/filtering.html\">Filtering data transferred by DataSync</a>.</p>"
        },
        "TaskReportConfig":{
          "shape":"TaskReportConfig",
          "documentation":"<p>Specifies how you want to configure a task report, which provides detailed information about for your DataSync transfer.</p>"
        }
      },
      "documentation":"<p>UpdateTaskResponse</p>"
    },
    "UpdateTaskResponse":{
      "type":"structure",
      "members":{
      }
    },
    "VerifyMode":{
      "type":"string",
      "enum":[
        "POINT_IN_TIME_CONSISTENT",
        "ONLY_FILES_TRANSFERRED",
        "NONE"
      ]
    },
    "VpcEndpointId":{
      "type":"string",
      "pattern":"^vpce-[0-9a-f]{17}$"
    },
    "long":{"type":"long"},
    "string":{"type":"string"}
  },
  "documentation":"<fullname>DataSync</fullname> <p>DataSync is an online data movement and discovery service that simplifies data migration and helps you quickly, easily, and securely transfer your file or object data to, from, and between Amazon Web Services storage services.</p> <p>This API interface reference includes documentation for using DataSync programmatically. For complete information, see the <i> <a href=\"https://docs.aws.amazon.com/datasync/latest/userguide/what-is-datasync.html\">DataSync User Guide</a> </i>.</p>"
}<|MERGE_RESOLUTION|>--- conflicted
+++ resolved
@@ -4121,11 +4121,7 @@
         },
         "Verified":{
           "shape":"ReportOverride",
-<<<<<<< HEAD
-          "documentation":"<p>Specifies the level of reporting for the files, objects, and directories that DataSync attempted to verify at the end of your transfer. This only applies if you <a href=\"https://docs.aws.amazon.com/datasync/latest/userguide/configure-data-verification-options.html\">configure your task</a> to verify data during and after the transfer (which DataSync does by default).</p>"
-=======
           "documentation":"<p>Specifies the level of reporting for the files, objects, and directories that DataSync attempted to verify at the end of your transfer.</p>"
->>>>>>> 13985e06
         },
         "Deleted":{
           "shape":"ReportOverride",
