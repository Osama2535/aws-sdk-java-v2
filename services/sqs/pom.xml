<?xml version="1.0"?>
<!--
  ~ Copyright Amazon.com, Inc. or its affiliates. All Rights Reserved.
  ~
  ~ Licensed under the Apache License, Version 2.0 (the "License").
  ~ You may not use this file except in compliance with the License.
  ~ A copy of the License is located at
  ~
  ~  http://aws.amazon.com/apache2.0
  ~
  ~ or in the "license" file accompanying this file. This file is distributed
  ~ on an "AS IS" BASIS, WITHOUT WARRANTIES OR CONDITIONS OF ANY KIND, either
  ~ express or implied. See the License for the specific language governing
  ~ permissions and limitations under the License.
  -->

<project xsi:schemaLocation="http://maven.apache.org/POM/4.0.0 http://maven.apache.org/xsd/maven-4.0.0.xsd"
         xmlns="http://maven.apache.org/POM/4.0.0"
         xmlns:xsi="http://www.w3.org/2001/XMLSchema-instance">
    <modelVersion>4.0.0</modelVersion>
    <parent>
        <groupId>software.amazon.awssdk</groupId>
        <artifactId>services</artifactId>
        <version>2.26.23-SNAPSHOT</version>
    </parent>
    <artifactId>sqs</artifactId>
    <name>AWS Java SDK :: Services :: Amazon SQS</name>
    <description>The AWS Java SDK for Amazon SQS module holds the client classes that are used for communicating with
        Amazon Simple Queue
        Service
    </description>
    <url>https://aws.amazon.com/sdkforjava</url>
    <build>
        <plugins>
            <plugin>
                <groupId>org.apache.maven.plugins</groupId>
                <artifactId>maven-jar-plugin</artifactId>
                <configuration>
                    <archive>
                        <manifestEntries>
                            <Automatic-Module-Name>software.amazon.awssdk.services.sqs</Automatic-Module-Name>
                        </manifestEntries>
                    </archive>
                </configuration>
            </plugin>
        </plugins>
    </build>

    <dependencies>
        <dependency>
            <groupId>software.amazon.awssdk</groupId>
            <artifactId>aws-json-protocol</artifactId>
            <version>${awsjavasdk.version}</version>
        </dependency>
        <dependency>
            <groupId>software.amazon.awssdk</groupId>
            <artifactId>protocol-core</artifactId>
            <version>${awsjavasdk.version}</version>
        </dependency>
        <dependency>
            <groupId>org.unitils</groupId>
            <artifactId>unitils-core</artifactId>
            <scope>test</scope>
        </dependency>
        <dependency>
            <groupId>software.amazon.awssdk</groupId>
            <artifactId>iam</artifactId>
            <version>${awsjavasdk.version}</version>
            <scope>test</scope>
        </dependency>
        <dependency>
            <groupId>software.amazon.awssdk</groupId>
            <artifactId>sts</artifactId>
            <version>${awsjavasdk.version}</version>
            <scope>test</scope>
        </dependency>
        <dependency>
            <groupId>org.assertj</groupId>
            <artifactId>assertj-core</artifactId>
            <version>${assertj.version}</version>
            <scope>test</scope>
        </dependency>
        <dependency>
            <groupId>software.amazon.awssdk</groupId>
            <artifactId>http-auth-aws</artifactId>
            <version>${awsjavasdk.version}</version>
        </dependency>
        <dependency>
            <groupId>software.amazon.awssdk</groupId>
            <artifactId>service-test-utils</artifactId>
            <version>${awsjavasdk.version}</version>
            <scope>test</scope>
        </dependency>
        <dependency>
<<<<<<< HEAD
=======
            <groupId>org.junit.jupiter</groupId>
            <artifactId>junit-jupiter</artifactId>
            <scope>test</scope>
        </dependency>
        <dependency>
>>>>>>> a04379ba
            <groupId>nl.jqno.equalsverifier</groupId>
            <artifactId>equalsverifier</artifactId>
            <scope>test</scope>
        </dependency>
<<<<<<< HEAD
=======
        <dependency>
            <groupId>org.assertj</groupId>
            <artifactId>assertj-core</artifactId>
            <scope>test</scope>
        </dependency>
        <dependency>
            <groupId>org.mockito</groupId>
            <artifactId>mockito-junit-jupiter</artifactId>
            <scope>test</scope>
        </dependency>

>>>>>>> a04379ba
    </dependencies>
</project><|MERGE_RESOLUTION|>--- conflicted
+++ resolved
@@ -92,20 +92,15 @@
             <scope>test</scope>
         </dependency>
         <dependency>
-<<<<<<< HEAD
-=======
             <groupId>org.junit.jupiter</groupId>
             <artifactId>junit-jupiter</artifactId>
             <scope>test</scope>
         </dependency>
         <dependency>
->>>>>>> a04379ba
             <groupId>nl.jqno.equalsverifier</groupId>
             <artifactId>equalsverifier</artifactId>
             <scope>test</scope>
         </dependency>
-<<<<<<< HEAD
-=======
         <dependency>
             <groupId>org.assertj</groupId>
             <artifactId>assertj-core</artifactId>
@@ -116,7 +111,11 @@
             <artifactId>mockito-junit-jupiter</artifactId>
             <scope>test</scope>
         </dependency>
+        <dependency>
+            <groupId>nl.jqno.equalsverifier</groupId>
+            <artifactId>equalsverifier</artifactId>
+            <scope>test</scope>
+        </dependency>
 
->>>>>>> a04379ba
     </dependencies>
 </project>