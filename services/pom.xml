--- conflicted
+++ resolved
@@ -17,11 +17,7 @@
     <parent>
         <groupId>software.amazon.awssdk</groupId>
         <artifactId>aws-sdk-java-pom</artifactId>
-<<<<<<< HEAD
-        <version>2.20.144-SNAPSHOT</version>
-=======
         <version>2.20.163-SNAPSHOT</version>
->>>>>>> 13985e06
     </parent>
     <artifactId>services</artifactId>
     <name>AWS Java SDK :: Services</name>
@@ -379,12 +375,9 @@
         <module>managedblockchainquery</module>
         <module>pcaconnectorad</module>
         <module>neptunedata</module>
-<<<<<<< HEAD
-=======
         <module>bedrockruntime</module>
         <module>bedrock</module>
         <module>datazone</module>
->>>>>>> 13985e06
     </modules>
     <description>The AWS Java SDK services</description>
     <url>https://aws.amazon.com/sdkforjava</url>
