--- conflicted
+++ resolved
@@ -3512,11 +3512,7 @@
         },
         "DomainEndpointV2HostedZoneId":{
           "shape":"HostedZoneId",
-<<<<<<< HEAD
-          "documentation":"<p>The DualStack Hosted Zone Id for the domain. </p>"
-=======
           "documentation":"<p>The dual stack hosted zone ID for the domain. </p>"
->>>>>>> 9be3d6f6
         },
         "Processing":{
           "shape":"Boolean",
