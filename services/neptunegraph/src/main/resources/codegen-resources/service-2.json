{
  "version":"2.0",
  "metadata":{
    "apiVersion":"2023-11-29",
    "endpointPrefix":"neptune-graph",
    "jsonVersion":"1.1",
    "protocol":"rest-json",
    "ripServiceName":"neptune-graph",
    "serviceAbbreviation":"Neptune Graph",
    "serviceFullName":"Amazon Neptune Graph",
    "serviceId":"Neptune Graph",
    "signatureVersion":"v4",
    "signingName":"neptune-graph",
    "uid":"neptune-graph-2023-11-29"
  },
  "operations":{
    "CancelImportTask":{
      "name":"CancelImportTask",
      "http":{
        "method":"DELETE",
        "requestUri":"/importtasks/{taskIdentifier}",
        "responseCode":200
      },
      "input":{"shape":"CancelImportTaskInput"},
      "output":{"shape":"CancelImportTaskOutput"},
      "errors":[
        {"shape":"ThrottlingException"},
        {"shape":"ValidationException"},
        {"shape":"ConflictException"},
        {"shape":"InternalServerException"},
        {"shape":"ResourceNotFoundException"}
      ],
      "documentation":"<p>Deletes the specified import task.</p>",
      "staticContextParams":{
        "ApiType":{"value":"ControlPlane"}
      }
    },
    "CancelQuery":{
      "name":"CancelQuery",
      "http":{
        "method":"DELETE",
        "requestUri":"/queries/{queryId}",
        "responseCode":200
      },
      "input":{"shape":"CancelQueryInput"},
      "errors":[
        {"shape":"ThrottlingException"},
        {"shape":"ValidationException"},
        {"shape":"AccessDeniedException"},
        {"shape":"InternalServerException"},
        {"shape":"ResourceNotFoundException"}
      ],
      "documentation":"<p>Cancels a specified query.</p>",
      "endpoint":{
        "hostPrefix":"{graphIdentifier}."
      },
      "idempotent":true,
      "staticContextParams":{
        "ApiType":{"value":"DataPlane"}
      }
    },
    "CreateGraph":{
      "name":"CreateGraph",
      "http":{
        "method":"POST",
        "requestUri":"/graphs",
        "responseCode":201
      },
      "input":{"shape":"CreateGraphInput"},
      "output":{"shape":"CreateGraphOutput"},
      "errors":[
        {"shape":"ServiceQuotaExceededException"},
        {"shape":"ThrottlingException"},
        {"shape":"ValidationException"},
        {"shape":"ConflictException"},
        {"shape":"InternalServerException"}
      ],
      "documentation":"<p>Creates a new Neptune Analytics graph.</p>",
      "staticContextParams":{
        "ApiType":{"value":"ControlPlane"}
      }
    },
    "CreateGraphSnapshot":{
      "name":"CreateGraphSnapshot",
      "http":{
        "method":"POST",
        "requestUri":"/snapshots",
        "responseCode":201
      },
      "input":{"shape":"CreateGraphSnapshotInput"},
      "output":{"shape":"CreateGraphSnapshotOutput"},
      "errors":[
        {"shape":"ServiceQuotaExceededException"},
        {"shape":"ThrottlingException"},
        {"shape":"ValidationException"},
        {"shape":"ConflictException"},
        {"shape":"InternalServerException"},
        {"shape":"ResourceNotFoundException"}
      ],
      "documentation":"<p>Creates a snapshot of the specific graph.</p>",
      "staticContextParams":{
        "ApiType":{"value":"ControlPlane"}
      }
    },
    "CreateGraphUsingImportTask":{
      "name":"CreateGraphUsingImportTask",
      "http":{
        "method":"POST",
        "requestUri":"/importtasks",
        "responseCode":201
      },
      "input":{"shape":"CreateGraphUsingImportTaskInput"},
      "output":{"shape":"CreateGraphUsingImportTaskOutput"},
      "errors":[
        {"shape":"ServiceQuotaExceededException"},
        {"shape":"ThrottlingException"},
        {"shape":"ValidationException"},
        {"shape":"ConflictException"},
        {"shape":"InternalServerException"}
      ],
      "documentation":"<p>Creates a new Neptune Analytics graph and imports data into it, either from Amazon Simple Storage Service (S3) or from a Neptune database or a Neptune database snapshot.</p> <p>The data can be loaded from files in S3 that in either the <a href=\"https://docs.aws.amazon.com/neptune/latest/userguide/bulk-load-tutorial-format-gremlin.html\">Gremlin CSV format</a> or the <a href=\"https://docs.aws.amazon.com/neptune/latest/userguide/bulk-load-tutorial-format-opencypher.html\">openCypher load format</a>.</p>",
      "staticContextParams":{
        "ApiType":{"value":"ControlPlane"}
      }
    },
    "CreatePrivateGraphEndpoint":{
      "name":"CreatePrivateGraphEndpoint",
      "http":{
        "method":"POST",
        "requestUri":"/graphs/{graphIdentifier}/endpoints/",
        "responseCode":201
      },
      "input":{"shape":"CreatePrivateGraphEndpointInput"},
      "output":{"shape":"CreatePrivateGraphEndpointOutput"},
      "errors":[
        {"shape":"ServiceQuotaExceededException"},
        {"shape":"ThrottlingException"},
        {"shape":"ValidationException"},
        {"shape":"ConflictException"},
        {"shape":"InternalServerException"},
        {"shape":"ResourceNotFoundException"}
      ],
      "documentation":"<p>Create a private graph endpoint to allow private access from to the graph from within a VPC. You can attach security groups to the private graph endpoint. VPC endpoint charges apply.</p>",
      "staticContextParams":{
        "ApiType":{"value":"ControlPlane"}
      }
    },
    "DeleteGraph":{
      "name":"DeleteGraph",
      "http":{
        "method":"DELETE",
        "requestUri":"/graphs/{graphIdentifier}",
        "responseCode":200
      },
      "input":{"shape":"DeleteGraphInput"},
      "output":{"shape":"DeleteGraphOutput"},
      "errors":[
        {"shape":"ThrottlingException"},
        {"shape":"ValidationException"},
        {"shape":"ConflictException"},
        {"shape":"InternalServerException"},
        {"shape":"ResourceNotFoundException"}
      ],
      "documentation":"<p>Deletes the specified graph. Graphs cannot be deleted if delete-protection is enabled.</p>",
      "staticContextParams":{
        "ApiType":{"value":"ControlPlane"}
      }
    },
    "DeleteGraphSnapshot":{
      "name":"DeleteGraphSnapshot",
      "http":{
        "method":"DELETE",
        "requestUri":"/snapshots/{snapshotIdentifier}",
        "responseCode":200
      },
      "input":{"shape":"DeleteGraphSnapshotInput"},
      "output":{"shape":"DeleteGraphSnapshotOutput"},
      "errors":[
        {"shape":"ThrottlingException"},
        {"shape":"ValidationException"},
        {"shape":"ConflictException"},
        {"shape":"InternalServerException"},
        {"shape":"ResourceNotFoundException"}
      ],
      "documentation":"<p>Deletes the specifed graph snapshot.</p>",
      "staticContextParams":{
        "ApiType":{"value":"ControlPlane"}
      }
    },
    "DeletePrivateGraphEndpoint":{
      "name":"DeletePrivateGraphEndpoint",
      "http":{
        "method":"DELETE",
        "requestUri":"/graphs/{graphIdentifier}/endpoints/{vpcId}",
        "responseCode":200
      },
      "input":{"shape":"DeletePrivateGraphEndpointInput"},
      "output":{"shape":"DeletePrivateGraphEndpointOutput"},
      "errors":[
        {"shape":"ThrottlingException"},
        {"shape":"ValidationException"},
        {"shape":"ConflictException"},
        {"shape":"InternalServerException"},
        {"shape":"ResourceNotFoundException"}
      ],
      "documentation":"<p>Deletes a private graph endpoint.</p>",
      "staticContextParams":{
        "ApiType":{"value":"ControlPlane"}
      }
    },
    "ExecuteQuery":{
      "name":"ExecuteQuery",
      "http":{
        "method":"POST",
        "requestUri":"/queries",
        "responseCode":200
      },
      "input":{"shape":"ExecuteQueryInput"},
      "output":{"shape":"ExecuteQueryOutput"},
      "errors":[
        {"shape":"UnprocessableException"},
        {"shape":"ThrottlingException"},
        {"shape":"ValidationException"},
        {"shape":"ConflictException"},
        {"shape":"AccessDeniedException"},
        {"shape":"InternalServerException"}
      ],
<<<<<<< HEAD
      "documentation":"<p>Execute an openCypher query. Currently, the SDK does not support parameterized queries. If you want to make a parameterized query call, you can use an HTTP request. </p> <note> <p> Non-parametrized queries are not considered for plan caching. You can force plan caching with <code>planCache=enabled</code>. The plan cache will be reused only for the same exact query. Slight variations in the query will not be able to reuse the query plan cache. </p> </note>",
=======
      "documentation":"<p>Execute an openCypher query. Currently, the SDK does not support parameterized queries. If you want to make a parameterized query call, you can use an HTTP request. </p> <p> When invoking this operation in a Neptune Analytics cluster, the IAM user or role making the request must have a policy attached that allows one of the following IAM actions in that cluster, depending on the query: </p> <ul> <li> <p>neptune-graph:ReadDataViaQuery</p> </li> <li> <p>neptune-graph:WriteDataViaQuery</p> </li> <li> <p>neptune-graph:DeleteDataViaQuery</p> </li> </ul> <note> <p> Non-parametrized queries are not considered for plan caching. You can force plan caching with <code>planCache=enabled</code>. The plan cache will be reused only for the same exact query. Slight variations in the query will not be able to reuse the query plan cache. </p> </note>",
>>>>>>> 61e0fb1e
      "endpoint":{
        "hostPrefix":"{graphIdentifier}."
      },
      "staticContextParams":{
        "ApiType":{"value":"DataPlane"}
      }
    },
    "GetGraph":{
      "name":"GetGraph",
      "http":{
        "method":"GET",
        "requestUri":"/graphs/{graphIdentifier}",
        "responseCode":200
      },
      "input":{"shape":"GetGraphInput"},
      "output":{"shape":"GetGraphOutput"},
      "errors":[
        {"shape":"ThrottlingException"},
        {"shape":"ValidationException"},
        {"shape":"InternalServerException"},
        {"shape":"ResourceNotFoundException"}
      ],
      "documentation":"<p>Gets information about a specified graph.</p>",
      "staticContextParams":{
        "ApiType":{"value":"ControlPlane"}
      }
    },
    "GetGraphSnapshot":{
      "name":"GetGraphSnapshot",
      "http":{
        "method":"GET",
        "requestUri":"/snapshots/{snapshotIdentifier}",
        "responseCode":200
      },
      "input":{"shape":"GetGraphSnapshotInput"},
      "output":{"shape":"GetGraphSnapshotOutput"},
      "errors":[
        {"shape":"ThrottlingException"},
        {"shape":"ValidationException"},
        {"shape":"InternalServerException"},
        {"shape":"ResourceNotFoundException"}
      ],
      "documentation":"<p>Retrieves a specified graph snapshot.</p>",
      "staticContextParams":{
        "ApiType":{"value":"ControlPlane"}
      }
    },
    "GetGraphSummary":{
      "name":"GetGraphSummary",
      "http":{
        "method":"GET",
        "requestUri":"/summary",
        "responseCode":200
      },
      "input":{"shape":"GetGraphSummaryInput"},
      "output":{"shape":"GetGraphSummaryOutput"},
      "errors":[
        {"shape":"ThrottlingException"},
        {"shape":"ValidationException"},
        {"shape":"AccessDeniedException"},
        {"shape":"InternalServerException"},
        {"shape":"ResourceNotFoundException"}
      ],
      "documentation":"<p>Gets a graph summary for a property graph.</p>",
      "endpoint":{
        "hostPrefix":"{graphIdentifier}."
      },
      "staticContextParams":{
        "ApiType":{"value":"DataPlane"}
      }
    },
    "GetImportTask":{
      "name":"GetImportTask",
      "http":{
        "method":"GET",
        "requestUri":"/importtasks/{taskIdentifier}",
        "responseCode":200
      },
      "input":{"shape":"GetImportTaskInput"},
      "output":{"shape":"GetImportTaskOutput"},
      "errors":[
        {"shape":"ThrottlingException"},
        {"shape":"ValidationException"},
        {"shape":"InternalServerException"},
        {"shape":"ResourceNotFoundException"}
      ],
      "documentation":"<p>Retrieves a specified import task.</p>",
      "staticContextParams":{
        "ApiType":{"value":"ControlPlane"}
      }
    },
    "GetPrivateGraphEndpoint":{
      "name":"GetPrivateGraphEndpoint",
      "http":{
        "method":"GET",
        "requestUri":"/graphs/{graphIdentifier}/endpoints/{vpcId}",
        "responseCode":200
      },
      "input":{"shape":"GetPrivateGraphEndpointInput"},
      "output":{"shape":"GetPrivateGraphEndpointOutput"},
      "errors":[
        {"shape":"ThrottlingException"},
        {"shape":"ValidationException"},
        {"shape":"InternalServerException"},
        {"shape":"ResourceNotFoundException"}
      ],
      "documentation":"<p>Retrieves information about a specified private endpoint.</p>",
      "staticContextParams":{
        "ApiType":{"value":"ControlPlane"}
      }
    },
    "GetQuery":{
      "name":"GetQuery",
      "http":{
        "method":"GET",
        "requestUri":"/queries/{queryId}",
        "responseCode":200
      },
      "input":{"shape":"GetQueryInput"},
      "output":{"shape":"GetQueryOutput"},
      "errors":[
        {"shape":"ThrottlingException"},
        {"shape":"ValidationException"},
        {"shape":"AccessDeniedException"},
        {"shape":"InternalServerException"},
        {"shape":"ResourceNotFoundException"}
      ],
<<<<<<< HEAD
      "documentation":"<p>Retrieves the status of a specified query.</p>",
=======
      "documentation":"<p>Retrieves the status of a specified query.</p> <note> <p> When invoking this operation in a Neptune Analytics cluster, the IAM user or role making the request must have the <code>neptune-graph:GetQueryStatus</code> IAM action attached. </p> </note>",
>>>>>>> 61e0fb1e
      "endpoint":{
        "hostPrefix":"{graphIdentifier}."
      },
      "staticContextParams":{
        "ApiType":{"value":"DataPlane"}
      }
    },
    "ListGraphSnapshots":{
      "name":"ListGraphSnapshots",
      "http":{
        "method":"GET",
        "requestUri":"/snapshots",
        "responseCode":200
      },
      "input":{"shape":"ListGraphSnapshotsInput"},
      "output":{"shape":"ListGraphSnapshotsOutput"},
      "errors":[
        {"shape":"ThrottlingException"},
        {"shape":"ValidationException"},
        {"shape":"InternalServerException"},
        {"shape":"ResourceNotFoundException"}
      ],
      "documentation":"<p>Lists available snapshots of a specified Neptune Analytics graph.</p>",
      "staticContextParams":{
        "ApiType":{"value":"ControlPlane"}
      }
    },
    "ListGraphs":{
      "name":"ListGraphs",
      "http":{
        "method":"GET",
        "requestUri":"/graphs",
        "responseCode":200
      },
      "input":{"shape":"ListGraphsInput"},
      "output":{"shape":"ListGraphsOutput"},
      "errors":[
        {"shape":"ThrottlingException"},
        {"shape":"InternalServerException"},
        {"shape":"ResourceNotFoundException"}
      ],
      "documentation":"<p>Lists available Neptune Analytics graphs.</p>",
      "staticContextParams":{
        "ApiType":{"value":"ControlPlane"}
      }
    },
    "ListImportTasks":{
      "name":"ListImportTasks",
      "http":{
        "method":"GET",
        "requestUri":"/importtasks",
        "responseCode":200
      },
      "input":{"shape":"ListImportTasksInput"},
      "output":{"shape":"ListImportTasksOutput"},
      "errors":[
        {"shape":"ThrottlingException"},
        {"shape":"ValidationException"},
        {"shape":"InternalServerException"},
        {"shape":"ResourceNotFoundException"}
      ],
      "documentation":"<p>Lists import tasks.</p>",
      "staticContextParams":{
        "ApiType":{"value":"ControlPlane"}
      }
    },
    "ListPrivateGraphEndpoints":{
      "name":"ListPrivateGraphEndpoints",
      "http":{
        "method":"GET",
        "requestUri":"/graphs/{graphIdentifier}/endpoints/",
        "responseCode":200
      },
      "input":{"shape":"ListPrivateGraphEndpointsInput"},
      "output":{"shape":"ListPrivateGraphEndpointsOutput"},
      "errors":[
        {"shape":"ThrottlingException"},
        {"shape":"ValidationException"},
        {"shape":"InternalServerException"},
        {"shape":"ResourceNotFoundException"}
      ],
      "documentation":"<p>Lists private endpoints for a specified Neptune Analytics graph.</p>",
      "staticContextParams":{
        "ApiType":{"value":"ControlPlane"}
      }
    },
    "ListQueries":{
      "name":"ListQueries",
      "http":{
        "method":"GET",
        "requestUri":"/queries",
        "responseCode":200
      },
      "input":{"shape":"ListQueriesInput"},
      "output":{"shape":"ListQueriesOutput"},
      "errors":[
        {"shape":"ThrottlingException"},
        {"shape":"ValidationException"},
        {"shape":"AccessDeniedException"},
        {"shape":"InternalServerException"}
      ],
      "documentation":"<p>Lists active openCypher queries.</p>",
      "endpoint":{
        "hostPrefix":"{graphIdentifier}."
      },
      "staticContextParams":{
        "ApiType":{"value":"DataPlane"}
      }
    },
    "ListTagsForResource":{
      "name":"ListTagsForResource",
      "http":{
        "method":"GET",
        "requestUri":"/tags/{resourceArn}",
        "responseCode":200
      },
      "input":{"shape":"ListTagsForResourceInput"},
      "output":{"shape":"ListTagsForResourceOutput"},
      "errors":[
        {"shape":"ThrottlingException"},
        {"shape":"ValidationException"},
        {"shape":"InternalServerException"},
        {"shape":"ResourceNotFoundException"}
      ],
      "documentation":"<p>Lists tags associated with a specified resource.</p>",
      "staticContextParams":{
        "ApiType":{"value":"ControlPlane"}
      }
    },
    "ResetGraph":{
      "name":"ResetGraph",
      "http":{
        "method":"PUT",
        "requestUri":"/graphs/{graphIdentifier}",
        "responseCode":200
      },
      "input":{"shape":"ResetGraphInput"},
      "output":{"shape":"ResetGraphOutput"},
      "errors":[
        {"shape":"ThrottlingException"},
        {"shape":"ValidationException"},
        {"shape":"ConflictException"},
        {"shape":"InternalServerException"},
        {"shape":"ResourceNotFoundException"}
      ],
      "documentation":"<p>Empties the data from a specified Neptune Analytics graph.</p>",
      "staticContextParams":{
        "ApiType":{"value":"ControlPlane"}
      }
    },
    "RestoreGraphFromSnapshot":{
      "name":"RestoreGraphFromSnapshot",
      "http":{
        "method":"POST",
        "requestUri":"/snapshots/{snapshotIdentifier}/restore",
        "responseCode":201
      },
      "input":{"shape":"RestoreGraphFromSnapshotInput"},
      "output":{"shape":"RestoreGraphFromSnapshotOutput"},
      "errors":[
        {"shape":"ServiceQuotaExceededException"},
        {"shape":"ThrottlingException"},
        {"shape":"ValidationException"},
        {"shape":"ConflictException"},
        {"shape":"InternalServerException"},
        {"shape":"ResourceNotFoundException"}
      ],
      "documentation":"<p>Restores a graph from a snapshot.</p>",
      "staticContextParams":{
        "ApiType":{"value":"ControlPlane"}
      }
    },
    "TagResource":{
      "name":"TagResource",
      "http":{
        "method":"POST",
        "requestUri":"/tags/{resourceArn}",
        "responseCode":200
      },
      "input":{"shape":"TagResourceInput"},
      "output":{"shape":"TagResourceOutput"},
      "errors":[
        {"shape":"ThrottlingException"},
        {"shape":"ValidationException"},
        {"shape":"InternalServerException"},
        {"shape":"ResourceNotFoundException"}
      ],
      "documentation":"<p>Adds tags to the specified resource.</p>",
      "idempotent":true,
      "staticContextParams":{
        "ApiType":{"value":"ControlPlane"}
      }
    },
    "UntagResource":{
      "name":"UntagResource",
      "http":{
        "method":"DELETE",
        "requestUri":"/tags/{resourceArn}",
        "responseCode":200
      },
      "input":{"shape":"UntagResourceInput"},
      "output":{"shape":"UntagResourceOutput"},
      "errors":[
        {"shape":"ThrottlingException"},
        {"shape":"ValidationException"},
        {"shape":"InternalServerException"},
        {"shape":"ResourceNotFoundException"}
      ],
      "documentation":"<p>Removes the specified tags from the specified resource.</p>",
      "idempotent":true,
      "staticContextParams":{
        "ApiType":{"value":"ControlPlane"}
      }
    },
    "UpdateGraph":{
      "name":"UpdateGraph",
      "http":{
        "method":"PATCH",
        "requestUri":"/graphs/{graphIdentifier}",
        "responseCode":200
      },
      "input":{"shape":"UpdateGraphInput"},
      "output":{"shape":"UpdateGraphOutput"},
      "errors":[
        {"shape":"ThrottlingException"},
        {"shape":"ValidationException"},
        {"shape":"ConflictException"},
        {"shape":"InternalServerException"},
        {"shape":"ResourceNotFoundException"}
      ],
      "documentation":"<p>Updates the configuration of a specified Neptune Analytics graph</p>",
      "staticContextParams":{
        "ApiType":{"value":"ControlPlane"}
      }
    }
  },
  "shapes":{
    "AccessDeniedException":{
      "type":"structure",
      "required":["message"],
      "members":{
        "message":{
          "shape":"String",
          "documentation":"<p>A message describing the problem.</p>"
        }
      },
      "documentation":"<p>Raised in case of an authentication or authorization failure.</p>",
      "error":{
        "httpStatusCode":403,
        "senderFault":true
      },
      "exception":true
    },
    "Arn":{
      "type":"string",
      "max":1011,
      "min":1,
      "pattern":"arn:.+"
    },
    "Boolean":{
      "type":"boolean",
      "box":true
    },
    "CancelImportTaskInput":{
      "type":"structure",
      "required":["taskIdentifier"],
      "members":{
        "taskIdentifier":{
          "shape":"TaskId",
          "documentation":"<p>The unique identifier of the import task.</p>",
          "location":"uri",
          "locationName":"taskIdentifier"
        }
      }
    },
    "CancelImportTaskOutput":{
      "type":"structure",
      "required":[
        "taskId",
        "source",
        "roleArn",
        "status"
      ],
      "members":{
        "graphId":{
          "shape":"GraphId",
          "documentation":"<p>The unique identifier of the Neptune Analytics graph.</p>"
        },
        "taskId":{
          "shape":"TaskId",
          "documentation":"<p>The unique identifier of the import task.</p>"
        },
        "source":{
          "shape":"String",
          "documentation":"<p>A URL identifying to the location of the data to be imported. This can be an Amazon S3 path, or can point to a Neptune database endpoint or snapshot.</p>"
        },
        "format":{
          "shape":"Format",
          "documentation":"<p>Specifies the format of S3 data to be imported. Valid values are <code>CSV</code>, which identifies the <a href=\"https://docs.aws.amazon.com/neptune/latest/userguide/bulk-load-tutorial-format-gremlin.html\">Gremlin CSV format</a> or <code>OPENCYPHER</code>, which identies the <a href=\"https://docs.aws.amazon.com/neptune/latest/userguide/bulk-load-tutorial-format-opencypher.html\">openCypher load format</a>.</p>"
        },
        "roleArn":{
          "shape":"RoleArn",
          "documentation":"<p>The ARN of the IAM role that will allow access to the data that is to be imported.</p>"
        },
        "status":{
          "shape":"ImportTaskStatus",
          "documentation":"<p>Current status of the task. Status is CANCELLING when the import task is cancelled.</p>"
        }
      }
    },
    "CancelQueryInput":{
      "type":"structure",
      "required":[
        "graphIdentifier",
        "queryId"
      ],
      "members":{
        "graphIdentifier":{
          "shape":"GraphIdentifier",
          "documentation":"<p>The unique identifier of the Neptune Analytics graph.</p>",
          "hostLabel":true,
          "location":"header",
          "locationName":"graphIdentifier"
        },
        "queryId":{
          "shape":"String",
          "documentation":"<p>The unique identifier of the query to cancel.</p>",
          "location":"uri",
          "locationName":"queryId"
        }
      }
    },
    "ConflictException":{
      "type":"structure",
      "required":["message"],
      "members":{
        "message":{
          "shape":"String",
          "documentation":"<p>A message describing the problem.</p>"
        },
        "reason":{
          "shape":"ConflictExceptionReason",
          "documentation":"<p>The reason for the conflict exception.</p>"
        }
      },
      "documentation":"<p>Raised when a conflict is encountered.</p>",
      "error":{
        "httpStatusCode":409,
        "senderFault":true
      },
      "exception":true
    },
    "ConflictExceptionReason":{
      "type":"string",
      "enum":["CONCURRENT_MODIFICATION"]
    },
    "CreateGraphInput":{
      "type":"structure",
      "required":[
        "graphName",
        "provisionedMemory"
      ],
      "members":{
        "graphName":{
          "shape":"GraphName",
          "documentation":"<p>A name for the new Neptune Analytics graph to be created.</p> <p>The name must contain from 1 to 63 letters, numbers, or hyphens, and its first character must be a letter. It cannot end with a hyphen or contain two consecutive hyphens. </p>"
        },
        "tags":{
          "shape":"TagMap",
          "documentation":"<p>Adds metadata tags to the new graph. These tags can also be used with cost allocation reporting, or used in a Condition statement in an IAM policy.</p>"
        },
        "publicConnectivity":{
          "shape":"Boolean",
          "documentation":"<p>Specifies whether or not the graph can be reachable over the internet. All access to graphs is IAM authenticated. (<code>true</code> to enable, or <code>false</code> to disable.</p>"
        },
        "kmsKeyIdentifier":{
          "shape":"KmsKeyArn",
          "documentation":"<p>Specifies a KMS key to use to encrypt data in the new graph.</p>"
        },
        "vectorSearchConfiguration":{
          "shape":"VectorSearchConfiguration",
          "documentation":"<p>Specifies the number of dimensions for vector embeddings that will be loaded into the graph. The value is specified as <code>dimension=</code>value. Max = 65,535</p>"
        },
        "replicaCount":{
          "shape":"ReplicaCount",
          "documentation":"<p>The number of replicas in other AZs. Min =0, Max = 2, Default = 1.</p>"
        },
        "deletionProtection":{
          "shape":"Boolean",
          "documentation":"<p>Indicates whether or not to enable deletion protection on the graph. The graph can’t be deleted when deletion protection is enabled. (<code>true</code> or <code>false</code>).</p>"
        },
        "provisionedMemory":{
          "shape":"ProvisionedMemory",
          "documentation":"<p>The provisioned memory-optimized Neptune Capacity Units (m-NCUs) to use for the graph. Min = 128</p>"
        }
      }
    },
    "CreateGraphOutput":{
      "type":"structure",
      "required":[
        "id",
        "name",
        "arn"
      ],
      "members":{
        "id":{
          "shape":"GraphId",
          "documentation":"<p>The ID of the graph.</p>"
        },
        "name":{
          "shape":"GraphName",
          "documentation":"<p>The graph name. For example: <code>my-graph-1</code>.</p> <p>The name must contain from 1 to 63 letters, numbers, or hyphens, and its first character must be a letter. It cannot end with a hyphen or contain two consecutive hyphens. </p>"
        },
        "arn":{
          "shape":"String",
          "documentation":"<p>The ARN of the graph.</p>"
        },
        "status":{
          "shape":"GraphStatus",
          "documentation":"<p>The current status of the graph.</p>"
        },
        "statusReason":{
          "shape":"String",
          "documentation":"<p>The reason the status was given.</p>"
        },
        "createTime":{
          "shape":"Timestamp",
          "documentation":"<p>The time when the graph was created.</p>"
        },
        "provisionedMemory":{
          "shape":"ProvisionedMemory",
          "documentation":"<p>The provisioned memory-optimized Neptune Capacity Units (m-NCUs) to use for the graph. Min = 128</p>"
        },
        "endpoint":{
          "shape":"String",
          "documentation":"<p>The graph endpoint.</p>"
        },
        "publicConnectivity":{
          "shape":"Boolean",
          "documentation":"<p>Specifies whether or not the graph can be reachable over the internet. All access to graphs is IAM authenticated.</p>"
        },
        "vectorSearchConfiguration":{
          "shape":"VectorSearchConfiguration",
          "documentation":"<p>The vector-search configuration for the graph, which specifies the vector dimension to use in the vector index, if any.</p>"
        },
        "replicaCount":{
          "shape":"ReplicaCount",
          "documentation":"<p>The number of replicas in other AZs.</p>"
        },
        "kmsKeyIdentifier":{
          "shape":"KmsKeyArn",
          "documentation":"<p>Specifies the KMS key used to encrypt data in the new graph.</p>"
        },
        "sourceSnapshotId":{
          "shape":"SnapshotId",
          "documentation":"<p>The ID of the source graph.</p>"
        },
        "deletionProtection":{
          "shape":"Boolean",
          "documentation":"<p>A value that indicates whether the graph has deletion protection enabled. The graph can't be deleted when deletion protection is enabled.</p>"
        },
        "buildNumber":{
          "shape":"String",
          "documentation":"<p>The build number of the graph software.</p>"
        }
      }
    },
    "CreateGraphSnapshotInput":{
      "type":"structure",
      "required":[
        "graphIdentifier",
        "snapshotName"
      ],
      "members":{
        "graphIdentifier":{
          "shape":"GraphIdentifier",
          "documentation":"<p>The unique identifier of the Neptune Analytics graph.</p>"
        },
        "snapshotName":{
          "shape":"SnapshotName",
          "documentation":"<p>The snapshot name. For example: <code>my-snapshot-1</code>.</p> <p>The name must contain from 1 to 63 letters, numbers, or hyphens, and its first character must be a letter. It cannot end with a hyphen or contain two consecutive hyphens.</p>"
        },
        "tags":{
          "shape":"TagMap",
          "documentation":"<p>Adds metadata tags to the new graph. These tags can also be used with cost allocation reporting, or used in a Condition statement in an IAM policy.</p>"
        }
      }
    },
    "CreateGraphSnapshotOutput":{
      "type":"structure",
      "required":[
        "id",
        "name",
        "arn"
      ],
      "members":{
        "id":{
          "shape":"SnapshotId",
          "documentation":"<p>The ID of the snapshot created.</p>"
        },
        "name":{
          "shape":"SnapshotName",
          "documentation":"<p>The name of the snapshot created.</p>"
        },
        "arn":{
          "shape":"String",
          "documentation":"<p>The ARN of the snapshot created.</p>"
        },
        "sourceGraphId":{
          "shape":"GraphId",
          "documentation":"<p>The Id of the Neptune Analytics graph from which the snapshot is created.</p>"
        },
        "snapshotCreateTime":{
          "shape":"Timestamp",
          "documentation":"<p>The snapshot creation time</p>"
        },
        "status":{
          "shape":"SnapshotStatus",
          "documentation":"<p>The current state of the snapshot.</p>"
        },
        "kmsKeyIdentifier":{
          "shape":"KmsKeyArn",
          "documentation":"<p>The ID of the KMS key used to encrypt and decrypt graph data.</p>"
        }
      }
    },
    "CreateGraphUsingImportTaskInput":{
      "type":"structure",
      "required":[
        "graphName",
        "source",
        "roleArn"
      ],
      "members":{
        "graphName":{
          "shape":"GraphName",
          "documentation":"<p>A name for the new Neptune Analytics graph to be created.</p> <p>The name must contain from 1 to 63 letters, numbers, or hyphens, and its first character must be a letter. It cannot end with a hyphen or contain two consecutive hyphens. </p>"
        },
        "tags":{
          "shape":"TagMap",
          "documentation":"<p>Adds metadata tags to the new graph. These tags can also be used with cost allocation reporting, or used in a Condition statement in an IAM policy.</p>"
        },
        "publicConnectivity":{
          "shape":"Boolean",
<<<<<<< HEAD
          "documentation":"<p>Specifies whether or not the graph can be reachable over the internet. All access to graphs IAM authenticated. (<code>true</code> to enable, or <code>false</code> to disable).</p>"
=======
          "documentation":"<p>Specifies whether or not the graph can be reachable over the internet. All access to graphs is IAM authenticated. (<code>true</code> to enable, or <code>false</code> to disable).</p>"
>>>>>>> 61e0fb1e
        },
        "kmsKeyIdentifier":{
          "shape":"KmsKeyArn",
          "documentation":"<p>Specifies a KMS key to use to encrypt data imported into the new graph.</p>"
        },
        "vectorSearchConfiguration":{
          "shape":"VectorSearchConfiguration",
          "documentation":"<p>Specifies the number of dimensions for vector embeddings that will be loaded into the graph. The value is specified as <code>dimension=</code>value. Max = 65,535 </p>"
        },
        "replicaCount":{
          "shape":"ReplicaCount",
          "documentation":"<p>The number of replicas in other AZs to provision on the new graph after import. Default = 0, Min = 0, Max = 2.</p>"
        },
        "deletionProtection":{
          "shape":"Boolean",
          "documentation":"<p>Indicates whether or not to enable deletion protection on the graph. The graph can’t be deleted when deletion protection is enabled. (<code>true</code> or <code>false</code>).</p>"
        },
        "importOptions":{
          "shape":"ImportOptions",
          "documentation":"<p>Contains options for controlling the import process. For example, if the <code>failOnError</code> key is set to <code>false</code>, the import skips problem data and attempts to continue (whereas if set to <code>true</code>, the default, or if omitted, the import operation halts immediately when an error is encountered.</p>"
        },
        "maxProvisionedMemory":{
          "shape":"ProvisionedMemory",
          "documentation":"<p>The maximum provisioned memory-optimized Neptune Capacity Units (m-NCUs) to use for the graph. Default: 1024, or the approved upper limit for your account.</p> <p> If both the minimum and maximum values are specified, the max of the <code>min-provisioned-memory</code> and <code>max-provisioned memory</code> is used to create the graph. If neither value is specified 128 m-NCUs are used.</p>"
        },
        "minProvisionedMemory":{
          "shape":"ProvisionedMemory",
          "documentation":"<p>The minimum provisioned memory-optimized Neptune Capacity Units (m-NCUs) to use for the graph. Default: 128</p>"
        },
        "failOnError":{
          "shape":"Boolean",
          "documentation":"<p>If set to <code>true</code>, the task halts when an import error is encountered. If set to <code>false</code>, the task skips the data that caused the error and continues if possible.</p>"
        },
        "source":{
          "shape":"String",
          "documentation":"<p>A URL identifying to the location of the data to be imported. This can be an Amazon S3 path, or can point to a Neptune database endpoint or snapshot.</p>"
        },
        "format":{
          "shape":"Format",
          "documentation":"<p>Specifies the format of S3 data to be imported. Valid values are <code>CSV</code>, which identifies the <a href=\"https://docs.aws.amazon.com/neptune/latest/userguide/bulk-load-tutorial-format-gremlin.html\">Gremlin CSV format</a> or <code>OPENCYPHER</code>, which identies the <a href=\"https://docs.aws.amazon.com/neptune/latest/userguide/bulk-load-tutorial-format-opencypher.html\">openCypher load format</a>.</p>"
        },
        "roleArn":{
          "shape":"RoleArn",
          "documentation":"<p>The ARN of the IAM role that will allow access to the data that is to be imported.</p>"
        }
      }
    },
    "CreateGraphUsingImportTaskOutput":{
      "type":"structure",
      "required":[
        "taskId",
        "source",
        "roleArn",
        "status"
      ],
      "members":{
        "graphId":{
          "shape":"GraphId",
          "documentation":"<p>The unique identifier of the Neptune Analytics graph.</p>"
        },
        "taskId":{
          "shape":"TaskId",
          "documentation":"<p>The unique identifier of the import task.</p>"
        },
        "source":{
          "shape":"String",
          "documentation":"<p>A URL identifying to the location of the data to be imported. This can be an Amazon S3 path, or can point to a Neptune database endpoint or snapshot.</p>"
        },
        "format":{
          "shape":"Format",
          "documentation":"<p>Specifies the format of S3 data to be imported. Valid values are <code>CSV</code>, which identifies the <a href=\"https://docs.aws.amazon.com/neptune/latest/userguide/bulk-load-tutorial-format-gremlin.html\">Gremlin CSV format</a> or <code>OPENCYPHER</code>, which identies the <a href=\"https://docs.aws.amazon.com/neptune/latest/userguide/bulk-load-tutorial-format-opencypher.html\">openCypher load format</a>.</p>"
        },
        "roleArn":{
          "shape":"RoleArn",
          "documentation":"<p>The ARN of the IAM role that will allow access to the data that is to be imported.</p>"
        },
        "status":{
          "shape":"ImportTaskStatus",
          "documentation":"<p>The status of the import task.</p>"
        },
        "importOptions":{
          "shape":"ImportOptions",
          "documentation":"<p>Contains options for controlling the import process. For example, if the <code>failOnError</code> key is set to <code>false</code>, the import skips problem data and attempts to continue (whereas if set to <code>true</code>, the default, or if omitted, the import operation halts immediately when an error is encountered.</p>"
        }
      }
    },
    "CreatePrivateGraphEndpointInput":{
      "type":"structure",
      "required":["graphIdentifier"],
      "members":{
        "graphIdentifier":{
          "shape":"GraphIdentifier",
          "documentation":"<p>The unique identifier of the Neptune Analytics graph.</p>",
          "location":"uri",
          "locationName":"graphIdentifier"
        },
        "vpcId":{
          "shape":"VpcId",
          "documentation":"<p> The VPC in which the private graph endpoint needs to be created.</p>"
        },
        "subnetIds":{
          "shape":"SubnetIds",
          "documentation":"<p>Subnets in which private graph endpoint ENIs are created.</p>"
        },
        "vpcSecurityGroupIds":{
          "shape":"SecurityGroupIds",
          "documentation":"<p>Security groups to be attached to the private graph endpoint..</p>"
        }
      }
    },
    "CreatePrivateGraphEndpointOutput":{
      "type":"structure",
      "required":[
        "vpcId",
        "subnetIds",
        "status"
      ],
      "members":{
        "vpcId":{
          "shape":"VpcId",
          "documentation":"<p>VPC in which the private graph endpoint is created.</p>"
        },
        "subnetIds":{
          "shape":"SubnetIds",
          "documentation":"<p>Subnets in which the private graph endpoint ENIs are created. </p>"
        },
        "status":{
          "shape":"PrivateGraphEndpointStatus",
          "documentation":"<p>Status of the private graph endpoint.</p>"
        },
        "vpcEndpointId":{
          "shape":"VpcEndpointId",
          "documentation":"<p>Endpoint ID of the prviate grpah endpoint.</p>"
        }
      }
    },
    "DeleteGraphInput":{
      "type":"structure",
      "required":[
        "graphIdentifier",
        "skipSnapshot"
      ],
      "members":{
        "graphIdentifier":{
          "shape":"GraphIdentifier",
          "documentation":"<p>The unique identifier of the Neptune Analytics graph.</p>",
          "location":"uri",
          "locationName":"graphIdentifier"
        },
        "skipSnapshot":{
          "shape":"Boolean",
          "documentation":"<p>Determines whether a final graph snapshot is created before the graph is deleted. If <code>true</code> is specified, no graph snapshot is created. If <code>false</code> is specified, a graph snapshot is created before the graph is deleted.</p>",
          "location":"querystring",
          "locationName":"skipSnapshot"
        }
      }
    },
    "DeleteGraphOutput":{
      "type":"structure",
      "required":[
        "id",
        "name",
        "arn"
      ],
      "members":{
        "id":{
          "shape":"GraphId",
          "documentation":"<p>The unique identifier of the graph.</p>"
        },
        "name":{
          "shape":"GraphName",
          "documentation":"<p>The name of the graph.</p>"
        },
        "arn":{
          "shape":"String",
          "documentation":"<p>The ARN associated with the graph.</p>"
        },
        "status":{
          "shape":"GraphStatus",
          "documentation":"<p>The status of the graph.</p>"
        },
        "statusReason":{
          "shape":"String",
          "documentation":"<p>The reason for the status of the graph.</p>"
        },
        "createTime":{
          "shape":"Timestamp",
          "documentation":"<p>The time at which the graph was created.</p>"
        },
        "provisionedMemory":{
          "shape":"ProvisionedMemory",
          "documentation":"<p>The number of memory-optimized Neptune Capacity Units (m-NCUs) allocated to the graph.</p>"
        },
        "endpoint":{
          "shape":"String",
          "documentation":"<p>The graph endpoint.</p>"
        },
        "publicConnectivity":{
          "shape":"Boolean",
          "documentation":"<p>If <code>true</code>, the graph has a public endpoint, otherwise not.</p>"
        },
        "vectorSearchConfiguration":{"shape":"VectorSearchConfiguration"},
        "replicaCount":{
          "shape":"ReplicaCount",
          "documentation":"<p>The number of replicas for the graph.</p>"
        },
        "kmsKeyIdentifier":{
          "shape":"KmsKeyArn",
          "documentation":"<p>The ID of the KMS key used to encrypt and decrypt graph data.</p>"
        },
        "sourceSnapshotId":{
          "shape":"SnapshotId",
          "documentation":"<p>The ID of the snapshot from which the graph was created, if the graph was recovered from a snapshot.</p>"
        },
        "deletionProtection":{
          "shape":"Boolean",
          "documentation":"<p>If <code>true</code>, deletion protection was enabled for the graph.</p>"
        },
        "buildNumber":{
          "shape":"String",
          "documentation":"<p>The build number associated with the graph.</p>"
        }
      }
    },
    "DeleteGraphSnapshotInput":{
      "type":"structure",
      "required":["snapshotIdentifier"],
      "members":{
        "snapshotIdentifier":{
          "shape":"SnapshotIdentifier",
          "documentation":"<p>ID of the graph snapshot to be deleted.</p>",
          "location":"uri",
          "locationName":"snapshotIdentifier"
        }
      }
    },
    "DeleteGraphSnapshotOutput":{
      "type":"structure",
      "required":[
        "id",
        "name",
        "arn"
      ],
      "members":{
        "id":{
          "shape":"SnapshotId",
          "documentation":"<p>The unique identifier of the graph snapshot.</p>"
        },
        "name":{
          "shape":"SnapshotName",
          "documentation":"<p>The snapshot name. For example: <code>my-snapshot-1</code>.</p> <p>The name must contain from 1 to 63 letters, numbers, or hyphens, and its first character must be a letter. It cannot end with a hyphen or contain two consecutive hyphens.</p>"
        },
        "arn":{
          "shape":"String",
          "documentation":"<p>The ARN of the graph snapshot.</p>"
        },
        "sourceGraphId":{
          "shape":"GraphId",
          "documentation":"<p>The graph identifier for the graph from which the snapshot was created.</p>"
        },
        "snapshotCreateTime":{
          "shape":"Timestamp",
          "documentation":"<p>The time when the snapshot was created.</p>"
        },
        "status":{
          "shape":"SnapshotStatus",
          "documentation":"<p>The status of the graph snapshot.</p>"
        },
        "kmsKeyIdentifier":{
          "shape":"KmsKeyArn",
          "documentation":"<p>The ID of the KMS key used to encrypt and decrypt the snapshot.</p>"
        }
      }
    },
    "DeletePrivateGraphEndpointInput":{
      "type":"structure",
      "required":[
        "graphIdentifier",
        "vpcId"
      ],
      "members":{
        "graphIdentifier":{
          "shape":"GraphIdentifier",
          "documentation":"<p>The unique identifier of the Neptune Analytics graph.</p>",
          "location":"uri",
          "locationName":"graphIdentifier"
        },
        "vpcId":{
          "shape":"VpcId",
          "documentation":"<p>The ID of the VPC where the private endpoint is located.</p>",
          "location":"uri",
          "locationName":"vpcId"
        }
      }
    },
    "DeletePrivateGraphEndpointOutput":{
      "type":"structure",
      "required":[
        "vpcId",
        "subnetIds",
        "status"
      ],
      "members":{
        "vpcId":{
          "shape":"VpcId",
          "documentation":"<p>The ID of the VPC where the private endpoint was deleted.</p>"
        },
        "subnetIds":{
          "shape":"SubnetIds",
          "documentation":"<p>The subnet IDs involved.</p>"
        },
        "status":{
          "shape":"PrivateGraphEndpointStatus",
          "documentation":"<p>The status of the delete operation.</p>"
        },
        "vpcEndpointId":{
          "shape":"VpcEndpointId",
          "documentation":"<p>The ID of the VPC endpoint that was deleted.</p>"
        }
      }
    },
<<<<<<< HEAD
=======
    "Document":{
      "type":"structure",
      "members":{
      },
      "document":true
    },
    "DocumentValuedMap":{
      "type":"map",
      "key":{"shape":"String"},
      "value":{"shape":"Document"}
    },
>>>>>>> 61e0fb1e
    "EdgeLabels":{
      "type":"list",
      "member":{"shape":"String"}
    },
    "EdgeProperties":{
      "type":"list",
      "member":{"shape":"String"}
    },
    "EdgeStructure":{
      "type":"structure",
      "members":{
        "count":{
          "shape":"Long",
          "documentation":"<p>The number of instances of the edge in the graph.</p>"
        },
        "edgeProperties":{
          "shape":"EdgeProperties",
          "documentation":"<p>A list of the properties associated with the edge.</p>"
        }
      },
      "documentation":"<p>Contains information about an edge in a Neptune Analytics graph.</p>"
    },
    "EdgeStructures":{
      "type":"list",
      "member":{"shape":"EdgeStructure"}
    },
    "ExecuteQueryInput":{
      "type":"structure",
      "required":[
        "graphIdentifier",
        "queryString",
        "language"
      ],
      "members":{
        "graphIdentifier":{
          "shape":"GraphIdentifier",
          "documentation":"<p>The unique identifier of the Neptune Analytics graph.</p>",
          "hostLabel":true,
          "location":"header",
          "locationName":"graphIdentifier"
        },
        "queryString":{
          "shape":"String",
          "documentation":"<p>The query string to be executed.</p>",
          "locationName":"query"
        },
        "language":{
          "shape":"QueryLanguage",
          "documentation":"<p>The query language the query is written in. Currently only openCypher is supported.</p>"
        },
<<<<<<< HEAD
=======
        "parameters":{
          "shape":"DocumentValuedMap",
          "documentation":"<p>The data parameters the query can use in JSON format. For example: {\"name\": \"john\", \"age\": 20}. (optional) </p>"
        },
>>>>>>> 61e0fb1e
        "planCache":{
          "shape":"PlanCacheType",
          "documentation":"<p>Query plan cache is a feature that saves the query plan and reuses it on successive executions of the same query. This reduces query latency, and works for both <code>READ</code> and <code>UPDATE</code> queries. The plan cache is an LRU cache with a 5 minute TTL and a capacity of 1000.</p>"
        },
        "explainMode":{
          "shape":"ExplainMode",
          "documentation":"<p>The explain mode parameter returns a query explain instead of the actual query results. A query explain can be used to gather insights about the query execution such as planning decisions, time spent on each operator, solutions flowing etc.</p>",
          "locationName":"explain"
        },
        "queryTimeoutMilliseconds":{
          "shape":"Integer",
          "documentation":"<p>Specifies the query timeout duration, in milliseconds. (optional)</p>"
        }
      }
    },
    "ExecuteQueryOutput":{
      "type":"structure",
      "required":["payload"],
      "members":{
        "payload":{
          "shape":"QueryResponseBlob",
          "documentation":"<p>The query results.</p>"
        }
      },
      "payload":"payload"
    },
    "ExplainMode":{
      "type":"string",
      "enum":[
        "STATIC",
        "DETAILS"
      ]
    },
    "Format":{
      "type":"string",
      "enum":[
        "CSV",
        "OPEN_CYPHER"
      ]
    },
    "GetGraphInput":{
      "type":"structure",
      "required":["graphIdentifier"],
      "members":{
        "graphIdentifier":{
          "shape":"GraphIdentifier",
          "documentation":"<p>The unique identifier of the Neptune Analytics graph.</p>",
          "location":"uri",
          "locationName":"graphIdentifier"
        }
      }
    },
    "GetGraphOutput":{
      "type":"structure",
      "required":[
        "id",
        "name",
        "arn"
      ],
      "members":{
        "id":{
          "shape":"GraphId",
          "documentation":"<p>The unique identifier of the graph.</p>"
        },
        "name":{
          "shape":"GraphName",
          "documentation":"<p>The name of the graph.</p>"
        },
        "arn":{
          "shape":"String",
          "documentation":"<p>The ARN associated with the graph.</p>"
        },
        "status":{
          "shape":"GraphStatus",
          "documentation":"<p>The status of the graph.</p>"
        },
        "statusReason":{
          "shape":"String",
          "documentation":"<p>The reason that the graph has this status.</p>"
        },
        "createTime":{
          "shape":"Timestamp",
          "documentation":"<p>The time at which the graph was created.</p>"
        },
        "provisionedMemory":{
          "shape":"ProvisionedMemory",
          "documentation":"<p>The number of memory-optimized Neptune Capacity Units (m-NCUs) allocated to the graph.</p>"
        },
        "endpoint":{
          "shape":"String",
          "documentation":"<p>The graph endpoint.</p>"
        },
        "publicConnectivity":{
          "shape":"Boolean",
          "documentation":"<p>If <code>true</code>, the graph has a public endpoint, otherwise not.</p>"
        },
        "vectorSearchConfiguration":{"shape":"VectorSearchConfiguration"},
        "replicaCount":{
          "shape":"ReplicaCount",
          "documentation":"<p>The number of replicas for the graph.</p>"
        },
        "kmsKeyIdentifier":{
          "shape":"KmsKeyArn",
          "documentation":"<p>The ID of the KMS key used to encrypt and decrypt graph data.</p>"
        },
        "sourceSnapshotId":{
          "shape":"SnapshotId",
          "documentation":"<p>The ID of the snapshot from which the graph was created, if it was created from a snapshot.</p>"
        },
        "deletionProtection":{
          "shape":"Boolean",
          "documentation":"<p>If <code>true</code>, deletion protection is enabled for the graph.</p>"
        },
        "buildNumber":{
          "shape":"String",
          "documentation":"<p>The build number of the graph.</p>"
        }
      }
    },
    "GetGraphSnapshotInput":{
      "type":"structure",
      "required":["snapshotIdentifier"],
      "members":{
        "snapshotIdentifier":{
          "shape":"SnapshotIdentifier",
          "documentation":"<p>The ID of the snapshot to retrieve.</p>",
          "location":"uri",
          "locationName":"snapshotIdentifier"
        }
      }
    },
    "GetGraphSnapshotOutput":{
      "type":"structure",
      "required":[
        "id",
        "name",
        "arn"
      ],
      "members":{
        "id":{
          "shape":"SnapshotId",
          "documentation":"<p>The unique identifier of the graph snapshot.</p>"
        },
        "name":{
          "shape":"SnapshotName",
          "documentation":"<p>The snapshot name. For example: <code>my-snapshot-1</code>.</p> <p>The name must contain from 1 to 63 letters, numbers, or hyphens, and its first character must be a letter. It cannot end with a hyphen or contain two consecutive hyphens.</p>"
        },
        "arn":{
          "shape":"String",
          "documentation":"<p>The ARN of the graph snapshot.</p>"
        },
        "sourceGraphId":{
          "shape":"GraphId",
          "documentation":"<p>The graph identifier for the graph for which a snapshot is to be created.</p>"
        },
        "snapshotCreateTime":{
          "shape":"Timestamp",
          "documentation":"<p>The time when the snapshot was created.</p>"
        },
        "status":{
          "shape":"SnapshotStatus",
          "documentation":"<p>The status of the graph snapshot.</p>"
        },
        "kmsKeyIdentifier":{
          "shape":"KmsKeyArn",
          "documentation":"<p>The ID of the KMS key used to encrypt and decrypt the snapshot.</p>"
        }
      }
    },
    "GetGraphSummaryInput":{
      "type":"structure",
      "required":["graphIdentifier"],
      "members":{
        "graphIdentifier":{
          "shape":"GraphIdentifier",
          "documentation":"<p>The unique identifier of the Neptune Analytics graph.</p>",
          "hostLabel":true,
          "location":"header",
          "locationName":"graphIdentifier"
        },
        "mode":{
          "shape":"GraphSummaryMode",
          "documentation":"<p>The summary mode can take one of two values: <code>basic</code> (the default), and <code>detailed</code>.</p>",
          "location":"querystring",
          "locationName":"mode"
        }
      }
    },
    "GetGraphSummaryOutput":{
      "type":"structure",
      "members":{
        "version":{
          "shape":"String",
          "documentation":"<p>Display the version of this tool.</p>"
        },
        "lastStatisticsComputationTime":{
          "shape":"SyntheticTimestamp_date_time",
          "documentation":"<p>The timestamp, in ISO 8601 format, of the time at which Neptune Analytics last computed statistics.</p>"
        },
        "graphSummary":{
          "shape":"GraphDataSummary",
          "documentation":"<p>The graph summary.</p>"
        }
      }
    },
    "GetImportTaskInput":{
      "type":"structure",
      "required":["taskIdentifier"],
      "members":{
        "taskIdentifier":{
          "shape":"TaskId",
          "documentation":"<p>The unique identifier of the import task.</p>",
          "location":"uri",
          "locationName":"taskIdentifier"
        }
      }
    },
    "GetImportTaskOutput":{
      "type":"structure",
      "required":[
        "taskId",
        "source",
        "roleArn",
        "status"
      ],
      "members":{
        "graphId":{
          "shape":"GraphId",
          "documentation":"<p>The unique identifier of the Neptune Analytics graph.</p>"
        },
        "taskId":{
          "shape":"TaskId",
          "documentation":"<p>The unique identifier of the import task.</p>"
        },
        "source":{
          "shape":"String",
          "documentation":"<p>A URL identifying to the location of the data to be imported. This can be an Amazon S3 path, or can point to a Neptune database endpoint or snapshot</p>"
        },
        "format":{
          "shape":"Format",
          "documentation":"<p>Specifies the format of S3 data to be imported. Valid values are <code>CSV</code>, which identifies the <a href=\"https://docs.aws.amazon.com/neptune/latest/userguide/bulk-load-tutorial-format-gremlin.html\">Gremlin CSV format</a> or <code>OPENCYPHER</code>, which identies the <a href=\"https://docs.aws.amazon.com/neptune/latest/userguide/bulk-load-tutorial-format-opencypher.html\">openCypher load format</a>.</p>"
        },
        "roleArn":{
          "shape":"RoleArn",
          "documentation":"<p>The ARN of the IAM role that will allow access to the data that is to be imported.</p>"
        },
        "status":{
          "shape":"ImportTaskStatus",
          "documentation":"<p>The status of the import task:</p> <ul> <li> <p> <b>INITIALIZING</b>   –   The necessary resources needed to create the graph are being prepared.</p> </li> <li> <p> <b>ANALYZING_DATA</b>   –   The data is being analyzed to determine the optimal infrastructure configuration for the new graph.</p> </li> <li> <p> <b>RE_PROVISIONING</b>   –   The data did not fit into the provisioned graph, so it is being re-provisioned with more capacity.</p> </li> <li> <p> <b>IMPORTING</b>   –   The data is being loaded.</p> </li> <li> <p> <b>ERROR_ENCOUNTERED</b>   –   An error has been encountered while trying to create the graph and import the data.</p> </li> <li> <p> <b>ERROR_ENCOUNTERED_ROLLING_BACK</b>   –   Because of the error that was encountered, the graph is being rolled back and all its resources released.</p> </li> <li> <p> <b>SUCCEEDED</b>   –   Graph creation and data loading succeeded.</p> </li> <li> <p> <b>FAILED</b>   –   Graph creation or data loading failed. When the status is <code>FAILED</code>, you can use <code>get-graphs</code> to get more information about the state of the graph.</p> </li> <li> <p> <b>CANCELLING</b>   –   Because you cancelled the import task, cancellation is in progress.</p> </li> <li> <p> <b>CANCELLED</b>   –   You have successfully cancelled the import task.</p> </li> </ul>"
        },
        "importOptions":{
          "shape":"ImportOptions",
          "documentation":"<p>Contains options for controlling the import process. For example, if the <code>failOnError</code> key is set to <code>false</code>, the import skips problem data and attempts to continue (whereas if set to <code>true</code>, the default, or if omitted, the import operation halts immediately when an error is encountered.</p>"
        },
        "importTaskDetails":{
          "shape":"ImportTaskDetails",
          "documentation":"<p>Contains details about the specified import task.</p>"
        },
        "attemptNumber":{
          "shape":"Integer",
          "documentation":"<p>The number of the current attempt to execute the import task.</p>"
        },
        "statusReason":{
          "shape":"String",
          "documentation":"<p>The reason that the import task has this status value.</p>"
        }
      }
    },
    "GetPrivateGraphEndpointInput":{
      "type":"structure",
      "required":[
        "graphIdentifier",
        "vpcId"
      ],
      "members":{
        "graphIdentifier":{
          "shape":"GraphIdentifier",
          "documentation":"<p>The unique identifier of the Neptune Analytics graph.</p>",
          "location":"uri",
          "locationName":"graphIdentifier"
        },
        "vpcId":{
          "shape":"VpcId",
          "documentation":"<p>The ID of the VPC where the private endpoint is located.</p>",
          "location":"uri",
          "locationName":"vpcId"
        }
      }
    },
    "GetPrivateGraphEndpointOutput":{
      "type":"structure",
      "required":[
        "vpcId",
        "subnetIds",
        "status"
      ],
      "members":{
        "vpcId":{
          "shape":"VpcId",
          "documentation":"<p>The ID of the VPC where the private endpoint is located.</p>"
        },
        "subnetIds":{
          "shape":"SubnetIds",
          "documentation":"<p>The subnet IDs involved.</p>"
        },
        "status":{
          "shape":"PrivateGraphEndpointStatus",
          "documentation":"<p>The current status of the private endpoint.</p>"
        },
        "vpcEndpointId":{
          "shape":"VpcEndpointId",
          "documentation":"<p>The ID of the private endpoint.</p>"
        }
      }
    },
    "GetQueryInput":{
      "type":"structure",
      "required":[
        "graphIdentifier",
        "queryId"
      ],
      "members":{
        "graphIdentifier":{
          "shape":"GraphIdentifier",
          "documentation":"<p>The unique identifier of the Neptune Analytics graph.</p>",
          "hostLabel":true,
          "location":"header",
          "locationName":"graphIdentifier"
        },
        "queryId":{
          "shape":"String",
          "documentation":"<p>The ID of the query in question.</p>",
          "location":"uri",
          "locationName":"queryId"
        }
      }
    },
    "GetQueryOutput":{
      "type":"structure",
      "members":{
        "id":{
          "shape":"String",
          "documentation":"<p>The ID of the query in question.</p>"
        },
        "queryString":{
          "shape":"String",
          "documentation":"<p>The query in question.</p>"
        },
        "waited":{
          "shape":"Integer",
          "documentation":"<p>Indicates how long the query waited, in milliseconds.</p>"
        },
        "elapsed":{
          "shape":"Integer",
          "documentation":"<p>The number of milliseconds the query has been running.</p>"
        },
        "state":{
          "shape":"QueryState",
          "documentation":"<p>State of the query.</p>"
        }
      }
    },
    "GraphDataSummary":{
      "type":"structure",
      "members":{
        "numNodes":{
          "shape":"Long",
          "documentation":"<p>The number of nodes in the graph.</p>"
        },
        "numEdges":{
          "shape":"Long",
          "documentation":"<p>The number of edges in the graph.</p>"
        },
        "numNodeLabels":{
          "shape":"Long",
          "documentation":"<p>The number of distinct node labels in the graph.</p>"
        },
        "numEdgeLabels":{
          "shape":"Long",
          "documentation":"<p>The number of unique edge labels in the graph.</p>"
        },
        "nodeLabels":{
          "shape":"NodeLabels",
          "documentation":"<p>A list of distinct node labels in the graph.</p>"
        },
        "edgeLabels":{
          "shape":"EdgeLabels",
          "documentation":"<p>A list of the edge labels in the graph.</p>"
        },
        "numNodeProperties":{
          "shape":"Long",
          "documentation":"<p>The number of distinct node properties in the graph.</p>"
        },
        "numEdgeProperties":{
          "shape":"Long",
          "documentation":"<p>The number of edge properties in the graph.</p>"
        },
        "nodeProperties":{
          "shape":"LongValuedMapList",
          "documentation":"<p>A list of the distinct node properties in the graph, along with the count of nodes where each property is used.</p>"
        },
        "edgeProperties":{
          "shape":"LongValuedMapList",
          "documentation":"<p>A list of the distinct edge properties in the graph, along with the count of edges where each property is used.</p>"
        },
        "totalNodePropertyValues":{
          "shape":"Long",
          "documentation":"<p>The total number of usages of all node properties.</p>"
        },
        "totalEdgePropertyValues":{
          "shape":"Long",
          "documentation":"<p>The total number of usages of all edge properties.</p>"
        },
        "nodeStructures":{
          "shape":"NodeStructures",
          "documentation":"<p>This field is only present when the requested mode is DETAILED. It contains a list of node structures.</p>"
        },
        "edgeStructures":{
          "shape":"EdgeStructures",
          "documentation":"<p>This field is only present when the requested mode is DETAILED. It contains a list of edge structures.</p>"
        }
      },
      "documentation":"<p>Summary information about the graph.</p>"
    },
    "GraphId":{
      "type":"string",
      "pattern":"g-[a-z0-9]{10}"
    },
    "GraphIdentifier":{
      "type":"string",
      "pattern":"g-[a-z0-9]{10}"
    },
    "GraphName":{
      "type":"string",
      "max":63,
      "min":1,
      "pattern":"(?!g-)[a-z][a-z0-9]*(-[a-z0-9]+)*"
    },
    "GraphSnapshotSummary":{
      "type":"structure",
      "required":[
        "id",
        "name",
        "arn"
      ],
      "members":{
        "id":{
          "shape":"SnapshotId",
          "documentation":"<p>The unique identifier of the graph snapshot.</p>"
        },
        "name":{
          "shape":"SnapshotName",
          "documentation":"<p>The snapshot name. For example: <code>my-snapshot-1</code>.</p> <p>The name must contain from 1 to 63 letters, numbers, or hyphens, and its first character must be a letter. It cannot end with a hyphen or contain two consecutive hyphens.</p>"
        },
        "arn":{
          "shape":"String",
          "documentation":"<p>The ARN of the graph snapshot.</p>"
        },
        "sourceGraphId":{
          "shape":"GraphId",
          "documentation":"<p>The graph identifier for the graph for which a snapshot is to be created.</p>"
        },
        "snapshotCreateTime":{
          "shape":"Timestamp",
          "documentation":"<p>The time when the snapshot was created.</p>"
        },
        "status":{
          "shape":"SnapshotStatus",
          "documentation":"<p>The status of the graph snapshot.</p>"
        },
        "kmsKeyIdentifier":{
          "shape":"KmsKeyArn",
          "documentation":"<p>The ID of the KMS key used to encrypt and decrypt the snapshot.</p>"
        }
      },
      "documentation":"<p>Details about a graph snapshot.</p>"
    },
    "GraphSnapshotSummaryList":{
      "type":"list",
      "member":{"shape":"GraphSnapshotSummary"}
    },
    "GraphStatus":{
      "type":"string",
      "enum":[
        "CREATING",
        "AVAILABLE",
        "DELETING",
        "RESETTING",
        "UPDATING",
        "SNAPSHOTTING",
        "FAILED"
      ]
    },
    "GraphSummary":{
      "type":"structure",
      "required":[
        "id",
        "name",
        "arn"
      ],
      "members":{
        "id":{
          "shape":"GraphId",
          "documentation":"<p>The unique identifier of the graph.</p>"
        },
        "name":{
          "shape":"GraphName",
          "documentation":"<p>The name of the graph.</p>"
        },
        "arn":{
          "shape":"String",
          "documentation":"<p>The ARN associated with the graph.</p>"
        },
        "status":{
          "shape":"GraphStatus",
          "documentation":"<p>The status of the graph.</p>"
        },
        "provisionedMemory":{
          "shape":"ProvisionedMemory",
          "documentation":"<p>The number of memory-optimized Neptune Capacity Units (m-NCUs) allocated to the graph.</p>"
        },
        "publicConnectivity":{
          "shape":"Boolean",
          "documentation":"<p>If <code>true</code>, the graph has a public endpoint, otherwise not.</p>"
        },
        "endpoint":{
          "shape":"String",
          "documentation":"<p>The graph endpoint.</p>"
        },
        "replicaCount":{
          "shape":"ReplicaCount",
          "documentation":"<p>The number of replicas for the graph.</p>"
        },
        "kmsKeyIdentifier":{
          "shape":"String",
          "documentation":"<p>The ID of the KMS key used to encrypt and decrypt graph data.</p>"
        },
        "deletionProtection":{
          "shape":"Boolean",
          "documentation":"<p>If <code>true</code>, deletion protection is enabled for the graph.</p>"
        }
      },
      "documentation":"<p>Summary details about a graph.</p>"
    },
    "GraphSummaryList":{
      "type":"list",
      "member":{"shape":"GraphSummary"}
    },
    "GraphSummaryMode":{
      "type":"string",
      "enum":[
        "BASIC",
        "DETAILED"
      ]
    },
    "ImportOptions":{
      "type":"structure",
      "members":{
        "neptune":{
          "shape":"NeptuneImportOptions",
          "documentation":"<p>Options for importing data from a Neptune database.</p>"
        }
      },
      "documentation":"<p>Options for how to perform an import.</p>",
      "union":true
    },
    "ImportTaskDetails":{
      "type":"structure",
      "required":[
        "status",
        "startTime",
        "timeElapsedSeconds",
        "progressPercentage",
        "errorCount",
        "statementCount",
        "dictionaryEntryCount"
      ],
      "members":{
        "status":{
          "shape":"String",
          "documentation":"<p>Status of the import task.</p>"
        },
        "startTime":{
          "shape":"Timestamp",
          "documentation":"<p>Time at which the import task started.</p>"
        },
        "timeElapsedSeconds":{
          "shape":"Long",
          "documentation":"<p>Seconds elapsed since the import task started.</p>"
        },
        "progressPercentage":{
          "shape":"Integer",
          "documentation":"<p>The percentage progress so far.</p>"
        },
        "errorCount":{
          "shape":"Integer",
          "documentation":"<p>The number of errors encountered so far.</p>"
        },
        "errorDetails":{
          "shape":"String",
          "documentation":"<p>Details about the errors that have been encountered.</p>"
        },
        "statementCount":{
          "shape":"Long",
          "documentation":"<p>The number of statements in the import task.</p>"
        },
        "dictionaryEntryCount":{
          "shape":"Long",
          "documentation":"<p>The number of dictionary entries in the import task.</p>"
        }
      },
      "documentation":"<p>Contains details about an import task.</p>"
    },
    "ImportTaskStatus":{
      "type":"string",
      "enum":[
        "INITIALIZING",
        "EXPORTING",
        "ANALYZING_DATA",
        "IMPORTING",
        "REPROVISIONING",
        "ROLLING_BACK",
        "SUCCEEDED",
        "FAILED",
        "CANCELLING",
        "CANCELLED"
      ]
    },
    "ImportTaskSummary":{
      "type":"structure",
      "required":[
        "taskId",
        "source",
        "roleArn",
        "status"
      ],
      "members":{
        "graphId":{
          "shape":"GraphId",
          "documentation":"<p>The unique identifier of the Neptune Analytics graph.</p>"
        },
        "taskId":{
          "shape":"TaskId",
          "documentation":"<p>The unique identifier of the import task.</p>"
        },
        "source":{
          "shape":"String",
          "documentation":"<p>A URL identifying to the location of the data to be imported. This can be an Amazon S3 path, or can point to a Neptune database endpoint or snapshot</p>"
        },
        "format":{
          "shape":"Format",
          "documentation":"<p>Specifies the format of S3 data to be imported. Valid values are <code>CSV</code>, which identifies the <a href=\"https://docs.aws.amazon.com/neptune/latest/userguide/bulk-load-tutorial-format-gremlin.html\">Gremlin CSV format</a> or <code>OPENCYPHER</code>, which identies the <a href=\"https://docs.aws.amazon.com/neptune/latest/userguide/bulk-load-tutorial-format-opencypher.html\">openCypher load format</a>.</p>"
        },
        "roleArn":{
          "shape":"RoleArn",
          "documentation":"<p>The ARN of the IAM role that will allow access to the data that is to be imported.</p>"
        },
        "status":{
          "shape":"ImportTaskStatus",
          "documentation":"<p>Status of the import task.</p>"
        }
      },
      "documentation":"<p>Details about an import task.</p>"
    },
    "ImportTaskSummaryList":{
      "type":"list",
      "member":{"shape":"ImportTaskSummary"}
    },
    "Integer":{
      "type":"integer",
      "box":true
    },
    "InternalServerException":{
      "type":"structure",
      "required":["message"],
      "members":{
        "message":{
          "shape":"String",
          "documentation":"<p>A message describing the problem.</p>"
        }
      },
      "documentation":"<p>A failure occurred on the server.</p>",
      "error":{"httpStatusCode":500},
      "exception":true,
      "fault":true,
      "retryable":{"throttling":false}
    },
    "KmsKeyArn":{
      "type":"string",
      "max":1024,
      "min":1,
      "pattern":"arn:aws(|-cn|-us-gov):kms:[a-zA-Z0-9-]*:[0-9]{12}:key/[a-zA-Z0-9-]{36}"
    },
    "ListGraphSnapshotsInput":{
      "type":"structure",
      "members":{
        "graphIdentifier":{
          "shape":"GraphIdentifier",
          "documentation":"<p>The unique identifier of the Neptune Analytics graph.</p>",
          "location":"querystring",
          "locationName":"graphIdentifier"
        },
        "nextToken":{
          "shape":"PaginationToken",
          "documentation":"<p>Pagination token used to paginate output.</p> <p>When this value is provided as input, the service returns results from where the previous response left off. When this value is present in output, it indicates that there are more results to retrieve.</p>",
          "location":"querystring",
          "locationName":"nextToken"
        },
        "maxResults":{
          "shape":"MaxResults",
          "documentation":"<p>The total number of records to return in the command's output.</p> <p>If the total number of records available is more than the value specified, <code>nextToken</code> is provided in the command's output. To resume pagination, provide the <code>nextToken</code> output value in the <code>nextToken</code> argument of a subsequent command. Do not use the <code>nextToken</code> response element directly outside of the Amazon CLI.</p>",
          "location":"querystring",
          "locationName":"maxResults"
        }
      }
    },
    "ListGraphSnapshotsOutput":{
      "type":"structure",
      "required":["graphSnapshots"],
      "members":{
        "graphSnapshots":{
          "shape":"GraphSnapshotSummaryList",
          "documentation":"<p>The requested list of snapshots.</p>"
        },
        "nextToken":{
          "shape":"PaginationToken",
          "documentation":"<p>Pagination token used to paginate output.</p> <p>When this value is provided as input, the service returns results from where the previous response left off. When this value is present in output, it indicates that there are more results to retrieve.</p>"
        }
      }
    },
    "ListGraphsInput":{
      "type":"structure",
      "members":{
        "nextToken":{
          "shape":"PaginationToken",
          "documentation":"<p>Pagination token used to paginate output.</p> <p>When this value is provided as input, the service returns results from where the previous response left off. When this value is present in output, it indicates that there are more results to retrieve.</p>",
          "location":"querystring",
          "locationName":"nextToken"
        },
        "maxResults":{
          "shape":"MaxResults",
          "documentation":"<p>The total number of records to return in the command's output.</p> <p>If the total number of records available is more than the value specified, <code>nextToken</code> is provided in the command's output. To resume pagination, provide the <code>nextToken</code> output value in the <code>nextToken</code> argument of a subsequent command. Do not use the <code>nextToken</code> response element directly outside of the Amazon CLI.</p>",
          "location":"querystring",
          "locationName":"maxResults"
        }
      }
    },
    "ListGraphsOutput":{
      "type":"structure",
      "required":["graphs"],
      "members":{
        "graphs":{
          "shape":"GraphSummaryList",
          "documentation":"<p>A list of the graphs.</p>"
        },
        "nextToken":{
          "shape":"PaginationToken",
          "documentation":"<p>Pagination token used to paginate output.</p> <p>When this value is provided as input, the service returns results from where the previous response left off. When this value is present in output, it indicates that there are more results to retrieve.</p>"
        }
      }
    },
    "ListImportTasksInput":{
      "type":"structure",
      "members":{
        "nextToken":{
          "shape":"PaginationToken",
          "documentation":"<p>Pagination token used to paginate output.</p> <p>When this value is provided as input, the service returns results from where the previous response left off. When this value is present in output, it indicates that there are more results to retrieve.</p>",
          "location":"querystring",
          "locationName":"nextToken"
        },
        "maxResults":{
          "shape":"MaxResults",
          "documentation":"<p>The total number of records to return in the command's output.</p> <p>If the total number of records available is more than the value specified, <code>nextToken</code> is provided in the command's output. To resume pagination, provide the <code>nextToken</code> output value in the <code>nextToken</code> argument of a subsequent command. Do not use the <code>nextToken</code> response element directly outside of the Amazon CLI.</p>",
          "location":"querystring",
          "locationName":"maxResults"
        }
      }
    },
    "ListImportTasksOutput":{
      "type":"structure",
      "required":["tasks"],
      "members":{
        "tasks":{
          "shape":"ImportTaskSummaryList",
          "documentation":"<p>The requested list of import tasks.</p>"
        },
        "nextToken":{
          "shape":"PaginationToken",
          "documentation":"<p>Pagination token used to paginate output.</p> <p>When this value is provided as input, the service returns results from where the previous response left off. When this value is present in output, it indicates that there are more results to retrieve.</p>"
        }
      }
    },
    "ListPrivateGraphEndpointsInput":{
      "type":"structure",
      "required":["graphIdentifier"],
      "members":{
        "graphIdentifier":{
          "shape":"GraphIdentifier",
          "documentation":"<p>The unique identifier of the Neptune Analytics graph.</p>",
          "location":"uri",
          "locationName":"graphIdentifier"
        },
        "nextToken":{
          "shape":"PaginationToken",
          "documentation":"<p>Pagination token used to paginate output.</p> <p>When this value is provided as input, the service returns results from where the previous response left off. When this value is present in output, it indicates that there are more results to retrieve.</p>",
          "location":"querystring",
          "locationName":"nextToken"
        },
        "maxResults":{
          "shape":"MaxResults",
          "documentation":"<p>The total number of records to return in the command's output.</p> <p>If the total number of records available is more than the value specified, <code>nextToken</code> is provided in the command's output. To resume pagination, provide the <code>nextToken</code> output value in the <code>nextToken</code> argument of a subsequent command. Do not use the <code>nextToken</code> response element directly outside of the Amazon CLI.</p>",
          "location":"querystring",
          "locationName":"maxResults"
        }
      }
    },
    "ListPrivateGraphEndpointsOutput":{
      "type":"structure",
      "required":["privateGraphEndpoints"],
      "members":{
        "privateGraphEndpoints":{
          "shape":"PrivateGraphEndpointSummaryList",
          "documentation":"<p>A list of private endpoints for the specified Neptune Analytics graph.</p>"
        },
        "nextToken":{
          "shape":"PaginationToken",
          "documentation":"<p>Pagination token used to paginate output.</p> <p>When this value is provided as input, the service returns results from where the previous response left off. When this value is present in output, it indicates that there are more results to retrieve.</p>"
        }
      }
    },
    "ListQueriesInput":{
      "type":"structure",
      "required":[
        "graphIdentifier",
        "maxResults"
      ],
      "members":{
        "graphIdentifier":{
          "shape":"GraphIdentifier",
          "documentation":"<p>The unique identifier of the Neptune Analytics graph.</p>",
          "hostLabel":true,
          "location":"header",
          "locationName":"graphIdentifier"
        },
        "maxResults":{
          "shape":"Integer",
          "documentation":"<p>The maximum number of results to be fetched by the API.</p>",
          "location":"querystring",
          "locationName":"maxResults"
        },
        "state":{
          "shape":"QueryStateInput",
          "documentation":"<p>Filtered list of queries based on state.</p>",
          "location":"querystring",
          "locationName":"state"
        }
      }
    },
    "ListQueriesOutput":{
      "type":"structure",
      "required":["queries"],
      "members":{
        "queries":{
          "shape":"QuerySummaryList",
          "documentation":"<p>A list of current openCypher queries.</p>"
        }
      }
    },
    "ListTagsForResourceInput":{
      "type":"structure",
      "required":["resourceArn"],
      "members":{
        "resourceArn":{
          "shape":"Arn",
          "documentation":"<p>The ARN of the resource.</p>",
          "location":"uri",
          "locationName":"resourceArn"
        }
      }
    },
    "ListTagsForResourceOutput":{
      "type":"structure",
      "members":{
        "tags":{
          "shape":"TagMap",
          "documentation":"<p>The list of metadata tags associated with the resource.</p>"
        }
      }
    },
    "Long":{
      "type":"long",
      "box":true
    },
    "LongValuedMap":{
      "type":"map",
      "key":{"shape":"String"},
      "value":{"shape":"Long"}
    },
    "LongValuedMapList":{
      "type":"list",
      "member":{"shape":"LongValuedMap"}
    },
    "MaxResults":{
      "type":"integer",
      "box":true,
      "max":100,
      "min":1
    },
    "NeptuneImportOptions":{
      "type":"structure",
      "required":[
        "s3ExportPath",
        "s3ExportKmsKeyId"
      ],
      "members":{
        "s3ExportPath":{
          "shape":"NeptuneImportOptionsS3ExportPathString",
          "documentation":"<p>The path to an S3 bucket from which to import data.</p>"
        },
        "s3ExportKmsKeyId":{
          "shape":"NeptuneImportOptionsS3ExportKmsKeyIdString",
          "documentation":"<p>The KMS key to use to encrypt data in the S3 bucket where the graph data is exported</p>"
        },
        "preserveDefaultVertexLabels":{
          "shape":"Boolean",
          "documentation":"<p>Neptune Analytics supports label-less vertices and no labels are assigned unless one is explicitly provided. Neptune assigns default labels when none is explicitly provided. When importing the data into Neptune Analytics, the default vertex labels can be omitted by setting <i>preserveDefaultVertexLabels</i> to false. Note that if the vertex only has default labels, and has no other properties or edges, then the vertex will effectively not get imported into Neptune Analytics when preserveDefaultVertexLabels is set to false.</p>"
        },
        "preserveEdgeIds":{
          "shape":"Boolean",
          "documentation":"<p>Neptune Analytics currently does not support user defined edge ids. The edge ids are not imported by default. They are imported if <i>preserveEdgeIds</i> is set to true, and ids are stored as properties on the relationships with the property name <i>neptuneEdgeId</i>.</p>"
        }
      },
      "documentation":"<p>Options for how to import Neptune data.</p>"
    },
    "NeptuneImportOptionsS3ExportKmsKeyIdString":{
      "type":"string",
      "max":1024,
      "min":1
    },
    "NeptuneImportOptionsS3ExportPathString":{
      "type":"string",
      "max":1024,
      "min":1
    },
    "NodeLabels":{
      "type":"list",
      "member":{"shape":"String"}
    },
    "NodeProperties":{
      "type":"list",
      "member":{"shape":"String"}
    },
    "NodeStructure":{
      "type":"structure",
      "members":{
        "count":{
          "shape":"Long",
          "documentation":"<p>The number of instances of this node.</p>"
        },
        "nodeProperties":{
          "shape":"NodeProperties",
          "documentation":"<p>Properties associated with this node.</p>"
        },
        "distinctOutgoingEdgeLabels":{
          "shape":"OutgoingEdgeLabels",
          "documentation":"<p>The outgoing edge labels associated with this node.</p>"
        }
      },
      "documentation":"<p>Information about a node.</p>"
    },
    "NodeStructures":{
      "type":"list",
      "member":{"shape":"NodeStructure"}
    },
    "OutgoingEdgeLabels":{
      "type":"list",
      "member":{"shape":"String"}
    },
    "PaginationToken":{
      "type":"string",
      "max":8192,
      "min":1
    },
    "PlanCacheType":{
      "type":"string",
      "enum":[
        "ENABLED",
        "DISABLED",
        "AUTO"
      ]
    },
    "PrivateGraphEndpointStatus":{
      "type":"string",
      "enum":[
        "CREATING",
        "AVAILABLE",
        "DELETING",
        "FAILED"
      ]
    },
    "PrivateGraphEndpointSummary":{
      "type":"structure",
      "required":[
        "vpcId",
        "subnetIds",
        "status"
      ],
      "members":{
        "vpcId":{
          "shape":"VpcId",
          "documentation":"<p>The ID of the VPC in which the private graph endpoint is located.</p>"
        },
        "subnetIds":{
          "shape":"SubnetIds",
          "documentation":"<p>The subnet IDs associated with the private graph endpoint.</p>"
        },
        "status":{
          "shape":"PrivateGraphEndpointStatus",
          "documentation":"<p>The status of the private graph endpoint.</p>"
        },
        "vpcEndpointId":{
          "shape":"VpcEndpointId",
          "documentation":"<p>The ID of the VPC endpoint.</p>"
        }
      },
      "documentation":"<p>Details about a private graph endpoint.</p>"
    },
    "PrivateGraphEndpointSummaryList":{
      "type":"list",
      "member":{"shape":"PrivateGraphEndpointSummary"}
    },
    "ProvisionedMemory":{
      "type":"integer",
      "box":true,
      "max":24576,
      "min":128
    },
    "QueryLanguage":{
      "type":"string",
      "enum":["OPEN_CYPHER"]
    },
    "QueryResponseBlob":{
      "type":"blob",
      "streaming":true
    },
    "QueryState":{
      "type":"string",
      "enum":[
        "RUNNING",
        "WAITING",
        "CANCELLING"
      ]
    },
    "QueryStateInput":{
      "type":"string",
      "enum":[
        "ALL",
        "RUNNING",
        "WAITING",
        "CANCELLING"
      ]
    },
    "QuerySummary":{
      "type":"structure",
      "members":{
        "id":{
          "shape":"String",
          "documentation":"<p>A string representation of the id of the query.</p>"
        },
        "queryString":{
          "shape":"String",
          "documentation":"<p>The actual query text. The <code>queryString</code> may be truncated if the actual query string is too long.</p>"
        },
        "waited":{
          "shape":"Integer",
          "documentation":"<p>The amount of time, in milliseconds, the query has waited in the queue before being picked up by a worker thread.</p>"
        },
        "elapsed":{
          "shape":"Integer",
          "documentation":"<p>The running time of the query, in milliseconds.</p>"
        },
        "state":{
          "shape":"QueryState",
          "documentation":"<p>State of the query.</p>"
        }
      },
      "documentation":"<p>Details of the query listed.</p>"
    },
    "QuerySummaryList":{
      "type":"list",
      "member":{"shape":"QuerySummary"}
    },
    "ReplicaCount":{
      "type":"integer",
      "box":true,
      "max":2,
      "min":0
    },
    "ResetGraphInput":{
      "type":"structure",
      "required":[
        "graphIdentifier",
        "skipSnapshot"
      ],
      "members":{
        "graphIdentifier":{
          "shape":"GraphIdentifier",
          "documentation":"<p>ID of the graph to reset.</p>",
          "location":"uri",
          "locationName":"graphIdentifier"
        },
        "skipSnapshot":{
          "shape":"Boolean",
          "documentation":"<p>Determines whether a final graph snapshot is created before the graph data is deleted. If set to <code>true</code>, no graph snapshot is created. If set to <code>false</code>, a graph snapshot is created before the data is deleted.</p>"
        }
      }
    },
    "ResetGraphOutput":{
      "type":"structure",
      "required":[
        "id",
        "name",
        "arn"
      ],
      "members":{
        "id":{
          "shape":"GraphId",
          "documentation":"<p>The unique identifier of the graph.</p>"
        },
        "name":{
          "shape":"GraphName",
          "documentation":"<p>The name of the graph.</p>"
        },
        "arn":{
          "shape":"String",
          "documentation":"<p>The ARN associated with the graph.</p>"
        },
        "status":{
          "shape":"GraphStatus",
          "documentation":"<p>The status of the graph.</p>"
        },
        "statusReason":{
          "shape":"String",
          "documentation":"<p>The reason that the graph has this status.</p>"
        },
        "createTime":{
          "shape":"Timestamp",
          "documentation":"<p>The time at which the graph was created.</p>"
        },
        "provisionedMemory":{
          "shape":"ProvisionedMemory",
          "documentation":"<p>The number of memory-optimized Neptune Capacity Units (m-NCUs) allocated to the graph.</p>"
        },
        "endpoint":{
          "shape":"String",
          "documentation":"<p>The graph endpoint.</p>"
        },
        "publicConnectivity":{
          "shape":"Boolean",
          "documentation":"<p>If <code>true</code>, the graph has a public endpoint, otherwise not.</p>"
        },
        "vectorSearchConfiguration":{"shape":"VectorSearchConfiguration"},
        "replicaCount":{
          "shape":"ReplicaCount",
          "documentation":"<p>The number of replicas for the graph.</p>"
        },
        "kmsKeyIdentifier":{
          "shape":"KmsKeyArn",
          "documentation":"<p>The ID of the KMS key used to encrypt and decrypt graph data.</p>"
        },
        "sourceSnapshotId":{
          "shape":"SnapshotId",
          "documentation":"<p>The ID of the snapshot from which the graph was created, if any.</p>"
        },
        "deletionProtection":{
          "shape":"Boolean",
          "documentation":"<p>If <code>true</code>, deletion protection is enabled for the graph.</p>"
        },
        "buildNumber":{
          "shape":"String",
          "documentation":"<p>The build number of the graph.</p>"
        }
      }
    },
    "ResourceNotFoundException":{
      "type":"structure",
      "required":["message"],
      "members":{
        "message":{
          "shape":"String",
          "documentation":"<p>A message describing the problem.</p>"
        }
      },
      "documentation":"<p>A specified resource could not be located.</p>",
      "error":{
        "httpStatusCode":404,
        "senderFault":true
      },
      "exception":true
    },
    "RestoreGraphFromSnapshotInput":{
      "type":"structure",
      "required":[
        "snapshotIdentifier",
        "graphName"
      ],
      "members":{
        "snapshotIdentifier":{
          "shape":"SnapshotIdentifier",
          "documentation":"<p>The ID of the snapshot in question.</p>",
          "location":"uri",
          "locationName":"snapshotIdentifier"
        },
        "graphName":{
          "shape":"GraphName",
          "documentation":"<p>A name for the new Neptune Analytics graph to be created from the snapshot.</p> <p>The name must contain from 1 to 63 letters, numbers, or hyphens, and its first character must be a letter. It cannot end with a hyphen or contain two consecutive hyphens. </p>"
        },
        "provisionedMemory":{
          "shape":"ProvisionedMemory",
          "documentation":"<p>The provisioned memory-optimized Neptune Capacity Units (m-NCUs) to use for the graph. Min = 128</p>"
        },
        "deletionProtection":{
          "shape":"Boolean",
          "documentation":"<p>A value that indicates whether the graph has deletion protection enabled. The graph can't be deleted when deletion protection is enabled.</p>"
        },
        "tags":{
          "shape":"TagMap",
          "documentation":"<p>Adds metadata tags to the snapshot. These tags can also be used with cost allocation reporting, or used in a Condition statement in an IAM policy.</p>"
        },
        "replicaCount":{
          "shape":"ReplicaCount",
          "documentation":"<p>The number of replicas in other AZs. Min =0, Max = 2, Default =1</p>"
        },
        "publicConnectivity":{
          "shape":"Boolean",
          "documentation":"<p>Specifies whether or not the graph can be reachable over the internet. All access to graphs is IAM authenticated. (<code>true</code> to enable, or <code>false</code> to disable).</p>"
        }
      }
    },
    "RestoreGraphFromSnapshotOutput":{
      "type":"structure",
      "required":[
        "id",
        "name",
        "arn"
      ],
      "members":{
        "id":{
          "shape":"GraphId",
          "documentation":"<p>The unique identifier of the graph.</p>"
        },
        "name":{
          "shape":"GraphName",
          "documentation":"<p>The name of the graph.</p>"
        },
        "arn":{
          "shape":"String",
          "documentation":"<p>The ARN associated with the graph.</p>"
        },
        "status":{
          "shape":"GraphStatus",
          "documentation":"<p>The status of the graph.</p>"
        },
        "statusReason":{
          "shape":"String",
          "documentation":"<p>The reason that the graph has this status.</p>"
        },
        "createTime":{
          "shape":"Timestamp",
          "documentation":"<p>The time at which the graph was created.</p>"
        },
        "provisionedMemory":{
          "shape":"ProvisionedMemory",
          "documentation":"<p>The number of memory-optimized Neptune Capacity Units (m-NCUs) allocated to the graph.</p>"
        },
        "endpoint":{
          "shape":"String",
          "documentation":"<p>The graph endpoint.</p>"
        },
        "publicConnectivity":{
          "shape":"Boolean",
          "documentation":"<p>If <code>true</code>, the graph has a public endpoint, otherwise not.</p>"
        },
        "vectorSearchConfiguration":{"shape":"VectorSearchConfiguration"},
        "replicaCount":{
          "shape":"ReplicaCount",
          "documentation":"<p>The number of replicas for the graph.</p>"
        },
        "kmsKeyIdentifier":{
          "shape":"KmsKeyArn",
          "documentation":"<p>The ID of the KMS key used to encrypt and decrypt graph data.</p>"
        },
        "sourceSnapshotId":{
          "shape":"SnapshotId",
          "documentation":"<p>The ID of the snapshot from which the graph was created, if any.</p>"
        },
        "deletionProtection":{
          "shape":"Boolean",
          "documentation":"<p>If <code>true</code>, deletion protection is enabled for the graph.</p>"
        },
        "buildNumber":{
          "shape":"String",
          "documentation":"<p>The build number of the graph.</p>"
        }
      }
    },
    "RoleArn":{
      "type":"string",
      "pattern":"arn:aws[^:]*:iam::\\d{12}:(role|role/service-role)/[\\w+=,.@-]*"
    },
    "SecurityGroupId":{
      "type":"string",
      "pattern":"sg-[a-z0-9]+"
    },
    "SecurityGroupIds":{
      "type":"list",
      "member":{"shape":"SecurityGroupId"},
      "max":10,
      "min":1
    },
    "ServiceQuotaExceededException":{
      "type":"structure",
      "required":["message"],
      "members":{
        "message":{"shape":"String"},
        "resourceId":{
          "shape":"String",
          "documentation":"<p>The identifier of the resource that exceeded quota.</p>"
        },
        "resourceType":{
          "shape":"String",
          "documentation":"<p>The type of the resource that exceeded quota. Ex: Graph, Snapshot</p>"
        },
        "serviceCode":{
          "shape":"String",
          "documentation":"<p>The service code that exceeded quota.</p>"
        },
        "quotaCode":{
          "shape":"String",
          "documentation":"<p>Service quota code of the resource for which quota was exceeded.</p>"
        }
      },
      "documentation":"<p>A service quota was exceeded.</p>",
      "error":{
        "httpStatusCode":402,
        "senderFault":true
      },
      "exception":true
    },
    "SnapshotId":{
      "type":"string",
      "pattern":"gs-[a-z0-9]{10}"
    },
    "SnapshotIdentifier":{
      "type":"string",
      "pattern":"gs-[a-z0-9]{10}"
    },
    "SnapshotName":{
      "type":"string",
      "max":63,
      "min":1,
      "pattern":"(?!gs-)[a-z][a-z0-9]*(-[a-z0-9]+)*"
    },
    "SnapshotStatus":{
      "type":"string",
      "enum":[
        "CREATING",
        "AVAILABLE",
        "DELETING",
        "FAILED"
      ]
    },
    "String":{"type":"string"},
    "SubnetId":{
      "type":"string",
      "pattern":"subnet-[a-z0-9]+"
    },
    "SubnetIds":{
      "type":"list",
      "member":{"shape":"SubnetId"},
      "max":6,
      "min":1
    },
    "SyntheticTimestamp_date_time":{
      "type":"timestamp",
      "timestampFormat":"iso8601"
    },
    "TagKey":{
      "type":"string",
      "max":128,
      "min":1,
      "pattern":"(?!aws:)[a-zA-Z+-=._:/]+"
    },
    "TagKeyList":{
      "type":"list",
      "member":{"shape":"TagKey"},
      "max":50,
      "min":0
    },
    "TagMap":{
      "type":"map",
      "key":{"shape":"TagKey"},
      "value":{"shape":"TagValue"},
      "max":50,
      "min":0
    },
    "TagResourceInput":{
      "type":"structure",
      "required":[
        "resourceArn",
        "tags"
      ],
      "members":{
        "resourceArn":{
          "shape":"Arn",
          "documentation":"<p>ARN of the resource for which tags need to be added.</p>",
          "location":"uri",
          "locationName":"resourceArn"
        },
        "tags":{
          "shape":"TagMap",
          "documentation":"<p>The tags to be assigned to the Neptune Analytics resource.</p> <p>The tags are metadata that are specified as a list of key-value pairs:</p> <p> <b>Key</b> (string)   –   A key is the required name of the tag. The string value can be from 1 to 128 Unicode characters in length. It can't be prefixed with <code>aws:</code> and can only contain the set of Unicode characters specified by this Java regular expression: <code>\"^([\\p{L}\\p{Z}\\p{N}_.:/=+\\-]*)$\")</code>.</p> <p> <b>Value</b> (string)   –   A value is the optional value of the tag. The string value can be from 1 to 256 Unicode characters in length. It can't be prefixed with <code>aws:</code> and can only contain the set of Unicode characters specified by this Java regular expression: <code>\"^([\\p{L}\\p{Z}\\p{N}_.:/=+\\-]*)$\")</code>.</p>"
        }
      }
    },
    "TagResourceOutput":{
      "type":"structure",
      "members":{
      }
    },
    "TagValue":{
      "type":"string",
      "max":256,
      "min":0
    },
    "TaskId":{
      "type":"string",
      "pattern":"t-[a-z0-9]{10}"
    },
    "ThrottlingException":{
      "type":"structure",
      "required":["message"],
      "members":{
        "message":{
          "shape":"String",
          "documentation":"<p>A message describing the problem.</p>"
        }
      },
      "documentation":"<p>The exception was interrupted by throttling.</p>",
      "error":{
        "httpStatusCode":429,
        "senderFault":true
      },
      "exception":true,
      "retryable":{"throttling":true}
    },
    "Timestamp":{"type":"timestamp"},
    "UnprocessableException":{
      "type":"structure",
      "required":[
        "message",
        "reason"
      ],
      "members":{
        "message":{"shape":"String"},
        "reason":{
          "shape":"UnprocessableExceptionReason",
          "documentation":"<p>The reason for the unprocessable exception.</p>"
        }
      },
      "documentation":"<p>Request cannot be processed due to known reasons. Eg. partition full.</p>",
      "error":{
        "httpStatusCode":422,
        "senderFault":true
      },
      "exception":true
    },
    "UnprocessableExceptionReason":{
      "type":"string",
      "enum":[
        "QUERY_TIMEOUT",
        "INTERNAL_LIMIT_EXCEEDED",
        "MEMORY_LIMIT_EXCEEDED",
        "STORAGE_LIMIT_EXCEEDED",
        "PARTITION_FULL"
      ]
    },
    "UntagResourceInput":{
      "type":"structure",
      "required":[
        "resourceArn",
        "tagKeys"
      ],
      "members":{
        "resourceArn":{
          "shape":"Arn",
          "documentation":"<p>ARN of the resource whose tag needs to be removed.</p>",
          "location":"uri",
          "locationName":"resourceArn"
        },
        "tagKeys":{
          "shape":"TagKeyList",
          "documentation":"<p>Tag keys for the tags to be removed.</p>",
          "location":"querystring",
          "locationName":"tagKeys"
        }
      }
    },
    "UntagResourceOutput":{
      "type":"structure",
      "members":{
      }
    },
    "UpdateGraphInput":{
      "type":"structure",
      "required":["graphIdentifier"],
      "members":{
        "graphIdentifier":{
          "shape":"GraphIdentifier",
          "documentation":"<p>The unique identifier of the Neptune Analytics graph.</p>",
          "location":"uri",
          "locationName":"graphIdentifier"
        },
        "publicConnectivity":{
          "shape":"Boolean",
          "documentation":"<p>Specifies whether or not the graph can be reachable over the internet. All access to graphs is IAM authenticated. (<code>true</code> to enable, or <code>false</code> to disable.</p>"
        },
        "provisionedMemory":{
          "shape":"ProvisionedMemory",
          "documentation":"<p>The provisioned memory-optimized Neptune Capacity Units (m-NCUs) to use for the graph. Min = 128</p>"
        },
        "deletionProtection":{
          "shape":"Boolean",
          "documentation":"<p>A value that indicates whether the graph has deletion protection enabled. The graph can't be deleted when deletion protection is enabled.</p>"
        }
      }
    },
    "UpdateGraphOutput":{
      "type":"structure",
      "required":[
        "id",
        "name",
        "arn"
      ],
      "members":{
        "id":{
          "shape":"GraphId",
          "documentation":"<p>The unique identifier of the graph.</p>"
        },
        "name":{
          "shape":"GraphName",
          "documentation":"<p>The name of the graph.</p>"
        },
        "arn":{
          "shape":"String",
          "documentation":"<p>The ARN associated with the graph.</p>"
        },
        "status":{
          "shape":"GraphStatus",
          "documentation":"<p>The status of the graph.</p>"
        },
        "statusReason":{
          "shape":"String",
          "documentation":"<p>The reason that the graph has this status.</p>"
        },
        "createTime":{
          "shape":"Timestamp",
          "documentation":"<p>The time at which the graph was created.</p>"
        },
        "provisionedMemory":{
          "shape":"ProvisionedMemory",
          "documentation":"<p>The number of memory-optimized Neptune Capacity Units (m-NCUs) allocated to the graph.</p>"
        },
        "endpoint":{
          "shape":"String",
          "documentation":"<p>The graph endpoint.</p>"
        },
        "publicConnectivity":{
          "shape":"Boolean",
          "documentation":"<p>If <code>true</code>, the graph has a public endpoint, otherwise not.</p>"
        },
        "vectorSearchConfiguration":{"shape":"VectorSearchConfiguration"},
        "replicaCount":{
          "shape":"ReplicaCount",
          "documentation":"<p>The number of replicas for the graph.</p>"
        },
        "kmsKeyIdentifier":{
          "shape":"KmsKeyArn",
          "documentation":"<p>The ID of the KMS key used to encrypt and decrypt graph data.</p>"
        },
        "sourceSnapshotId":{
          "shape":"SnapshotId",
          "documentation":"<p>The ID of the snapshot from which the graph was created, if any.</p>"
        },
        "deletionProtection":{
          "shape":"Boolean",
          "documentation":"<p>If <code>true</code>, deletion protection is enabled for the graph.</p>"
        },
        "buildNumber":{
          "shape":"String",
          "documentation":"<p>The build number of the graph.</p>"
        }
      }
    },
    "ValidationException":{
      "type":"structure",
      "required":["message"],
      "members":{
        "message":{
          "shape":"String",
          "documentation":"<p>A message describing the problem.</p>"
        },
        "reason":{
          "shape":"ValidationExceptionReason",
          "documentation":"<p>The reason that the resource could not be validated.</p>"
        }
      },
      "documentation":"<p>A resource could not be validated.</p>",
      "error":{
        "httpStatusCode":400,
        "senderFault":true
      },
      "exception":true
    },
    "ValidationExceptionReason":{
      "type":"string",
      "enum":[
        "CONSTRAINT_VIOLATION",
        "ILLEGAL_ARGUMENT",
        "MALFORMED_QUERY",
        "QUERY_CANCELLED",
        "QUERY_TOO_LARGE",
        "UNSUPPORTED_OPERATION",
        "BAD_REQUEST"
      ]
    },
    "VectorSearchConfiguration":{
      "type":"structure",
      "required":["dimension"],
      "members":{
        "dimension":{
          "shape":"VectorSearchDimension",
          "documentation":"<p>The number of dimensions.</p>"
        }
      },
      "documentation":"<p>Specifies the number of dimensions for vector embeddings loaded into the graph. Max = 65535</p>"
    },
    "VectorSearchDimension":{
      "type":"integer",
      "box":true,
      "max":65536,
      "min":1
    },
    "VpcEndpointId":{
      "type":"string",
      "pattern":"vpce-[0-9a-f]{17}"
    },
    "VpcId":{
      "type":"string",
      "pattern":"vpc-[a-z0-9]+"
    }
  },
  "documentation":"<p>Neptune Analytics is a new analytics database engine for Amazon Neptune that helps customers get to insights faster by quickly processing large amounts of graph data, invoking popular graph analytic algorithms in low-latency queries, and getting analytics results in seconds.</p>"
}<|MERGE_RESOLUTION|>--- conflicted
+++ resolved
@@ -225,11 +225,7 @@
         {"shape":"AccessDeniedException"},
         {"shape":"InternalServerException"}
       ],
-<<<<<<< HEAD
-      "documentation":"<p>Execute an openCypher query. Currently, the SDK does not support parameterized queries. If you want to make a parameterized query call, you can use an HTTP request. </p> <note> <p> Non-parametrized queries are not considered for plan caching. You can force plan caching with <code>planCache=enabled</code>. The plan cache will be reused only for the same exact query. Slight variations in the query will not be able to reuse the query plan cache. </p> </note>",
-=======
       "documentation":"<p>Execute an openCypher query. Currently, the SDK does not support parameterized queries. If you want to make a parameterized query call, you can use an HTTP request. </p> <p> When invoking this operation in a Neptune Analytics cluster, the IAM user or role making the request must have a policy attached that allows one of the following IAM actions in that cluster, depending on the query: </p> <ul> <li> <p>neptune-graph:ReadDataViaQuery</p> </li> <li> <p>neptune-graph:WriteDataViaQuery</p> </li> <li> <p>neptune-graph:DeleteDataViaQuery</p> </li> </ul> <note> <p> Non-parametrized queries are not considered for plan caching. You can force plan caching with <code>planCache=enabled</code>. The plan cache will be reused only for the same exact query. Slight variations in the query will not be able to reuse the query plan cache. </p> </note>",
->>>>>>> 61e0fb1e
       "endpoint":{
         "hostPrefix":"{graphIdentifier}."
       },
@@ -357,11 +353,7 @@
         {"shape":"InternalServerException"},
         {"shape":"ResourceNotFoundException"}
       ],
-<<<<<<< HEAD
-      "documentation":"<p>Retrieves the status of a specified query.</p>",
-=======
       "documentation":"<p>Retrieves the status of a specified query.</p> <note> <p> When invoking this operation in a Neptune Analytics cluster, the IAM user or role making the request must have the <code>neptune-graph:GetQueryStatus</code> IAM action attached. </p> </note>",
->>>>>>> 61e0fb1e
       "endpoint":{
         "hostPrefix":"{graphIdentifier}."
       },
@@ -906,11 +898,7 @@
         },
         "publicConnectivity":{
           "shape":"Boolean",
-<<<<<<< HEAD
-          "documentation":"<p>Specifies whether or not the graph can be reachable over the internet. All access to graphs IAM authenticated. (<code>true</code> to enable, or <code>false</code> to disable).</p>"
-=======
           "documentation":"<p>Specifies whether or not the graph can be reachable over the internet. All access to graphs is IAM authenticated. (<code>true</code> to enable, or <code>false</code> to disable).</p>"
->>>>>>> 61e0fb1e
         },
         "kmsKeyIdentifier":{
           "shape":"KmsKeyArn",
@@ -1232,8 +1220,6 @@
         }
       }
     },
-<<<<<<< HEAD
-=======
     "Document":{
       "type":"structure",
       "members":{
@@ -1245,7 +1231,6 @@
       "key":{"shape":"String"},
       "value":{"shape":"Document"}
     },
->>>>>>> 61e0fb1e
     "EdgeLabels":{
       "type":"list",
       "member":{"shape":"String"}
@@ -1296,13 +1281,10 @@
           "shape":"QueryLanguage",
           "documentation":"<p>The query language the query is written in. Currently only openCypher is supported.</p>"
         },
-<<<<<<< HEAD
-=======
         "parameters":{
           "shape":"DocumentValuedMap",
           "documentation":"<p>The data parameters the query can use in JSON format. For example: {\"name\": \"john\", \"age\": 20}. (optional) </p>"
         },
->>>>>>> 61e0fb1e
         "planCache":{
           "shape":"PlanCacheType",
           "documentation":"<p>Query plan cache is a feature that saves the query plan and reuses it on successive executions of the same query. This reduces query latency, and works for both <code>READ</code> and <code>UPDATE</code> queries. The plan cache is an LRU cache with a 5 minute TTL and a capacity of 1000.</p>"
