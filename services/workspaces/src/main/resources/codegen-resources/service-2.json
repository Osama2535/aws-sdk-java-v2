--- conflicted
+++ resolved
@@ -258,11 +258,7 @@
         {"shape":"ResourceLimitExceededException"},
         {"shape":"InvalidParameterValuesException"}
       ],
-<<<<<<< HEAD
-      "documentation":"<p>Creates one or more WorkSpaces.</p> <p>This operation is asynchronous and returns before the WorkSpaces are created.</p> <note> <ul> <li> <p>The <code>MANUAL</code> running mode value is only supported by Amazon WorkSpaces Core. Contact your account team to be allow-listed to use this value. For more information, see <a href=\"http://aws.amazon.com/workspaces/core/\">Amazon WorkSpaces Core</a>.</p> </li> <li> <p>You don't need to specify the <code>PCOIP</code> protocol for Linux bundles because <code>WSP</code> is the default protocol for those bundles.</p> </li> </ul> </note>"
-=======
       "documentation":"<p>Creates one or more WorkSpaces.</p> <p>This operation is asynchronous and returns before the WorkSpaces are created.</p> <note> <ul> <li> <p>The <code>MANUAL</code> running mode value is only supported by Amazon WorkSpaces Core. Contact your account team to be allow-listed to use this value. For more information, see <a href=\"http://aws.amazon.com/workspaces/core/\">Amazon WorkSpaces Core</a>.</p> </li> <li> <p>You don't need to specify the <code>PCOIP</code> protocol for Linux bundles because <code>WSP</code> is the default protocol for those bundles.</p> </li> <li> <p>User-decoupled WorkSpaces are only supported by Amazon WorkSpaces Core.</p> </li> </ul> </note>"
->>>>>>> 51221362
     },
     "DeleteClientBranding":{
       "name":"DeleteClientBranding",
