{
    "verifiedSimpleMethods": [
        "describeAccountLimits",
        "describeLoadBalancerPolicies",
        "describeLoadBalancerPolicyTypes",
        "describeLoadBalancers"
    ],
    "renameShapes": {
        "AccessPointNotFoundException": "LoadBalancerNotFoundException",
        "DuplicateAccessPointNameException": "DuplicateLoadBalancerNameException",
        "TooManyAccessPointsException": "TooManyLoadBalancersException",
        "InvalidEndPointException": "InvalidInstanceException"
    },
<<<<<<< HEAD
    "useSraAuth": true
=======
    "useSraAuth": true,
    "enableGenerateCompiledEndpointRules": true

>>>>>>> 012a8ac6
}<|MERGE_RESOLUTION|>--- conflicted
+++ resolved
@@ -11,11 +11,7 @@
         "TooManyAccessPointsException": "TooManyLoadBalancersException",
         "InvalidEndPointException": "InvalidInstanceException"
     },
-<<<<<<< HEAD
-    "useSraAuth": true
-=======
     "useSraAuth": true,
     "enableGenerateCompiledEndpointRules": true
 
->>>>>>> 012a8ac6
 }