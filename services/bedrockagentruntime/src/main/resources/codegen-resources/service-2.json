{
  "version":"2.0",
  "metadata":{
    "apiVersion":"2023-07-26",
    "endpointPrefix":"bedrock-agent-runtime",
    "jsonVersion":"1.1",
    "protocol":"rest-json",
    "serviceFullName":"Agents for Amazon Bedrock Runtime",
    "serviceId":"Bedrock Agent Runtime",
    "signatureVersion":"v4",
    "signingName":"bedrock",
    "uid":"bedrock-agent-runtime-2023-07-26"
  },
  "operations":{
    "InvokeAgent":{
      "name":"InvokeAgent",
      "http":{
        "method":"POST",
        "requestUri":"/agents/{agentId}/agentAliases/{agentAliasId}/sessions/{sessionId}/text",
        "responseCode":200
      },
      "input":{"shape":"InvokeAgentRequest"},
      "output":{"shape":"InvokeAgentResponse"},
      "errors":[
        {"shape":"ConflictException"},
        {"shape":"ResourceNotFoundException"},
        {"shape":"ValidationException"},
        {"shape":"InternalServerException"},
        {"shape":"DependencyFailedException"},
        {"shape":"BadGatewayException"},
        {"shape":"ThrottlingException"},
        {"shape":"AccessDeniedException"},
        {"shape":"ServiceQuotaExceededException"}
      ],
      "documentation":"<note> <p>The CLI doesn't support <code>InvokeAgent</code>.</p> </note> <p>Sends a prompt for the agent to process and respond to. Note the following fields for the request:</p> <ul> <li> <p>To continue the same conversation with an agent, use the same <code>sessionId</code> value in the request.</p> </li> <li> <p>To activate trace enablement, turn <code>enableTrace</code> to <code>true</code>. Trace enablement helps you follow the agent's reasoning process that led it to the information it processed, the actions it took, and the final result it yielded. For more information, see <a href=\"https://docs.aws.amazon.com/bedrock/latest/userguide/agents-test.html#trace-events\">Trace enablement</a>.</p> </li> <li> <p>End a conversation by setting <code>endSession</code> to <code>true</code>.</p> </li> <li> <p>In the <code>sessionState</code> object, you can include attributes for the session or prompt or, if you configured an action group to return control, results from invocation of the action group.</p> </li> </ul> <p>The response is returned in the <code>bytes</code> field of the <code>chunk</code> object.</p> <ul> <li> <p>The <code>attribution</code> object contains citations for parts of the response.</p> </li> <li> <p>If you set <code>enableTrace</code> to <code>true</code> in the request, you can trace the agent's steps and reasoning process that led it to the response.</p> </li> <li> <p>If the action predicted was configured to return control, the response returns parameters for the action, elicited from the user, in the <code>returnControl</code> field.</p> </li> <li> <p>Errors are also surfaced in the response.</p> </li> </ul>"
    },
    "Retrieve":{
      "name":"Retrieve",
      "http":{
        "method":"POST",
        "requestUri":"/knowledgebases/{knowledgeBaseId}/retrieve",
        "responseCode":200
      },
      "input":{"shape":"RetrieveRequest"},
      "output":{"shape":"RetrieveResponse"},
      "errors":[
        {"shape":"ConflictException"},
        {"shape":"ResourceNotFoundException"},
        {"shape":"ValidationException"},
        {"shape":"InternalServerException"},
        {"shape":"DependencyFailedException"},
        {"shape":"BadGatewayException"},
        {"shape":"ThrottlingException"},
        {"shape":"AccessDeniedException"},
        {"shape":"ServiceQuotaExceededException"}
      ],
      "documentation":"<p>Queries a knowledge base and retrieves information from it.</p>"
    },
    "RetrieveAndGenerate":{
      "name":"RetrieveAndGenerate",
      "http":{
        "method":"POST",
        "requestUri":"/retrieveAndGenerate",
        "responseCode":200
      },
      "input":{"shape":"RetrieveAndGenerateRequest"},
      "output":{"shape":"RetrieveAndGenerateResponse"},
      "errors":[
        {"shape":"ConflictException"},
        {"shape":"ResourceNotFoundException"},
        {"shape":"ValidationException"},
        {"shape":"InternalServerException"},
        {"shape":"DependencyFailedException"},
        {"shape":"BadGatewayException"},
        {"shape":"ThrottlingException"},
        {"shape":"AccessDeniedException"},
        {"shape":"ServiceQuotaExceededException"}
      ],
      "documentation":"<p>Queries a knowledge base and generates responses based on the retrieved results. The response only cites sources that are relevant to the query.</p>"
    }
  },
  "shapes":{
    "AccessDeniedException":{
      "type":"structure",
      "members":{
        "message":{"shape":"NonBlankString"}
      },
      "documentation":"<p>The request is denied because of missing access permissions. Check your permissions and retry your request.</p>",
      "error":{
        "httpStatusCode":403,
        "senderFault":true
      },
      "exception":true
    },
    "ActionGroupInvocationInput":{
      "type":"structure",
      "members":{
        "actionGroupName":{
          "shape":"ActionGroupName",
          "documentation":"<p>The name of the action group.</p>"
        },
        "apiPath":{
          "shape":"ApiPath",
          "documentation":"<p>The path to the API to call, based off the action group.</p>"
        },
        "function":{
          "shape":"Function",
          "documentation":"<p>The function in the action group to call.</p>"
        },
        "parameters":{
          "shape":"Parameters",
          "documentation":"<p>The parameters in the Lambda input event.</p>"
        },
        "requestBody":{
          "shape":"RequestBody",
          "documentation":"<p>The parameters in the request body for the Lambda input event.</p>"
        },
        "verb":{
          "shape":"Verb",
          "documentation":"<p>The API method being used, based off the action group.</p>"
        }
      },
      "documentation":"<p>Contains information about the action group being invoked. For more information about the possible structures, see the InvocationInput tab in <a href=\"https://docs.aws.amazon.com/bedrock/latest/userguide/trace-orchestration.html\">OrchestrationTrace</a> in the Amazon Bedrock User Guide.</p>"
    },
    "ActionGroupInvocationOutput":{
      "type":"structure",
      "members":{
        "text":{
          "shape":"ActionGroupOutputString",
          "documentation":"<p>The JSON-formatted string returned by the API invoked by the action group.</p>"
        }
      },
      "documentation":"<p>Contains the JSON-formatted string returned by the API invoked by the action group.</p>"
    },
    "ActionGroupName":{
      "type":"string",
      "sensitive":true
    },
    "ActionGroupOutputString":{
      "type":"string",
      "sensitive":true
    },
    "AdditionalModelRequestFields":{
      "type":"map",
      "key":{"shape":"AdditionalModelRequestFieldsKey"},
      "value":{"shape":"AdditionalModelRequestFieldsValue"}
    },
    "AdditionalModelRequestFieldsKey":{
      "type":"string",
      "max":100,
      "min":1
    },
    "AdditionalModelRequestFieldsValue":{
      "type":"structure",
      "members":{
      },
      "document":true
    },
    "AgentAliasId":{
      "type":"string",
      "max":10,
      "min":0,
      "pattern":"^[0-9a-zA-Z]+$"
    },
    "AgentId":{
      "type":"string",
      "max":10,
      "min":0,
      "pattern":"^[0-9a-zA-Z]+$"
    },
    "AgentVersion":{
      "type":"string",
      "max":5,
      "min":1,
      "pattern":"^(DRAFT|[0-9]{0,4}[1-9][0-9]{0,4})$"
    },
    "ApiContentMap":{
      "type":"map",
      "key":{"shape":"String"},
      "value":{"shape":"PropertyParameters"}
    },
    "ApiInvocationInput":{
      "type":"structure",
      "required":["actionGroup"],
      "members":{
        "actionGroup":{
          "shape":"String",
          "documentation":"<p>The action group that the API operation belongs to.</p>"
        },
        "apiPath":{
          "shape":"ApiPath",
          "documentation":"<p>The path to the API operation.</p>"
        },
        "httpMethod":{
          "shape":"String",
          "documentation":"<p>The HTTP method of the API operation.</p>"
        },
        "parameters":{
          "shape":"ApiParameters",
          "documentation":"<p>The parameters to provide for the API request, as the agent elicited from the user.</p>"
        },
        "requestBody":{
          "shape":"ApiRequestBody",
          "documentation":"<p>The request body to provide for the API request, as the agent elicited from the user.</p>"
        }
      },
      "documentation":"<p>Contains information about the API operation that the agent predicts should be called.</p> <p>This data type is used in the following API operations:</p> <ul> <li> <p>In the <code>returnControl</code> field of the <a href=\"https://docs.aws.amazon.com/bedrock/latest/APIReference/API_agent-runtime_InvokeAgent.html#API_agent-runtime_InvokeAgent_ResponseSyntax\">InvokeAgent response</a> </p> </li> </ul>"
    },
    "ApiParameter":{
      "type":"structure",
      "members":{
        "name":{
          "shape":"String",
          "documentation":"<p>The name of the parameter.</p>"
        },
        "type":{
          "shape":"String",
          "documentation":"<p>The data type for the parameter.</p>"
        },
        "value":{
          "shape":"String",
          "documentation":"<p>The value of the parameter.</p>"
        }
      },
      "documentation":"<p>Information about a parameter to provide to the API request.</p> <p>This data type is used in the following API operations:</p> <ul> <li> <p> <a href=\"https://docs.aws.amazon.com/bedrock/latest/APIReference/API_agent-runtime_InvokeAgent.html#API_agent-runtime_InvokeAgent_ResponseSyntax\">InvokeAgent response</a> </p> </li> </ul>"
    },
    "ApiParameters":{
      "type":"list",
      "member":{"shape":"ApiParameter"}
    },
    "ApiPath":{
      "type":"string",
      "sensitive":true
    },
    "ApiRequestBody":{
      "type":"structure",
      "members":{
        "content":{
          "shape":"ApiContentMap",
          "documentation":"<p>The content of the request body. The key of the object in this field is a media type defining the format of the request body.</p>"
        }
      },
      "documentation":"<p>The request body to provide for the API request, as the agent elicited from the user.</p> <p>This data type is used in the following API operations:</p> <ul> <li> <p> <a href=\"https://docs.aws.amazon.com/bedrock/latest/APIReference/API_agent-runtime_InvokeAgent.html#API_agent-runtime_InvokeAgent_ResponseSyntax\">InvokeAgent response</a> </p> </li> </ul>"
    },
    "ApiResult":{
      "type":"structure",
      "required":["actionGroup"],
      "members":{
        "actionGroup":{
          "shape":"String",
          "documentation":"<p>The action group that the API operation belongs to.</p>"
        },
        "apiPath":{
          "shape":"ApiPath",
          "documentation":"<p>The path to the API operation.</p>"
        },
        "httpMethod":{
          "shape":"String",
          "documentation":"<p>The HTTP method for the API operation.</p>"
        },
        "httpStatusCode":{
          "shape":"Integer",
          "documentation":"<p>http status code from API execution response (for example: 200, 400, 500).</p>"
        },
        "responseBody":{
          "shape":"ResponseBody",
          "documentation":"<p>The response body from the API operation. The key of the object is the content type (currently, only <code>TEXT</code> is supported). The response may be returned directly or from the Lambda function.</p>"
        },
        "responseState":{
          "shape":"ResponseState",
          "documentation":"<p>Controls the final response state returned to end user when API/Function execution failed. When this state is FAILURE, the request would fail with dependency failure exception. When this state is REPROMPT, the API/function response will be sent to model for re-prompt</p>"
        }
      },
      "documentation":"<p>Contains information about the API operation that was called from the action group and the response body that was returned.</p> <p>This data type is used in the following API operations:</p> <ul> <li> <p>In the <code>returnControlInvocationResults</code> of the <a href=\"https://docs.aws.amazon.com/bedrock/latest/APIReference/API_agent-runtime_InvokeAgent.html#API_agent-runtime_InvokeAgent_RequestSyntax\">InvokeAgent request</a> </p> </li> </ul>"
    },
    "Attribution":{
      "type":"structure",
      "members":{
        "citations":{
          "shape":"Citations",
          "documentation":"<p>A list of citations and related information for a part of an agent response.</p>"
        }
      },
      "documentation":"<p>Contains citations for a part of an agent response.</p>"
    },
    "BadGatewayException":{
      "type":"structure",
      "members":{
        "message":{"shape":"NonBlankString"},
        "resourceName":{
          "shape":"NonBlankString",
          "documentation":"<p>The name of the dependency that caused the issue, such as Amazon Bedrock, Lambda, or STS.</p>"
        }
      },
      "documentation":"<p>There was an issue with a dependency due to a server issue. Retry your request.</p>",
      "error":{"httpStatusCode":502},
      "exception":true,
      "fault":true
    },
    "BedrockModelArn":{
      "type":"string",
      "max":1011,
      "min":20,
      "pattern":"^arn:aws(-[^:]+)?:bedrock:[a-z0-9-]{1,20}:(([0-9]{12}:custom-model/[a-z0-9-]{1,63}[.]{1}[a-z0-9-]{1,63}/[a-z0-9]{12})|(:foundation-model/[a-z0-9-]{1,63}[.]{1}[a-z0-9-]{1,63}))$"
    },
    "Boolean":{
      "type":"boolean",
      "box":true
    },
    "ByteContentBlob":{
      "type":"blob",
      "max":10485760,
      "min":1,
      "sensitive":true
    },
    "ByteContentDoc":{
      "type":"structure",
      "required":[
        "contentType",
        "data",
        "identifier"
      ],
      "members":{
        "contentType":{
          "shape":"ContentType",
          "documentation":"<p>The MIME type of the document contained in the wrapper object.</p>"
        },
        "data":{
          "shape":"ByteContentBlob",
          "documentation":"<p>The byte value of the file to upload, encoded as a Base-64 string.</p>"
        },
        "identifier":{
          "shape":"Identifier",
          "documentation":"<p>The file name of the document contained in the wrapper object.</p>"
        }
      },
      "documentation":"<p>This property contains the document to chat with, along with its attributes.</p>"
    },
    "Citation":{
      "type":"structure",
      "members":{
        "generatedResponsePart":{
          "shape":"GeneratedResponsePart",
          "documentation":"<p>Contains the generated response and metadata </p>"
        },
        "retrievedReferences":{
          "shape":"RetrievedReferences",
          "documentation":"<p>Contains metadata about the sources cited for the generated response.</p>"
        }
      },
      "documentation":"<p>An object containing a segment of the generated response that is based on a source in the knowledge base, alongside information about the source.</p> <p>This data type is used in the following API operations:</p> <ul> <li> <p> <a href=\"https://docs.aws.amazon.com/bedrock/latest/APIReference/API_agent-runtime_InvokeAgent.html#API_agent-runtime_InvokeAgent_ResponseSyntax\">InvokeAgent response</a> – in the <code>citations</code> field</p> </li> <li> <p> <a href=\"https://docs.aws.amazon.com/bedrock/latest/APIReference/API_agent-runtime_RetrieveAndGenerate.html#API_agent-runtime_RetrieveAndGenerate_ResponseSyntax\">RetrieveAndGenerate response</a> – in the <code>citations</code> field</p> </li> </ul>"
    },
    "Citations":{
      "type":"list",
      "member":{"shape":"Citation"}
    },
    "ConflictException":{
      "type":"structure",
      "members":{
        "message":{"shape":"NonBlankString"}
      },
      "documentation":"<p>There was a conflict performing an operation. Resolve the conflict and retry your request.</p>",
      "error":{
        "httpStatusCode":409,
        "senderFault":true
      },
      "exception":true
    },
    "ContentBody":{
      "type":"structure",
      "members":{
        "body":{
          "shape":"String",
          "documentation":"<p>The body of the API response.</p>"
        }
      },
      "documentation":"<p>Contains the body of the API response.</p> <p>This data type is used in the following API operations:</p> <ul> <li> <p>In the <code>returnControlInvocationResults</code> field of the <a href=\"https://docs.aws.amazon.com/bedrock/latest/APIReference/API_agent-runtime_InvokeAgent.html#API_agent-runtime_InvokeAgent_RequestSyntax\">InvokeAgent request</a> </p> </li> </ul>"
    },
    "ContentMap":{
      "type":"map",
      "key":{"shape":"String"},
      "value":{"shape":"Parameters"}
    },
    "ContentType":{
      "type":"string",
      "pattern":"[a-z]{1,20}/.{1,20}"
    },
    "CreationMode":{
      "type":"string",
      "enum":[
        "DEFAULT",
        "OVERRIDDEN"
      ]
    },
    "DependencyFailedException":{
      "type":"structure",
      "members":{
        "message":{"shape":"NonBlankString"},
        "resourceName":{
          "shape":"NonBlankString",
          "documentation":"<p>The name of the dependency that caused the issue, such as Amazon Bedrock, Lambda, or STS.</p>"
        }
      },
      "documentation":"<p>There was an issue with a dependency. Check the resource configurations and retry the request.</p>",
      "error":{
        "httpStatusCode":424,
        "senderFault":true
      },
      "exception":true
    },
    "Double":{
      "type":"double",
      "box":true
    },
    "ExternalSource":{
      "type":"structure",
      "required":["sourceType"],
      "members":{
        "byteContent":{
          "shape":"ByteContentDoc",
          "documentation":"<p>The identifier, contentType, and data of the external source wrapper object.</p>"
        },
        "s3Location":{
          "shape":"S3ObjectDoc",
          "documentation":"<p>The S3 location of the external source wrapper object.</p>"
        },
        "sourceType":{
          "shape":"ExternalSourceType",
          "documentation":"<p>The source type of the external source wrapper object.</p>"
        }
      },
      "documentation":"<p>The unique external source of the content contained in the wrapper object.</p>"
    },
    "ExternalSourceType":{
      "type":"string",
      "enum":[
        "S3",
        "BYTE_CONTENT"
      ]
    },
    "ExternalSources":{
      "type":"list",
      "member":{"shape":"ExternalSource"},
      "max":1,
      "min":1
    },
    "ExternalSourcesGenerationConfiguration":{
      "type":"structure",
      "members":{
<<<<<<< HEAD
=======
        "additionalModelRequestFields":{
          "shape":"AdditionalModelRequestFields",
          "documentation":"<p> Additional model parameters and their corresponding values not included in the textInferenceConfig structure for an external source. Takes in custom model parameters specific to the language model being used. </p>"
        },
        "guardrailConfiguration":{
          "shape":"GuardrailConfiguration",
          "documentation":"<p>The configuration details for the guardrail.</p>"
        },
        "inferenceConfig":{
          "shape":"InferenceConfig",
          "documentation":"<p> Configuration settings for inference when using RetrieveAndGenerate to generate responses while using an external source.</p>"
        },
>>>>>>> 9be3d6f6
        "promptTemplate":{
          "shape":"PromptTemplate",
          "documentation":"<p>Contain the textPromptTemplate string for the external source wrapper object.</p>"
        }
      },
      "documentation":"<p>Contains the generation configuration of the external source wrapper object.</p>"
    },
    "ExternalSourcesRetrieveAndGenerateConfiguration":{
      "type":"structure",
      "required":[
        "modelArn",
        "sources"
      ],
      "members":{
        "generationConfiguration":{
          "shape":"ExternalSourcesGenerationConfiguration",
          "documentation":"<p>The prompt used with the external source wrapper object with the retrieveAndGenerate function.</p>"
        },
        "modelArn":{
          "shape":"BedrockModelArn",
          "documentation":"<p>The modelArn used with the external source wrapper object in the retrieveAndGenerate function.</p>"
        },
        "sources":{
          "shape":"ExternalSources",
          "documentation":"<p>The document used with the external source wrapper object in the retrieveAndGenerate function.</p>"
        }
      },
      "documentation":"<p>The configurations of the external source wrapper object in the retrieveAndGenerate function.</p>"
    },
    "FailureReasonString":{
      "type":"string",
      "sensitive":true
    },
    "FailureTrace":{
      "type":"structure",
      "members":{
        "failureReason":{
          "shape":"FailureReasonString",
          "documentation":"<p>The reason the interaction failed.</p>"
        },
        "traceId":{
          "shape":"TraceId",
          "documentation":"<p>The unique identifier of the trace.</p>"
        }
      },
      "documentation":"<p>Contains information about the failure of the interaction.</p>",
      "sensitive":true
    },
    "FilterAttribute":{
      "type":"structure",
      "required":[
        "key",
        "value"
      ],
      "members":{
        "key":{
          "shape":"FilterKey",
          "documentation":"<p>The name that the metadata attribute must match.</p>"
        },
        "value":{
          "shape":"FilterValue",
          "documentation":"<p>The value to whcih to compare the value of the metadata attribute.</p>"
        }
      },
      "documentation":"<p>Specifies the name that the metadata attribute must match and the value to which to compare the value of the metadata attribute. For more information, see <a href=\"https://docs.aws.amazon.com/bedrock/latest/userguide/kb-test-config.html\">Query configurations</a>.</p> <p>This data type is used in the following API operations:</p> <ul> <li> <p> <a href=\"https://docs.aws.amazon.com/bedrock/latest/APIReference/API_agent-runtime_RetrieveAndGenerate.html#API_agent-runtime_RetrieveAndGenerate_RequestSyntax\">RetrieveAndGenerate request</a> </p> </li> </ul>"
    },
    "FilterKey":{
      "type":"string",
      "max":100,
      "min":1
    },
    "FilterValue":{
      "type":"structure",
      "members":{
      },
      "document":true
    },
    "FinalResponse":{
      "type":"structure",
      "members":{
        "text":{
          "shape":"FinalResponseString",
          "documentation":"<p>The text in the response to the user.</p>"
        }
      },
      "documentation":"<p>Contains details about the response to the user.</p>"
    },
    "FinalResponseString":{
      "type":"string",
      "sensitive":true
    },
    "Function":{
      "type":"string",
      "sensitive":true
    },
    "FunctionInvocationInput":{
      "type":"structure",
      "required":["actionGroup"],
      "members":{
        "actionGroup":{
          "shape":"String",
          "documentation":"<p>The action group that the function belongs to.</p>"
        },
        "function":{
          "shape":"String",
          "documentation":"<p>The name of the function.</p>"
        },
        "parameters":{
          "shape":"FunctionParameters",
          "documentation":"<p>A list of parameters of the function.</p>"
        }
      },
      "documentation":"<p>Contains information about the function that the agent predicts should be called.</p> <p>This data type is used in the following API operations:</p> <ul> <li> <p>In the <code>returnControl</code> field of the <a href=\"https://docs.aws.amazon.com/bedrock/latest/APIReference/API_agent-runtime_InvokeAgent.html#API_agent-runtime_InvokeAgent_ResponseSyntax\">InvokeAgent response</a> </p> </li> </ul>"
    },
    "FunctionParameter":{
      "type":"structure",
      "members":{
        "name":{
          "shape":"String",
          "documentation":"<p>The name of the parameter.</p>"
        },
        "type":{
          "shape":"String",
          "documentation":"<p>The data type of the parameter.</p>"
        },
        "value":{
          "shape":"String",
          "documentation":"<p>The value of the parameter.</p>"
        }
      },
      "documentation":"<p>Contains information about a parameter of the function.</p> <p>This data type is used in the following API operations:</p> <ul> <li> <p>In the <code>returnControl</code> field of the <a href=\"https://docs.aws.amazon.com/bedrock/latest/APIReference/API_agent-runtime_InvokeAgent.html#API_agent-runtime_InvokeAgent_ResponseSyntax\">InvokeAgent response</a> </p> </li> </ul>"
    },
    "FunctionParameters":{
      "type":"list",
      "member":{"shape":"FunctionParameter"}
    },
    "FunctionResult":{
      "type":"structure",
      "required":["actionGroup"],
      "members":{
        "actionGroup":{
          "shape":"String",
          "documentation":"<p>The action group that the function belongs to.</p>"
        },
        "function":{
          "shape":"String",
          "documentation":"<p>The name of the function that was called.</p>"
        },
        "responseBody":{
          "shape":"ResponseBody",
          "documentation":"<p>The response from the function call using the parameters. The key of the object is the content type (currently, only <code>TEXT</code> is supported). The response may be returned directly or from the Lambda function.</p>"
        },
        "responseState":{
          "shape":"ResponseState",
          "documentation":"<p>Controls the final response state returned to end user when API/Function execution failed. When this state is FAILURE, the request would fail with dependency failure exception. When this state is REPROMPT, the API/function response will be sent to model for re-prompt</p>"
        }
      },
      "documentation":"<p>Contains information about the function that was called from the action group and the response that was returned.</p> <p>This data type is used in the following API operations:</p> <ul> <li> <p>In the <code>returnControlInvocationResults</code> of the <a href=\"https://docs.aws.amazon.com/bedrock/latest/APIReference/API_agent-runtime_InvokeAgent.html#API_agent-runtime_InvokeAgent_RequestSyntax\">InvokeAgent request</a> </p> </li> </ul>"
    },
    "GeneratedResponsePart":{
      "type":"structure",
      "members":{
        "textResponsePart":{
          "shape":"TextResponsePart",
          "documentation":"<p>Contains metadata about a textual part of the generated response that is accompanied by a citation.</p>"
        }
      },
      "documentation":"<p>Contains metadata about a part of the generated response that is accompanied by a citation.</p> <p>This data type is used in the following API operations:</p> <ul> <li> <p> <a href=\"https://docs.aws.amazon.com/bedrock/latest/APIReference/API_agent-runtime_InvokeAgent.html#API_agent-runtime_InvokeAgent_ResponseSyntax\">InvokeAgent response</a> – in the <code>generatedResponsePart</code> field</p> </li> <li> <p> <a href=\"https://docs.aws.amazon.com/bedrock/latest/APIReference/API_agent-runtime_RetrieveAndGenerate.html#API_agent-runtime_RetrieveAndGenerate_ResponseSyntax\">RetrieveAndGenerate response</a> – in the <code>generatedResponsePart</code> field</p> </li> </ul>"
    },
    "GenerationConfiguration":{
      "type":"structure",
      "members":{
        "additionalModelRequestFields":{
          "shape":"AdditionalModelRequestFields",
          "documentation":"<p> Additional model parameters and corresponding values not included in the textInferenceConfig structure for a knowledge base. This allows users to provide custom model parameters specific to the language model being used. </p>"
        },
        "guardrailConfiguration":{
          "shape":"GuardrailConfiguration",
          "documentation":"<p>The configuration details for the guardrail.</p>"
        },
        "inferenceConfig":{
          "shape":"InferenceConfig",
          "documentation":"<p> Configuration settings for inference when using RetrieveAndGenerate to generate responses while using a knowledge base as a source. </p>"
        },
        "promptTemplate":{
          "shape":"PromptTemplate",
          "documentation":"<p>Contains the template for the prompt that's sent to the model for response generation.</p>"
        }
      },
      "documentation":"<p>Contains configurations for response generation based on the knowledge base query results.</p> <p>This data type is used in the following API operations:</p> <ul> <li> <p> <a href=\"https://docs.aws.amazon.com/bedrock/latest/APIReference/API_agent-runtime_RetrieveAndGenerate.html#API_agent-runtime_RetrieveAndGenerate_RequestSyntax\">RetrieveAndGenerate request</a> </p> </li> </ul>"
    },
<<<<<<< HEAD
=======
    "GuadrailAction":{
      "type":"string",
      "enum":[
        "INTERVENED",
        "NONE"
      ]
    },
    "GuardrailAction":{
      "type":"string",
      "enum":[
        "INTERVENED",
        "NONE"
      ]
    },
    "GuardrailAssessment":{
      "type":"structure",
      "members":{
        "contentPolicy":{
          "shape":"GuardrailContentPolicyAssessment",
          "documentation":"<p>Content policy details of the Guardrail.</p>"
        },
        "sensitiveInformationPolicy":{
          "shape":"GuardrailSensitiveInformationPolicyAssessment",
          "documentation":"<p>Sensitive Information policy details of Guardrail.</p>"
        },
        "topicPolicy":{
          "shape":"GuardrailTopicPolicyAssessment",
          "documentation":"<p>Topic policy details of the Guardrail.</p>"
        },
        "wordPolicy":{
          "shape":"GuardrailWordPolicyAssessment",
          "documentation":"<p>Word policy details of the Guardrail.</p>"
        }
      },
      "documentation":"<p>Assessment details of the content analyzed by Guardrails.</p>",
      "sensitive":true
    },
    "GuardrailAssessmentList":{
      "type":"list",
      "member":{"shape":"GuardrailAssessment"}
    },
    "GuardrailConfiguration":{
      "type":"structure",
      "required":[
        "guardrailId",
        "guardrailVersion"
      ],
      "members":{
        "guardrailId":{
          "shape":"GuardrailConfigurationGuardrailIdString",
          "documentation":"<p>The unique identifier for the guardrail.</p>"
        },
        "guardrailVersion":{
          "shape":"GuardrailConfigurationGuardrailVersionString",
          "documentation":"<p>The version of the guardrail.</p>"
        }
      },
      "documentation":"<p>The configuration details for the guardrail.</p>"
    },
    "GuardrailConfigurationGuardrailIdString":{
      "type":"string",
      "max":64,
      "min":0,
      "pattern":"^[a-z0-9]+$"
    },
    "GuardrailConfigurationGuardrailVersionString":{
      "type":"string",
      "max":5,
      "min":1,
      "pattern":"^(([1-9][0-9]{0,7})|(DRAFT))$"
    },
    "GuardrailContentFilter":{
      "type":"structure",
      "members":{
        "action":{
          "shape":"GuardrailContentPolicyAction",
          "documentation":"<p>The action placed on the content by the Guardrail filter.</p>"
        },
        "confidence":{
          "shape":"GuardrailContentFilterConfidence",
          "documentation":"<p>The confidence level regarding the content detected in the filter by the Guardrail.</p>"
        },
        "type":{
          "shape":"GuardrailContentFilterType",
          "documentation":"<p>The type of content detected in the filter by the Guardrail.</p>"
        }
      },
      "documentation":"<p>Details of the content filter used in the Guardrail.</p>",
      "sensitive":true
    },
    "GuardrailContentFilterConfidence":{
      "type":"string",
      "enum":[
        "NONE",
        "LOW",
        "MEDIUM",
        "HIGH"
      ]
    },
    "GuardrailContentFilterList":{
      "type":"list",
      "member":{"shape":"GuardrailContentFilter"},
      "sensitive":true
    },
    "GuardrailContentFilterType":{
      "type":"string",
      "enum":[
        "INSULTS",
        "HATE",
        "SEXUAL",
        "VIOLENCE",
        "MISCONDUCT",
        "PROMPT_ATTACK"
      ]
    },
    "GuardrailContentPolicyAction":{
      "type":"string",
      "enum":["BLOCKED"]
    },
    "GuardrailContentPolicyAssessment":{
      "type":"structure",
      "members":{
        "filters":{
          "shape":"GuardrailContentFilterList",
          "documentation":"<p>The filter details of the policy assessment used in the Guardrails filter.</p>"
        }
      },
      "documentation":"<p>The details of the policy assessment in the Guardrails filter.</p>",
      "sensitive":true
    },
    "GuardrailCustomWord":{
      "type":"structure",
      "members":{
        "action":{
          "shape":"GuardrailWordPolicyAction",
          "documentation":"<p>The action details for the custom word filter in the Guardrail.</p>"
        },
        "match":{
          "shape":"String",
          "documentation":"<p>The match details for the custom word filter in the Guardrail.</p>"
        }
      },
      "documentation":"<p>The custom word details for the filter in the Guardrail.</p>",
      "sensitive":true
    },
    "GuardrailCustomWordList":{
      "type":"list",
      "member":{"shape":"GuardrailCustomWord"},
      "sensitive":true
    },
    "GuardrailManagedWord":{
      "type":"structure",
      "members":{
        "action":{
          "shape":"GuardrailWordPolicyAction",
          "documentation":"<p>The action details for the managed word filter in the Guardrail.</p>"
        },
        "match":{
          "shape":"String",
          "documentation":"<p>The match details for the managed word filter in the Guardrail.</p>"
        },
        "type":{
          "shape":"GuardrailManagedWordType",
          "documentation":"<p>The type details for the managed word filter in the Guardrail.</p>"
        }
      },
      "documentation":"<p>The managed word details for the filter in the Guardrail.</p>",
      "sensitive":true
    },
    "GuardrailManagedWordList":{
      "type":"list",
      "member":{"shape":"GuardrailManagedWord"},
      "sensitive":true
    },
    "GuardrailManagedWordType":{
      "type":"string",
      "enum":["PROFANITY"]
    },
    "GuardrailPiiEntityFilter":{
      "type":"structure",
      "members":{
        "action":{
          "shape":"GuardrailSensitiveInformationPolicyAction",
          "documentation":"<p>The action of the Guardrail filter to identify and remove PII.</p>"
        },
        "match":{
          "shape":"String",
          "documentation":"<p>The match to settings in the Guardrail filter to identify and remove PII.</p>"
        },
        "type":{
          "shape":"GuardrailPiiEntityType",
          "documentation":"<p>The type of PII the Guardrail filter has identified and removed.</p>"
        }
      },
      "documentation":"<p>The Guardrail filter to identify and remove personally identifiable information (PII).</p>",
      "sensitive":true
    },
    "GuardrailPiiEntityFilterList":{
      "type":"list",
      "member":{"shape":"GuardrailPiiEntityFilter"},
      "sensitive":true
    },
    "GuardrailPiiEntityType":{
      "type":"string",
      "enum":[
        "ADDRESS",
        "AGE",
        "AWS_ACCESS_KEY",
        "AWS_SECRET_KEY",
        "CA_HEALTH_NUMBER",
        "CA_SOCIAL_INSURANCE_NUMBER",
        "CREDIT_DEBIT_CARD_CVV",
        "CREDIT_DEBIT_CARD_EXPIRY",
        "CREDIT_DEBIT_CARD_NUMBER",
        "DRIVER_ID",
        "EMAIL",
        "INTERNATIONAL_BANK_ACCOUNT_NUMBER",
        "IP_ADDRESS",
        "LICENSE_PLATE",
        "MAC_ADDRESS",
        "NAME",
        "PASSWORD",
        "PHONE",
        "PIN",
        "SWIFT_CODE",
        "UK_NATIONAL_HEALTH_SERVICE_NUMBER",
        "UK_NATIONAL_INSURANCE_NUMBER",
        "UK_UNIQUE_TAXPAYER_REFERENCE_NUMBER",
        "URL",
        "USERNAME",
        "US_BANK_ACCOUNT_NUMBER",
        "US_BANK_ROUTING_NUMBER",
        "US_INDIVIDUAL_TAX_IDENTIFICATION_NUMBER",
        "US_PASSPORT_NUMBER",
        "US_SOCIAL_SECURITY_NUMBER",
        "VEHICLE_IDENTIFICATION_NUMBER"
      ]
    },
    "GuardrailRegexFilter":{
      "type":"structure",
      "members":{
        "action":{
          "shape":"GuardrailSensitiveInformationPolicyAction",
          "documentation":"<p>The action details for the regex filter used in the Guardrail.</p>"
        },
        "match":{
          "shape":"String",
          "documentation":"<p>The match details for the regex filter used in the Guardrail.</p>"
        },
        "name":{
          "shape":"String",
          "documentation":"<p>The name details for the regex filter used in the Guardrail.</p>"
        },
        "regex":{
          "shape":"String",
          "documentation":"<p>The regex details for the regex filter used in the Guardrail.</p>"
        }
      },
      "documentation":"<p>The details for the regex filter used in the Guardrail.</p>",
      "sensitive":true
    },
    "GuardrailRegexFilterList":{
      "type":"list",
      "member":{"shape":"GuardrailRegexFilter"},
      "sensitive":true
    },
    "GuardrailSensitiveInformationPolicyAction":{
      "type":"string",
      "enum":[
        "BLOCKED",
        "ANONYMIZED"
      ]
    },
    "GuardrailSensitiveInformationPolicyAssessment":{
      "type":"structure",
      "members":{
        "piiEntities":{
          "shape":"GuardrailPiiEntityFilterList",
          "documentation":"<p>The details of the PII entities used in the sensitive policy assessment for the Guardrail.</p>"
        },
        "regexes":{
          "shape":"GuardrailRegexFilterList",
          "documentation":"<p>The details of the regexes used in the sensitive policy assessment for the Guardrail.</p>"
        }
      },
      "documentation":"<p>The details of the sensitive policy assessment used in the Guardrail.</p>",
      "sensitive":true
    },
    "GuardrailTopic":{
      "type":"structure",
      "members":{
        "action":{
          "shape":"GuardrailTopicPolicyAction",
          "documentation":"<p>The action details on a specific topic in the Guardrail.</p>"
        },
        "name":{
          "shape":"String",
          "documentation":"<p>The name details on a specific topic in the Guardrail.</p>"
        },
        "type":{
          "shape":"GuardrailTopicType",
          "documentation":"<p>The type details on a specific topic in the Guardrail.</p>"
        }
      },
      "documentation":"<p>The details for a specific topic defined in the Guardrail.</p>",
      "sensitive":true
    },
    "GuardrailTopicList":{
      "type":"list",
      "member":{"shape":"GuardrailTopic"},
      "sensitive":true
    },
    "GuardrailTopicPolicyAction":{
      "type":"string",
      "enum":["BLOCKED"]
    },
    "GuardrailTopicPolicyAssessment":{
      "type":"structure",
      "members":{
        "topics":{
          "shape":"GuardrailTopicList",
          "documentation":"<p>The topic details of the policy assessment used in the Guardrail.</p>"
        }
      },
      "documentation":"<p>The details of the policy assessment used in the Guardrail.</p>",
      "sensitive":true
    },
    "GuardrailTopicType":{
      "type":"string",
      "enum":["DENY"]
    },
    "GuardrailTrace":{
      "type":"structure",
      "members":{
        "action":{
          "shape":"GuardrailAction",
          "documentation":"<p>The trace action details used with the Guardrail.</p>"
        },
        "inputAssessments":{
          "shape":"GuardrailAssessmentList",
          "documentation":"<p>The details of the input assessments used in the Guardrail Trace.</p>"
        },
        "outputAssessments":{
          "shape":"GuardrailAssessmentList",
          "documentation":"<p>The details of the output assessments used in the Guardrail Trace.</p>"
        },
        "traceId":{
          "shape":"TraceId",
          "documentation":"<p>The details of the trace Id used in the Guardrail Trace.</p>"
        }
      },
      "documentation":"<p>The trace details used in the Guardrail.</p>",
      "sensitive":true
    },
    "GuardrailWordPolicyAction":{
      "type":"string",
      "enum":["BLOCKED"]
    },
    "GuardrailWordPolicyAssessment":{
      "type":"structure",
      "members":{
        "customWords":{
          "shape":"GuardrailCustomWordList",
          "documentation":"<p>The custom word details for words defined in the Guardrail filter.</p>"
        },
        "managedWordLists":{
          "shape":"GuardrailManagedWordList",
          "documentation":"<p>The managed word lists for words defined in the Guardrail filter.</p>"
        }
      },
      "documentation":"<p>The assessment details for words defined in the Guardrail filter.</p>",
      "sensitive":true
    },
>>>>>>> 9be3d6f6
    "Identifier":{
      "type":"string",
      "max":1024,
      "min":1,
      "sensitive":true
    },
<<<<<<< HEAD
=======
    "InferenceConfig":{
      "type":"structure",
      "members":{
        "textInferenceConfig":{
          "shape":"TextInferenceConfig",
          "documentation":"<p> Configuration settings specific to text generation while generating responses using RetrieveAndGenerate. </p>"
        }
      },
      "documentation":"<p> The configuration for inference settings when generating responses using RetrieveAndGenerate. </p>"
    },
>>>>>>> 9be3d6f6
    "InferenceConfiguration":{
      "type":"structure",
      "members":{
        "maximumLength":{
          "shape":"MaximumLength",
          "documentation":"<p>The maximum number of tokens allowed in the generated response.</p>"
        },
        "stopSequences":{
          "shape":"StopSequences",
          "documentation":"<p>A list of stop sequences. A stop sequence is a sequence of characters that causes the model to stop generating the response.</p>"
        },
        "temperature":{
          "shape":"Temperature",
          "documentation":"<p>The likelihood of the model selecting higher-probability options while generating a response. A lower value makes the model more likely to choose higher-probability options, while a higher value makes the model more likely to choose lower-probability options.</p>"
        },
        "topK":{
          "shape":"TopK",
          "documentation":"<p>While generating a response, the model determines the probability of the following token at each point of generation. The value that you set for <code>topK</code> is the number of most-likely candidates from which the model chooses the next token in the sequence. For example, if you set <code>topK</code> to 50, the model selects the next token from among the top 50 most likely choices.</p>"
        },
        "topP":{
          "shape":"TopP",
          "documentation":"<p>While generating a response, the model determines the probability of the following token at each point of generation. The value that you set for <code>Top P</code> determines the number of most-likely candidates from which the model chooses the next token in the sequence. For example, if you set <code>topP</code> to 80, the model only selects the next token from the top 80% of the probability distribution of next tokens.</p>"
        }
      },
      "documentation":"<p>Specifications about the inference parameters that were provided alongside the prompt. These are specified in the <a href=\"https://docs.aws.amazon.com/bedrock/latest/APIReference/API_agent_PromptOverrideConfiguration.html\">PromptOverrideConfiguration</a> object that was set when the agent was created or updated. For more information, see <a href=\"https://docs.aws.amazon.com/bedrock/latest/userguide/model-parameters.html\">Inference parameters for foundation models</a>.</p>"
    },
    "InputText":{
      "type":"string",
      "max":25000000,
      "min":0,
      "sensitive":true
    },
    "Integer":{
      "type":"integer",
      "box":true
    },
    "InternalServerException":{
      "type":"structure",
      "members":{
        "message":{"shape":"NonBlankString"}
      },
      "documentation":"<p>An internal server error occurred. Retry your request.</p>",
      "error":{"httpStatusCode":500},
      "exception":true,
      "fault":true
    },
    "InvocationInput":{
      "type":"structure",
      "members":{
        "actionGroupInvocationInput":{
          "shape":"ActionGroupInvocationInput",
          "documentation":"<p>Contains information about the action group to be invoked.</p>"
        },
        "invocationType":{
          "shape":"InvocationType",
          "documentation":"<p>Specifies whether the agent is invoking an action group or a knowledge base.</p>"
        },
        "knowledgeBaseLookupInput":{
          "shape":"KnowledgeBaseLookupInput",
          "documentation":"<p>Contains details about the knowledge base to look up and the query to be made.</p>"
        },
        "traceId":{
          "shape":"TraceId",
          "documentation":"<p>The unique identifier of the trace.</p>"
        }
      },
      "documentation":"<p>Contains information pertaining to the action group or knowledge base that is being invoked.</p>",
      "sensitive":true
    },
    "InvocationInputMember":{
      "type":"structure",
      "members":{
        "apiInvocationInput":{
          "shape":"ApiInvocationInput",
          "documentation":"<p>Contains information about the API operation that the agent predicts should be called.</p>"
        },
        "functionInvocationInput":{
          "shape":"FunctionInvocationInput",
          "documentation":"<p>Contains information about the function that the agent predicts should be called.</p>"
        }
      },
      "documentation":"<p>Contains details about the API operation or function that the agent predicts should be called. </p> <p>This data type is used in the following API operations:</p> <ul> <li> <p>In the <code>returnControl</code> field of the <a href=\"https://docs.aws.amazon.com/bedrock/latest/APIReference/API_agent-runtime_InvokeAgent.html#API_agent-runtime_InvokeAgent_ResponseSyntax\">InvokeAgent response</a> </p> </li> </ul>",
      "union":true
    },
    "InvocationInputs":{
      "type":"list",
      "member":{"shape":"InvocationInputMember"},
      "max":5,
      "min":1
    },
    "InvocationResultMember":{
      "type":"structure",
      "members":{
        "apiResult":{
          "shape":"ApiResult",
          "documentation":"<p>The result from the API response from the action group invocation.</p>"
        },
        "functionResult":{
          "shape":"FunctionResult",
          "documentation":"<p>The result from the function from the action group invocation.</p>"
        }
      },
      "documentation":"<p>A result from the invocation of an action. For more information, see <a href=\"https://docs.aws.amazon.com/bedrock/latest/userguide/agents-returncontrol.html\">Return control to the agent developer</a> and <a href=\"https://docs.aws.amazon.com/bedrock/latest/userguide/agents-session-state.html\">Control session context</a>.</p> <p>This data type is used in the following API operations:</p> <ul> <li> <p> <a href=\"https://docs.aws.amazon.com/bedrock/latest/APIReference/API_agent-runtime_InvokeAgent.html#API_agent-runtime_InvokeAgent_RequestSyntax\">InvokeAgent request</a> </p> </li> </ul>",
      "union":true
    },
    "InvocationType":{
      "type":"string",
      "enum":[
        "ACTION_GROUP",
        "KNOWLEDGE_BASE",
        "FINISH"
      ]
    },
    "InvokeAgentRequest":{
      "type":"structure",
      "required":[
        "agentAliasId",
        "agentId",
        "sessionId"
      ],
      "members":{
        "agentAliasId":{
          "shape":"AgentAliasId",
          "documentation":"<p>The alias of the agent to use.</p>",
          "location":"uri",
          "locationName":"agentAliasId"
        },
        "agentId":{
          "shape":"AgentId",
          "documentation":"<p>The unique identifier of the agent to use.</p>",
          "location":"uri",
          "locationName":"agentId"
        },
        "enableTrace":{
          "shape":"Boolean",
          "documentation":"<p>Specifies whether to turn on the trace or not to track the agent's reasoning process. For more information, see <a href=\"https://docs.aws.amazon.com/bedrock/latest/userguide/agents-test.html#trace-events\">Trace enablement</a>.</p>"
        },
        "endSession":{
          "shape":"Boolean",
          "documentation":"<p>Specifies whether to end the session with the agent or not.</p>"
        },
        "inputText":{
          "shape":"InputText",
          "documentation":"<p>The prompt text to send the agent.</p> <note> <p>If you include <code>returnControlInvocationResults</code> in the <code>sessionState</code> field, the <code>inputText</code> field will be ignored.</p> </note>"
        },
        "sessionId":{
          "shape":"SessionId",
          "documentation":"<p>The unique identifier of the session. Use the same value across requests to continue the same conversation.</p>",
          "location":"uri",
          "locationName":"sessionId"
        },
        "sessionState":{
          "shape":"SessionState",
          "documentation":"<p>Contains parameters that specify various attributes of the session. For more information, see <a href=\"https://docs.aws.amazon.com/bedrock/latest/userguide/agents-session-state.html\">Control session context</a>.</p> <note> <p>If you include <code>returnControlInvocationResults</code> in the <code>sessionState</code> field, the <code>inputText</code> field will be ignored.</p> </note>"
        }
      }
    },
    "InvokeAgentResponse":{
      "type":"structure",
      "required":[
        "completion",
        "contentType",
        "sessionId"
      ],
      "members":{
        "completion":{
          "shape":"ResponseStream",
          "documentation":"<p>The agent's response to the user prompt.</p>"
        },
        "contentType":{
          "shape":"MimeType",
          "documentation":"<p>The MIME type of the input data in the request. The default value is <code>application/json</code>.</p>",
          "location":"header",
          "locationName":"x-amzn-bedrock-agent-content-type"
        },
        "sessionId":{
          "shape":"SessionId",
          "documentation":"<p>The unique identifier of the session with the agent.</p>",
          "location":"header",
          "locationName":"x-amz-bedrock-agent-session-id"
        }
      },
      "payload":"completion"
    },
    "KmsKeyArn":{
      "type":"string",
      "max":2048,
      "min":1,
      "pattern":"^arn:aws(|-cn|-us-gov):kms:[a-zA-Z0-9-]*:[0-9]{12}:key/[a-zA-Z0-9-]{36}$"
    },
    "KnowledgeBaseId":{
      "type":"string",
      "max":10,
      "min":0,
      "pattern":"^[0-9a-zA-Z]+$"
    },
    "KnowledgeBaseLookupInput":{
      "type":"structure",
      "members":{
        "knowledgeBaseId":{
          "shape":"TraceKnowledgeBaseId",
          "documentation":"<p>The unique identifier of the knowledge base to look up.</p>"
        },
        "text":{
          "shape":"KnowledgeBaseLookupInputString",
          "documentation":"<p>The query made to the knowledge base.</p>"
        }
      },
      "documentation":"<p>Contains details about the knowledge base to look up and the query to be made.</p>"
    },
    "KnowledgeBaseLookupInputString":{
      "type":"string",
      "sensitive":true
    },
    "KnowledgeBaseLookupOutput":{
      "type":"structure",
      "members":{
        "retrievedReferences":{
          "shape":"RetrievedReferences",
          "documentation":"<p>Contains metadata about the sources cited for the generated response.</p>"
        }
      },
      "documentation":"<p>Contains details about the results from looking up the knowledge base.</p>"
    },
    "KnowledgeBaseQuery":{
      "type":"structure",
      "required":["text"],
      "members":{
        "text":{
          "shape":"KnowledgeBaseQueryTextString",
          "documentation":"<p>The text of the query made to the knowledge base.</p>"
        }
      },
      "documentation":"<p>Contains the query made to the knowledge base.</p> <p>This data type is used in the following API operations:</p> <ul> <li> <p> <a href=\"https://docs.aws.amazon.com/bedrock/latest/APIReference/API_agent-runtime_Retrieve.html#API_agent-runtime_Retrieve_RequestSyntax\">Retrieve request</a> – in the <code>retrievalQuery</code> field</p> </li> </ul>",
      "sensitive":true
    },
    "KnowledgeBaseQueryTextString":{
      "type":"string",
      "max":1000,
      "min":0
    },
    "KnowledgeBaseRetrievalConfiguration":{
      "type":"structure",
      "required":["vectorSearchConfiguration"],
      "members":{
        "vectorSearchConfiguration":{
          "shape":"KnowledgeBaseVectorSearchConfiguration",
          "documentation":"<p>Contains details about how the results from the vector search should be returned. For more information, see <a href=\"https://docs.aws.amazon.com/bedrock/latest/userguide/kb-test-config.html\">Query configurations</a>.</p>"
        }
      },
      "documentation":"<p>Contains configurations for the knowledge base query and retrieval process. For more information, see <a href=\"https://docs.aws.amazon.com/bedrock/latest/userguide/kb-test-config.html\">Query configurations</a>.</p> <p>This data type is used in the following API operations:</p> <ul> <li> <p> <a href=\"https://docs.aws.amazon.com/bedrock/latest/APIReference/API_agent-runtime_Retrieve.html#API_agent-runtime_Retrieve_RequestSyntax\">Retrieve request</a> – in the <code>retrievalConfiguration</code> field</p> </li> <li> <p> <a href=\"https://docs.aws.amazon.com/bedrock/latest/APIReference/API_agent-runtime_RetrieveAndGenerate.html#API_agent-runtime_RetrieveAndGenerate_RequestSyntax\">RetrieveAndGenerate request</a> – in the <code>retrievalConfiguration</code> field</p> </li> </ul>"
    },
    "KnowledgeBaseRetrievalResult":{
      "type":"structure",
      "required":["content"],
      "members":{
        "content":{
          "shape":"RetrievalResultContent",
          "documentation":"<p>Contains a chunk of text from a data source in the knowledge base.</p>"
        },
        "location":{
          "shape":"RetrievalResultLocation",
          "documentation":"<p>Contains information about the location of the data source.</p>"
        },
        "metadata":{
          "shape":"RetrievalResultMetadata",
          "documentation":"<p>Contains metadata attributes and their values for the file in the data source. For more information, see <a href=\"https://docs.aws.amazon.com/bedrock/latest/userguide/knowledge-base-ds.html#kb-ds-metadata\">Metadata and filtering</a>.</p>"
        },
        "score":{
          "shape":"Double",
          "documentation":"<p>The level of relevance of the result to the query.</p>"
        }
      },
      "documentation":"<p>Details about a result from querying the knowledge base.</p> <p>This data type is used in the following API operations:</p> <ul> <li> <p> <a href=\"https://docs.aws.amazon.com/bedrock/latest/APIReference/API_agent-runtime_Retrieve.html#API_agent-runtime_Retrieve_ResponseSyntax\">Retrieve response</a> – in the <code>retrievalResults</code> field</p> </li> </ul>"
    },
    "KnowledgeBaseRetrievalResults":{
      "type":"list",
      "member":{"shape":"KnowledgeBaseRetrievalResult"},
      "sensitive":true
    },
    "KnowledgeBaseRetrieveAndGenerateConfiguration":{
      "type":"structure",
      "required":[
        "knowledgeBaseId",
        "modelArn"
      ],
      "members":{
        "generationConfiguration":{
          "shape":"GenerationConfiguration",
          "documentation":"<p>Contains configurations for response generation based on the knowwledge base query results.</p>"
        },
        "knowledgeBaseId":{
          "shape":"KnowledgeBaseId",
          "documentation":"<p>The unique identifier of the knowledge base that is queried and the foundation model used for generation.</p>"
        },
        "modelArn":{
          "shape":"BedrockModelArn",
          "documentation":"<p>The ARN of the foundation model used to generate a response.</p>"
        },
        "retrievalConfiguration":{
          "shape":"KnowledgeBaseRetrievalConfiguration",
          "documentation":"<p>Contains configurations for how to retrieve and return the knowledge base query.</p>"
        }
      },
      "documentation":"<p>Contains details about the resource being queried.</p> <p>This data type is used in the following API operations:</p> <ul> <li> <p> <a href=\"https://docs.aws.amazon.com/bedrock/latest/APIReference/API_agent-runtime_Retrieve.html#API_agent-runtime_Retrieve_RequestSyntax\">Retrieve request</a> – in the <code>knowledgeBaseConfiguration</code> field</p> </li> <li> <p> <a href=\"https://docs.aws.amazon.com/bedrock/latest/APIReference/API_agent-runtime_RetrieveAndGenerate.html#API_agent-runtime_RetrieveAndGenerate_RequestSyntax\">RetrieveAndGenerate request</a> – in the <code>knowledgeBaseConfiguration</code> field</p> </li> </ul>"
    },
    "KnowledgeBaseVectorSearchConfiguration":{
      "type":"structure",
      "members":{
        "filter":{
          "shape":"RetrievalFilter",
          "documentation":"<p>Specifies the filters to use on the metadata in the knowledge base data sources before returning results. For more information, see <a href=\"https://docs.aws.amazon.com/bedrock/latest/userguide/kb-test-config.html\">Query configurations</a>.</p>"
        },
        "numberOfResults":{
          "shape":"KnowledgeBaseVectorSearchConfigurationNumberOfResultsInteger",
          "documentation":"<p>The number of source chunks to retrieve.</p>",
          "box":true
        },
        "overrideSearchType":{
          "shape":"SearchType",
          "documentation":"<p>By default, Amazon Bedrock decides a search strategy for you. If you're using an Amazon OpenSearch Serverless vector store that contains a filterable text field, you can specify whether to query the knowledge base with a <code>HYBRID</code> search using both vector embeddings and raw text, or <code>SEMANTIC</code> search using only vector embeddings. For other vector store configurations, only <code>SEMANTIC</code> search is available. For more information, see <a href=\"https://docs.aws.amazon.com/bedrock/latest/userguide/knowledge-base-test.html\">Test a knowledge base</a>.</p>"
        }
      },
      "documentation":"<p>Configurations for how to perform the search query and return results. For more information, see <a href=\"https://docs.aws.amazon.com/bedrock/latest/userguide/kb-test-config.html\">Query configurations</a>.</p> <p>This data type is used in the following API operations:</p> <ul> <li> <p> <a href=\"https://docs.aws.amazon.com/bedrock/latest/APIReference/API_agent-runtime_Retrieve.html#API_agent-runtime_Retrieve_RequestSyntax\">Retrieve request</a> – in the <code>vectorSearchConfiguration</code> field</p> </li> <li> <p> <a href=\"https://docs.aws.amazon.com/bedrock/latest/APIReference/API_agent-runtime_RetrieveAndGenerate.html#API_agent-runtime_RetrieveAndGenerate_RequestSyntax\">RetrieveAndGenerate request</a> – in the <code>vectorSearchConfiguration</code> field</p> </li> </ul>"
    },
    "KnowledgeBaseVectorSearchConfigurationNumberOfResultsInteger":{
      "type":"integer",
      "box":true,
      "max":100,
      "min":1
    },
    "LambdaArn":{"type":"string"},
    "MaxTokens":{
      "type":"integer",
      "box":true,
      "max":65536,
      "min":0
    },
    "MaximumLength":{
      "type":"integer",
      "box":true,
      "max":4096,
      "min":0
    },
    "MimeType":{"type":"string"},
    "ModelInvocationInput":{
      "type":"structure",
      "members":{
        "inferenceConfiguration":{
          "shape":"InferenceConfiguration",
          "documentation":"<p>Specifications about the inference parameters that were provided alongside the prompt. These are specified in the <a href=\"https://docs.aws.amazon.com/bedrock/latest/APIReference/API_agent_PromptOverrideConfiguration.html\">PromptOverrideConfiguration</a> object that was set when the agent was created or updated. For more information, see <a href=\"https://docs.aws.amazon.com/bedrock/latest/userguide/model-parameters.html\">Inference parameters for foundation models</a>.</p>"
        },
        "overrideLambda":{
          "shape":"LambdaArn",
          "documentation":"<p>The ARN of the Lambda function to use when parsing the raw foundation model output in parts of the agent sequence.</p>"
        },
        "parserMode":{
          "shape":"CreationMode",
          "documentation":"<p>Specifies whether to override the default parser Lambda function when parsing the raw foundation model output in the part of the agent sequence defined by the <code>promptType</code>.</p>"
        },
        "promptCreationMode":{
          "shape":"CreationMode",
          "documentation":"<p>Specifies whether the default prompt template was <code>OVERRIDDEN</code>. If it was, the <code>basePromptTemplate</code> that was set in the <a href=\"https://docs.aws.amazon.com/bedrock/latest/APIReference/API_agent_PromptOverrideConfiguration.html\">PromptOverrideConfiguration</a> object when the agent was created or updated is used instead.</p>"
        },
        "text":{
          "shape":"PromptText",
          "documentation":"<p>The text that prompted the agent at this step.</p>"
        },
        "traceId":{
          "shape":"TraceId",
          "documentation":"<p>The unique identifier of the trace.</p>"
        },
        "type":{
          "shape":"PromptType",
          "documentation":"<p>The step in the agent sequence.</p>"
        }
      },
      "documentation":"<p>The input for the pre-processing step.</p> <ul> <li> <p>The <code>type</code> matches the agent step.</p> </li> <li> <p>The <code>text</code> contains the prompt.</p> </li> <li> <p>The <code>inferenceConfiguration</code>, <code>parserMode</code>, and <code>overrideLambda</code> values are set in the <a href=\"https://docs.aws.amazon.com/bedrock/latest/APIReference/API_agent_PromptOverrideConfiguration.html\">PromptOverrideConfiguration</a> object that was set when the agent was created or updated.</p> </li> </ul>",
      "sensitive":true
    },
    "NextToken":{
      "type":"string",
      "max":2048,
      "min":1,
      "pattern":"^\\S*$"
    },
    "NonBlankString":{
      "type":"string",
      "pattern":"^[\\s\\S]*$"
    },
    "Observation":{
      "type":"structure",
      "members":{
        "actionGroupInvocationOutput":{
          "shape":"ActionGroupInvocationOutput",
          "documentation":"<p>Contains the JSON-formatted string returned by the API invoked by the action group.</p>"
        },
        "finalResponse":{
          "shape":"FinalResponse",
          "documentation":"<p>Contains details about the response to the user.</p>"
        },
        "knowledgeBaseLookupOutput":{
          "shape":"KnowledgeBaseLookupOutput",
          "documentation":"<p>Contains details about the results from looking up the knowledge base.</p>"
        },
        "repromptResponse":{
          "shape":"RepromptResponse",
          "documentation":"<p>Contains details about the response to reprompt the input.</p>"
        },
        "traceId":{
          "shape":"TraceId",
          "documentation":"<p>The unique identifier of the trace.</p>"
        },
        "type":{
          "shape":"Type",
          "documentation":"<p>Specifies what kind of information the agent returns in the observation. The following values are possible.</p> <ul> <li> <p> <code>ACTION_GROUP</code> – The agent returns the result of an action group.</p> </li> <li> <p> <code>KNOWLEDGE_BASE</code> – The agent returns information from a knowledge base.</p> </li> <li> <p> <code>FINISH</code> – The agent returns a final response to the user with no follow-up.</p> </li> <li> <p> <code>ASK_USER</code> – The agent asks the user a question.</p> </li> <li> <p> <code>REPROMPT</code> – The agent prompts the user again for the same information.</p> </li> </ul>"
        }
      },
      "documentation":"<p>Contains the result or output of an action group or knowledge base, or the response to the user.</p>",
      "sensitive":true
    },
    "OrchestrationTrace":{
      "type":"structure",
      "members":{
        "invocationInput":{
          "shape":"InvocationInput",
          "documentation":"<p>Contains information pertaining to the action group or knowledge base that is being invoked.</p>"
        },
        "modelInvocationInput":{
          "shape":"ModelInvocationInput",
          "documentation":"<p>The input for the orchestration step.</p> <ul> <li> <p>The <code>type</code> is <code>ORCHESTRATION</code>.</p> </li> <li> <p>The <code>text</code> contains the prompt.</p> </li> <li> <p>The <code>inferenceConfiguration</code>, <code>parserMode</code>, and <code>overrideLambda</code> values are set in the <a href=\"https://docs.aws.amazon.com/bedrock/latest/APIReference/API_agent_PromptOverrideConfiguration.html\">PromptOverrideConfiguration</a> object that was set when the agent was created or updated.</p> </li> </ul>"
        },
        "observation":{
          "shape":"Observation",
          "documentation":"<p>Details about the observation (the output of the action group Lambda or knowledge base) made by the agent.</p>"
        },
        "rationale":{
          "shape":"Rationale",
          "documentation":"<p>Details about the reasoning, based on the input, that the agent uses to justify carrying out an action group or getting information from a knowledge base.</p>"
        }
      },
      "documentation":"<p>Details about the orchestration step, in which the agent determines the order in which actions are executed and which knowledge bases are retrieved.</p>",
      "sensitive":true,
      "union":true
    },
    "OutputString":{
      "type":"string",
      "sensitive":true
    },
    "Parameter":{
      "type":"structure",
      "members":{
        "name":{
          "shape":"String",
          "documentation":"<p>The name of the parameter.</p>"
        },
        "type":{
          "shape":"String",
          "documentation":"<p>The type of the parameter.</p>"
        },
        "value":{
          "shape":"String",
          "documentation":"<p>The value of the parameter.</p>"
        }
      },
      "documentation":"<p>A parameter for the API request or function.</p>"
    },
    "ParameterList":{
      "type":"list",
      "member":{"shape":"Parameter"}
    },
    "Parameters":{
      "type":"list",
      "member":{"shape":"Parameter"}
    },
    "PartBody":{
      "type":"blob",
      "max":1000000,
      "min":0,
      "sensitive":true
    },
    "PayloadPart":{
      "type":"structure",
      "members":{
        "attribution":{
          "shape":"Attribution",
          "documentation":"<p>Contains citations for a part of an agent response.</p>"
        },
        "bytes":{
          "shape":"PartBody",
          "documentation":"<p>A part of the agent response in bytes.</p>"
        }
      },
      "documentation":"<p>Contains a part of an agent response and citations for it.</p>",
      "event":true,
      "sensitive":true
    },
    "PostProcessingModelInvocationOutput":{
      "type":"structure",
      "members":{
        "parsedResponse":{
          "shape":"PostProcessingParsedResponse",
          "documentation":"<p>Details about the response from the Lambda parsing of the output of the post-processing step.</p>"
        },
        "traceId":{
          "shape":"TraceId",
          "documentation":"<p>The unique identifier of the trace.</p>"
        }
      },
      "documentation":"<p>The foundation model output from the post-processing step.</p>",
      "sensitive":true
    },
    "PostProcessingParsedResponse":{
      "type":"structure",
      "members":{
        "text":{
          "shape":"OutputString",
          "documentation":"<p>The text returned by the parser.</p>"
        }
      },
      "documentation":"<p>Details about the response from the Lambda parsing of the output from the post-processing step.</p>",
      "sensitive":true
    },
    "PostProcessingTrace":{
      "type":"structure",
      "members":{
        "modelInvocationInput":{
          "shape":"ModelInvocationInput",
          "documentation":"<p>The input for the post-processing step.</p> <ul> <li> <p>The <code>type</code> is <code>POST_PROCESSING</code>.</p> </li> <li> <p>The <code>text</code> contains the prompt.</p> </li> <li> <p>The <code>inferenceConfiguration</code>, <code>parserMode</code>, and <code>overrideLambda</code> values are set in the <a href=\"https://docs.aws.amazon.com/bedrock/latest/APIReference/API_agent_PromptOverrideConfiguration.html\">PromptOverrideConfiguration</a> object that was set when the agent was created or updated.</p> </li> </ul>"
        },
        "modelInvocationOutput":{
          "shape":"PostProcessingModelInvocationOutput",
          "documentation":"<p>The foundation model output from the post-processing step.</p>"
        }
      },
      "documentation":"<p>Details about the post-processing step, in which the agent shapes the response.</p>",
      "sensitive":true,
      "union":true
    },
    "PreProcessingModelInvocationOutput":{
      "type":"structure",
      "members":{
        "parsedResponse":{
          "shape":"PreProcessingParsedResponse",
          "documentation":"<p>Details about the response from the Lambda parsing of the output of the pre-processing step.</p>"
        },
        "traceId":{
          "shape":"TraceId",
          "documentation":"<p>The unique identifier of the trace.</p>"
        }
      },
      "documentation":"<p>The foundation model output from the pre-processing step.</p>",
      "sensitive":true
    },
    "PreProcessingParsedResponse":{
      "type":"structure",
      "members":{
        "isValid":{
          "shape":"Boolean",
          "documentation":"<p>Whether the user input is valid or not. If <code>false</code>, the agent doesn't proceed to orchestration.</p>"
        },
        "rationale":{
          "shape":"RationaleString",
          "documentation":"<p>The text returned by the parsing of the pre-processing step, explaining the steps that the agent plans to take in orchestration, if the user input is valid.</p>"
        }
      },
      "documentation":"<p>Details about the response from the Lambda parsing of the output from the pre-processing step.</p>",
      "sensitive":true
    },
    "PreProcessingTrace":{
      "type":"structure",
      "members":{
        "modelInvocationInput":{
          "shape":"ModelInvocationInput",
          "documentation":"<p>The input for the pre-processing step.</p> <ul> <li> <p>The <code>type</code> is <code>PRE_PROCESSING</code>.</p> </li> <li> <p>The <code>text</code> contains the prompt.</p> </li> <li> <p>The <code>inferenceConfiguration</code>, <code>parserMode</code>, and <code>overrideLambda</code> values are set in the <a href=\"https://docs.aws.amazon.com/bedrock/latest/APIReference/API_agent_PromptOverrideConfiguration.html\">PromptOverrideConfiguration</a> object that was set when the agent was created or updated.</p> </li> </ul>"
        },
        "modelInvocationOutput":{
          "shape":"PreProcessingModelInvocationOutput",
          "documentation":"<p>The foundation model output from the pre-processing step.</p>"
        }
      },
      "documentation":"<p>Details about the pre-processing step, in which the agent contextualizes and categorizes user inputs.</p>",
      "sensitive":true,
      "union":true
    },
    "PromptSessionAttributesMap":{
      "type":"map",
      "key":{"shape":"String"},
      "value":{"shape":"String"}
    },
    "PromptTemplate":{
      "type":"structure",
      "members":{
        "textPromptTemplate":{
          "shape":"TextPromptTemplate",
          "documentation":"<p>The template for the prompt that's sent to the model for response generation. You can include prompt placeholders, which become replaced before the prompt is sent to the model to provide instructions and context to the model. In addition, you can include XML tags to delineate meaningful sections of the prompt template.</p> <p>For more information, see the following resources:</p> <ul> <li> <p> <a href=\"https://docs.aws.amazon.com/bedrock/latest/userguide/kb-test-config.html#kb-test-config-sysprompt\">Knowledge base prompt templates</a> </p> </li> <li> <p> <a href=\"https://docs.anthropic.com/claude/docs/use-xml-tags\">Use XML tags with Anthropic Claude models</a> </p> </li> </ul>"
        }
      },
      "documentation":"<p>Contains the template for the prompt that's sent to the model for response generation. For more information, see <a href=\"https://docs.aws.amazon.com/bedrock/latest/userguide/kb-test-config.html#kb-test-config-sysprompt\">Knowledge base prompt templates</a>.</p> <p>This data type is used in the following API operations:</p> <ul> <li> <p> <a href=\"https://docs.aws.amazon.com/bedrock/latest/APIReference/API_agent-runtime_RetrieveAndGenerate.html#API_agent-runtime_RetrieveAndGenerate_RequestSyntax\">RetrieveAndGenerate request</a> – in the <code>filter</code> field</p> </li> </ul>"
    },
    "PromptText":{
      "type":"string",
      "sensitive":true
    },
    "PromptType":{
      "type":"string",
      "enum":[
        "PRE_PROCESSING",
        "ORCHESTRATION",
        "KNOWLEDGE_BASE_RESPONSE_GENERATION",
        "POST_PROCESSING"
      ]
    },
    "PropertyParameters":{
      "type":"structure",
      "members":{
        "properties":{
          "shape":"ParameterList",
          "documentation":"<p>A list of parameters in the request body.</p>"
        }
      },
      "documentation":"<p>Contains the parameters in the request body.</p>"
    },
    "RAGStopSequences":{
      "type":"list",
      "member":{"shape":"RAGStopSequencesMemberString"},
      "max":4,
      "min":0
    },
    "RAGStopSequencesMemberString":{
      "type":"string",
      "max":1000,
      "min":1
    },
    "Rationale":{
      "type":"structure",
      "members":{
        "text":{
          "shape":"RationaleString",
          "documentation":"<p>The reasoning or thought process of the agent, based on the input.</p>"
        },
        "traceId":{
          "shape":"TraceId",
          "documentation":"<p>The unique identifier of the trace step.</p>"
        }
      },
      "documentation":"<p>Contains the reasoning, based on the input, that the agent uses to justify carrying out an action group or getting information from a knowledge base.</p>",
      "sensitive":true
    },
    "RationaleString":{
      "type":"string",
      "sensitive":true
    },
    "RepromptResponse":{
      "type":"structure",
      "members":{
        "source":{
          "shape":"Source",
          "documentation":"<p>Specifies what output is prompting the agent to reprompt the input.</p>"
        },
        "text":{
          "shape":"String",
          "documentation":"<p>The text reprompting the input.</p>"
        }
      },
      "documentation":"<p>Contains details about the agent's response to reprompt the input.</p>",
      "sensitive":true
    },
    "RequestBody":{
      "type":"structure",
      "members":{
        "content":{
          "shape":"ContentMap",
          "documentation":"<p>The content in the request body.</p>"
        }
      },
      "documentation":"<p>The parameters in the API request body.</p>"
    },
    "ResourceNotFoundException":{
      "type":"structure",
      "members":{
        "message":{"shape":"NonBlankString"}
      },
      "documentation":"<p>The specified resource Amazon Resource Name (ARN) was not found. Check the Amazon Resource Name (ARN) and try your request again.</p>",
      "error":{
        "httpStatusCode":404,
        "senderFault":true
      },
      "exception":true
    },
    "ResponseBody":{
      "type":"map",
      "key":{"shape":"String"},
      "value":{"shape":"ContentBody"}
    },
    "ResponseState":{
      "type":"string",
      "enum":[
        "FAILURE",
        "REPROMPT"
      ]
    },
    "ResponseStream":{
      "type":"structure",
      "members":{
        "accessDeniedException":{
          "shape":"AccessDeniedException",
          "documentation":"<p>The request is denied because of missing access permissions. Check your permissions and retry your request.</p>"
        },
        "badGatewayException":{
          "shape":"BadGatewayException",
          "documentation":"<p>There was an issue with a dependency due to a server issue. Retry your request.</p>"
        },
        "chunk":{
          "shape":"PayloadPart",
          "documentation":"<p>Contains a part of an agent response and citations for it.</p>"
        },
        "conflictException":{
          "shape":"ConflictException",
          "documentation":"<p>There was a conflict performing an operation. Resolve the conflict and retry your request.</p>"
        },
        "dependencyFailedException":{
          "shape":"DependencyFailedException",
          "documentation":"<p>There was an issue with a dependency. Check the resource configurations and retry the request.</p>"
        },
        "internalServerException":{
          "shape":"InternalServerException",
          "documentation":"<p>An internal server error occurred. Retry your request.</p>"
        },
        "resourceNotFoundException":{
          "shape":"ResourceNotFoundException",
          "documentation":"<p>The specified resource Amazon Resource Name (ARN) was not found. Check the Amazon Resource Name (ARN) and try your request again.</p>"
        },
        "returnControl":{
          "shape":"ReturnControlPayload",
          "documentation":"<p>Contains the parameters and information that the agent elicited from the customer to carry out an action. This information is returned to the system and can be used in your own setup for fulfilling the action.</p>"
        },
        "serviceQuotaExceededException":{
          "shape":"ServiceQuotaExceededException",
          "documentation":"<p>The number of requests exceeds the service quota. Resubmit your request later.</p>"
        },
        "throttlingException":{
          "shape":"ThrottlingException",
          "documentation":"<p>The number of requests exceeds the limit. Resubmit your request later.</p>"
        },
        "trace":{
          "shape":"TracePart",
          "documentation":"<p>Contains information about the agent and session, alongside the agent's reasoning process and results from calling actions and querying knowledge bases and metadata about the trace. You can use the trace to understand how the agent arrived at the response it provided the customer. For more information, see <a href=\"https://docs.aws.amazon.com/bedrock/latest/userguide/trace-events.html\">Trace events</a>.</p>"
        },
        "validationException":{
          "shape":"ValidationException",
          "documentation":"<p>Input validation failed. Check your request parameters and retry the request.</p>"
        }
      },
      "documentation":"<p>The response from invoking the agent and associated citations and trace information.</p>",
      "eventstream":true
    },
    "RetrievalFilter":{
      "type":"structure",
      "members":{
        "andAll":{
          "shape":"RetrievalFilterList",
          "documentation":"<p>Knowledge base data sources are returned if their metadata attributes fulfill all the filter conditions inside this list.</p>"
        },
        "equals":{
          "shape":"FilterAttribute",
          "documentation":"<p>Knowledge base data sources are returned if they contain a metadata attribute whose name matches the <code>key</code> and whose value matches the <code>value</code> in this object.</p> <p>The following example would return data sources with an <code>animal</code> attribute whose value is <code>cat</code>:</p> <p> <code>\"equals\": { \"key\": \"animal\", \"value\": \"cat\" }</code> </p>"
        },
        "greaterThan":{
          "shape":"FilterAttribute",
          "documentation":"<p>Knowledge base data sources are returned if they contain a metadata attribute whose name matches the <code>key</code> and whose value is greater than the <code>value</code> in this object.</p> <p>The following example would return data sources with an <code>year</code> attribute whose value is greater than <code>1989</code>:</p> <p> <code>\"greaterThan\": { \"key\": \"year\", \"value\": 1989 }</code> </p>"
        },
        "greaterThanOrEquals":{
          "shape":"FilterAttribute",
          "documentation":"<p>Knowledge base data sources are returned if they contain a metadata attribute whose name matches the <code>key</code> and whose value is greater than or equal to the <code>value</code> in this object.</p> <p>The following example would return data sources with an <code>year</code> attribute whose value is greater than or equal to <code>1989</code>:</p> <p> <code>\"greaterThanOrEquals\": { \"key\": \"year\", \"value\": 1989 }</code> </p>"
        },
        "in":{
          "shape":"FilterAttribute",
          "documentation":"<p>Knowledge base data sources are returned if they contain a metadata attribute whose name matches the <code>key</code> and whose value is in the list specified in the <code>value</code> in this object.</p> <p>The following example would return data sources with an <code>animal</code> attribute that is either <code>cat</code> or <code>dog</code>:</p> <p> <code>\"in\": { \"key\": \"animal\", \"value\": [\"cat\", \"dog\"] }</code> </p>"
        },
        "lessThan":{
          "shape":"FilterAttribute",
          "documentation":"<p>Knowledge base data sources are returned if they contain a metadata attribute whose name matches the <code>key</code> and whose value is less than the <code>value</code> in this object.</p> <p>The following example would return data sources with an <code>year</code> attribute whose value is less than to <code>1989</code>.</p> <p> <code>\"lessThan\": { \"key\": \"year\", \"value\": 1989 }</code> </p>"
        },
        "lessThanOrEquals":{
          "shape":"FilterAttribute",
          "documentation":"<p>Knowledge base data sources are returned if they contain a metadata attribute whose name matches the <code>key</code> and whose value is less than or equal to the <code>value</code> in this object.</p> <p>The following example would return data sources with an <code>year</code> attribute whose value is less than or equal to <code>1989</code>.</p> <p> <code>\"lessThanOrEquals\": { \"key\": \"year\", \"value\": 1989 }</code> </p>"
        },
        "listContains":{
          "shape":"FilterAttribute",
          "documentation":"<p>Knowledge base data sources are returned if they contain a metadata attribute whose name matches the <code>key</code> and whose value is a list that contains the <code>value</code> as one of its members.</p> <p>The following example would return data sources with an <code>animals</code> attribute that is a list containing a <code>cat</code> member (for example <code>[\"dog\", \"cat\"]</code>).</p> <p> <code>\"listContains\": { \"key\": \"animals\", \"value\": \"cat\" }</code> </p>"
        },
        "notEquals":{
          "shape":"FilterAttribute",
          "documentation":"<p>Knowledge base data sources that contain a metadata attribute whose name matches the <code>key</code> and whose value doesn't match the <code>value</code> in this object are returned.</p> <p>The following example would return data sources that don't contain an <code>animal</code> attribute whose value is <code>cat</code>.</p> <p> <code>\"notEquals\": { \"key\": \"animal\", \"value\": \"cat\" }</code> </p>"
        },
        "notIn":{
          "shape":"FilterAttribute",
          "documentation":"<p>Knowledge base data sources are returned if they contain a metadata attribute whose name matches the <code>key</code> and whose value isn't in the list specified in the <code>value</code> in this object.</p> <p>The following example would return data sources whose <code>animal</code> attribute is neither <code>cat</code> nor <code>dog</code>.</p> <p> <code>\"notIn\": { \"key\": \"animal\", \"value\": [\"cat\", \"dog\"] }</code> </p>"
        },
        "orAll":{
          "shape":"RetrievalFilterList",
          "documentation":"<p>Knowledge base data sources are returned if their metadata attributes fulfill at least one of the filter conditions inside this list.</p>"
        },
        "startsWith":{
          "shape":"FilterAttribute",
          "documentation":"<p>Knowledge base data sources are returned if they contain a metadata attribute whose name matches the <code>key</code> and whose value starts with the <code>value</code> in this object. This filter is currently only supported for Amazon OpenSearch Serverless vector stores.</p> <p>The following example would return data sources with an <code>animal</code> attribute starts with <code>ca</code> (for example, <code>cat</code> or <code>camel</code>).</p> <p> <code>\"startsWith\": { \"key\": \"animal\", \"value\": \"ca\" }</code> </p>"
        },
        "stringContains":{
          "shape":"FilterAttribute",
          "documentation":"<p>Knowledge base data sources are returned if they contain a metadata attribute whose name matches the <code>key</code> and whose value is one of the following:</p> <ul> <li> <p>A string that contains the <code>value</code> as a substring. The following example would return data sources with an <code>animal</code> attribute that contains the substring <code>at</code> (for example <code>cat</code>).</p> <p> <code>\"stringContains\": { \"key\": \"animal\", \"value\": \"at\" }</code> </p> </li> <li> <p>A list with a member that contains the <code>value</code> as a substring. The following example would return data sources with an <code>animals</code> attribute that is a list containing a member that contains the substring <code>at</code> (for example <code>[\"dog\", \"cat\"]</code>).</p> <p> <code>\"stringContains\": { \"key\": \"animals\", \"value\": \"at\" }</code> </p> </li> </ul>"
        }
      },
      "documentation":"<p>Specifies the filters to use on the metadata attributes in the knowledge base data sources before returning results. For more information, see <a href=\"https://docs.aws.amazon.com/bedrock/latest/userguide/kb-test-config.html\">Query configurations</a>. See the examples below to see how to use these filters.</p> <p>This data type is used in the following API operations:</p> <ul> <li> <p> <a href=\"https://docs.aws.amazon.com/bedrock/latest/APIReference/API_agent-runtime_Retrieve.html#API_agent-runtime_Retrieve_RequestSyntax\">Retrieve request</a> – in the <code>filter</code> field</p> </li> <li> <p> <a href=\"https://docs.aws.amazon.com/bedrock/latest/APIReference/API_agent-runtime_RetrieveAndGenerate.html#API_agent-runtime_RetrieveAndGenerate_RequestSyntax\">RetrieveAndGenerate request</a> – in the <code>filter</code> field</p> </li> </ul>",
      "sensitive":true,
      "union":true
    },
    "RetrievalFilterList":{
      "type":"list",
      "member":{"shape":"RetrievalFilter"},
      "max":5,
      "min":2
    },
    "RetrievalResultContent":{
      "type":"structure",
      "required":["text"],
      "members":{
        "text":{
          "shape":"String",
          "documentation":"<p>The cited text from the data source.</p>"
        }
      },
      "documentation":"<p>Contains the cited text from the data source.</p> <p>This data type is used in the following API operations:</p> <ul> <li> <p> <a href=\"https://docs.aws.amazon.com/bedrock/latest/APIReference/API_agent-runtime_Retrieve.html#API_agent-runtime_Retrieve_ResponseSyntax\">Retrieve response</a> – in the <code>content</code> field</p> </li> <li> <p> <a href=\"https://docs.aws.amazon.com/bedrock/latest/APIReference/API_agent-runtime_RetrieveAndGenerate.html#API_agent-runtime_RetrieveAndGenerate_ResponseSyntax\">RetrieveAndGenerate response</a> – in the <code>content</code> field</p> </li> <li> <p> <a href=\"https://docs.aws.amazon.com/bedrock/latest/APIReference/API_agent-runtime_InvokeAgent.html#API_agent-runtime_InvokeAgent_ResponseSyntax\">InvokeAgent response</a> – in the <code>content</code> field</p> </li> </ul>",
      "sensitive":true
    },
    "RetrievalResultLocation":{
      "type":"structure",
      "required":["type"],
      "members":{
        "s3Location":{
          "shape":"RetrievalResultS3Location",
          "documentation":"<p>Contains the S3 location of the data source.</p>"
        },
        "type":{
          "shape":"RetrievalResultLocationType",
          "documentation":"<p>The type of the location of the data source.</p>"
        }
      },
      "documentation":"<p>Contains information about the location of the data source.</p> <p>This data type is used in the following API operations:</p> <ul> <li> <p> <a href=\"https://docs.aws.amazon.com/bedrock/latest/APIReference/API_agent-runtime_Retrieve.html#API_agent-runtime_Retrieve_ResponseSyntax\">Retrieve response</a> – in the <code>location</code> field</p> </li> <li> <p> <a href=\"https://docs.aws.amazon.com/bedrock/latest/APIReference/API_agent-runtime_RetrieveAndGenerate.html#API_agent-runtime_RetrieveAndGenerate_ResponseSyntax\">RetrieveAndGenerate response</a> – in the <code>location</code> field</p> </li> <li> <p> <a href=\"https://docs.aws.amazon.com/bedrock/latest/APIReference/API_agent-runtime_InvokeAgent.html#API_agent-runtime_InvokeAgent_ResponseSyntax\">InvokeAgent response</a> – in the <code>locatino</code> field</p> </li> </ul>",
      "sensitive":true
    },
    "RetrievalResultLocationType":{
      "type":"string",
      "enum":["S3"]
    },
    "RetrievalResultMetadata":{
      "type":"map",
      "key":{"shape":"RetrievalResultMetadataKey"},
      "value":{"shape":"RetrievalResultMetadataValue"},
      "min":1,
      "sensitive":true
    },
    "RetrievalResultMetadataKey":{
      "type":"string",
      "max":100,
      "min":1
    },
    "RetrievalResultMetadataValue":{
      "type":"structure",
      "members":{
      },
      "document":true
    },
    "RetrievalResultS3Location":{
      "type":"structure",
      "members":{
        "uri":{
          "shape":"String",
          "documentation":"<p>The S3 URI of the data source.</p>"
        }
      },
      "documentation":"<p>Contains the S3 location of the data source.</p> <p>This data type is used in the following API operations:</p> <ul> <li> <p> <a href=\"https://docs.aws.amazon.com/bedrock/latest/APIReference/API_agent-runtime_Retrieve.html#API_agent-runtime_Retrieve_ResponseSyntax\">Retrieve response</a> – in the <code>s3Location</code> field</p> </li> <li> <p> <a href=\"https://docs.aws.amazon.com/bedrock/latest/APIReference/API_agent-runtime_RetrieveAndGenerate.html#API_agent-runtime_RetrieveAndGenerate_ResponseSyntax\">RetrieveAndGenerate response</a> – in the <code>s3Location</code> field</p> </li> <li> <p> <a href=\"https://docs.aws.amazon.com/bedrock/latest/APIReference/API_agent-runtime_InvokeAgent.html#API_agent-runtime_InvokeAgent_ResponseSyntax\">InvokeAgent response</a> – in the <code>s3Location</code> field</p> </li> </ul>"
    },
    "RetrieveAndGenerateConfiguration":{
      "type":"structure",
      "required":["type"],
      "members":{
        "externalSourcesConfiguration":{
          "shape":"ExternalSourcesRetrieveAndGenerateConfiguration",
          "documentation":"<p>The configuration used with the external source wrapper object in the retrieveAndGenerate function.</p>"
        },
        "knowledgeBaseConfiguration":{
          "shape":"KnowledgeBaseRetrieveAndGenerateConfiguration",
          "documentation":"<p>Contains details about the resource being queried.</p>"
        },
        "type":{
          "shape":"RetrieveAndGenerateType",
          "documentation":"<p>The type of resource that is queried by the request.</p>"
        }
      },
      "documentation":"<p>Contains details about the resource being queried.</p> <p>This data type is used in the following API operations:</p> <ul> <li> <p> <a href=\"https://docs.aws.amazon.com/bedrock/latest/APIReference/API_agent-runtime_RetrieveAndGenerate.html#API_agent-runtime_RetrieveAndGenerate_RequestSyntax\">RetrieveAndGenerate request</a> – in the <code>retrieveAndGenerateConfiguration</code> field</p> </li> </ul>"
    },
    "RetrieveAndGenerateInput":{
      "type":"structure",
      "required":["text"],
      "members":{
        "text":{
          "shape":"RetrieveAndGenerateInputTextString",
          "documentation":"<p>The query made to the knowledge base.</p>"
        }
      },
      "documentation":"<p>Contains the query made to the knowledge base.</p> <p>This data type is used in the following API operations:</p> <ul> <li> <p> <a href=\"https://docs.aws.amazon.com/bedrock/latest/APIReference/API_agent-runtime_RetrieveAndGenerate.html#API_agent-runtime_RetrieveAndGenerate_RequestSyntax\">RetrieveAndGenerate request</a> – in the <code>input</code> field</p> </li> </ul>",
      "sensitive":true
    },
    "RetrieveAndGenerateInputTextString":{
      "type":"string",
      "max":1000,
      "min":0
    },
    "RetrieveAndGenerateOutput":{
      "type":"structure",
      "required":["text"],
      "members":{
        "text":{
          "shape":"String",
          "documentation":"<p>The response generated from querying the knowledge base.</p>"
        }
      },
      "documentation":"<p>Contains the response generated from querying the knowledge base.</p> <p>This data type is used in the following API operations:</p> <ul> <li> <p> <a href=\"https://docs.aws.amazon.com/bedrock/latest/APIReference/API_agent-runtime_RetrieveAndGenerate.html#API_agent-runtime_RetrieveAndGenerate_ResponseSyntax\">RetrieveAndGenerate response</a> – in the <code>output</code> field</p> </li> </ul>",
      "sensitive":true
    },
    "RetrieveAndGenerateRequest":{
      "type":"structure",
      "required":["input"],
      "members":{
        "input":{
          "shape":"RetrieveAndGenerateInput",
          "documentation":"<p>Contains the query to be made to the knowledge base.</p>"
        },
        "retrieveAndGenerateConfiguration":{
          "shape":"RetrieveAndGenerateConfiguration",
          "documentation":"<p>Contains configurations for the knowledge base query and retrieval process. For more information, see <a href=\"https://docs.aws.amazon.com/bedrock/latest/userguide/kb-test-config.html\">Query configurations</a>.</p>"
        },
        "sessionConfiguration":{
          "shape":"RetrieveAndGenerateSessionConfiguration",
          "documentation":"<p>Contains details about the session with the knowledge base.</p>"
        },
        "sessionId":{
          "shape":"SessionId",
          "documentation":"<p>The unique identifier of the session. Reuse the same value to continue the same session with the knowledge base.</p>"
        }
      }
    },
    "RetrieveAndGenerateResponse":{
      "type":"structure",
      "required":[
        "output",
        "sessionId"
      ],
      "members":{
        "citations":{
          "shape":"Citations",
          "documentation":"<p>A list of segments of the generated response that are based on sources in the knowledge base, alongside information about the sources.</p>"
        },
        "guardrailAction":{
          "shape":"GuadrailAction",
          "documentation":"<p>Specifies if there is a guardrail intervention in the response.</p>"
        },
        "output":{
          "shape":"RetrieveAndGenerateOutput",
          "documentation":"<p>Contains the response generated from querying the knowledge base.</p>"
        },
        "sessionId":{
          "shape":"SessionId",
          "documentation":"<p>The unique identifier of the session. Reuse the same value to continue the same session with the knowledge base.</p>"
        }
      }
    },
    "RetrieveAndGenerateSessionConfiguration":{
      "type":"structure",
      "required":["kmsKeyArn"],
      "members":{
        "kmsKeyArn":{
          "shape":"KmsKeyArn",
          "documentation":"<p>The ARN of the KMS key encrypting the session.</p>"
        }
      },
      "documentation":"<p>Contains configuration about the session with the knowledge base.</p> <p>This data type is used in the following API operations:</p> <ul> <li> <p> <a href=\"https://docs.aws.amazon.com/bedrock/latest/APIReference/API_agent-runtime_RetrieveAndGenerate.html#API_agent-runtime_RetrieveAndGenerate_RequestSyntax\">RetrieveAndGenerate request</a> – in the <code>sessionConfiguration</code> field</p> </li> </ul>"
    },
    "RetrieveAndGenerateType":{
      "type":"string",
      "enum":[
        "KNOWLEDGE_BASE",
        "EXTERNAL_SOURCES"
      ]
    },
    "RetrieveRequest":{
      "type":"structure",
      "required":[
        "knowledgeBaseId",
        "retrievalQuery"
      ],
      "members":{
        "knowledgeBaseId":{
          "shape":"KnowledgeBaseId",
          "documentation":"<p>The unique identifier of the knowledge base to query.</p>",
          "location":"uri",
          "locationName":"knowledgeBaseId"
        },
        "nextToken":{
          "shape":"NextToken",
          "documentation":"<p>If there are more results than can fit in the response, the response returns a <code>nextToken</code>. Use this token in the <code>nextToken</code> field of another request to retrieve the next batch of results.</p>"
        },
        "retrievalConfiguration":{
          "shape":"KnowledgeBaseRetrievalConfiguration",
          "documentation":"<p>Contains configurations for the knowledge base query and retrieval process. For more information, see <a href=\"https://docs.aws.amazon.com/bedrock/latest/userguide/kb-test-config.html\">Query configurations</a>.</p>"
        },
        "retrievalQuery":{
          "shape":"KnowledgeBaseQuery",
          "documentation":"<p>Contains the query to send the knowledge base.</p>"
        }
      }
    },
    "RetrieveResponse":{
      "type":"structure",
      "required":["retrievalResults"],
      "members":{
        "nextToken":{
          "shape":"NextToken",
          "documentation":"<p>If there are more results than can fit in the response, the response returns a <code>nextToken</code>. Use this token in the <code>nextToken</code> field of another request to retrieve the next batch of results.</p>"
        },
        "retrievalResults":{
          "shape":"KnowledgeBaseRetrievalResults",
          "documentation":"<p>A list of results from querying the knowledge base.</p>"
        }
      }
    },
    "RetrievedReference":{
      "type":"structure",
      "members":{
        "content":{
          "shape":"RetrievalResultContent",
          "documentation":"<p>Contains the cited text from the data source.</p>"
        },
        "location":{
          "shape":"RetrievalResultLocation",
          "documentation":"<p>Contains information about the location of the data source.</p>"
        },
        "metadata":{
          "shape":"RetrievalResultMetadata",
          "documentation":"<p>Contains metadata attributes and their values for the file in the data source. For more information, see <a href=\"https://docs.aws.amazon.com/bedrock/latest/userguide/knowledge-base-ds.html#kb-ds-metadata\">Metadata and filtering</a>.</p>"
        }
      },
      "documentation":"<p>Contains metadata about a source cited for the generated response.</p> <p>This data type is used in the following API operations:</p> <ul> <li> <p> <a href=\"https://docs.aws.amazon.com/bedrock/latest/APIReference/API_agent-runtime_RetrieveAndGenerate.html#API_agent-runtime_RetrieveAndGenerate_ResponseSyntax\">RetrieveAndGenerate response</a> – in the <code>retrievedReferences</code> field</p> </li> <li> <p> <a href=\"https://docs.aws.amazon.com/bedrock/latest/APIReference/API_agent-runtime_InvokeAgent.html#API_agent-runtime_InvokeAgent_ResponseSyntax\">InvokeAgent response</a> – in the <code>retrievedReferences</code> field</p> </li> </ul>"
    },
    "RetrievedReferences":{
      "type":"list",
      "member":{"shape":"RetrievedReference"}
    },
    "ReturnControlInvocationResults":{
      "type":"list",
      "member":{"shape":"InvocationResultMember"},
      "max":5,
      "min":1
    },
    "ReturnControlPayload":{
      "type":"structure",
      "members":{
        "invocationId":{
          "shape":"String",
          "documentation":"<p>The identifier of the action group invocation.</p>"
        },
        "invocationInputs":{
          "shape":"InvocationInputs",
          "documentation":"<p>A list of objects that contain information about the parameters and inputs that need to be sent into the API operation or function, based on what the agent determines from its session with the user.</p>"
        }
      },
      "documentation":"<p>Contains information to return from the action group that the agent has predicted to invoke.</p> <p>This data type is used in the following API operations:</p> <ul> <li> <p> <a href=\"https://docs.aws.amazon.com/bedrock/latest/APIReference/API_agent-runtime_InvokeAgent.html#API_agent-runtime_InvokeAgent_ResponseSyntax\">InvokeAgent response</a> </p> </li> </ul>",
      "event":true,
      "sensitive":true
    },
    "S3ObjectDoc":{
      "type":"structure",
      "required":["uri"],
      "members":{
        "uri":{
          "shape":"S3Uri",
          "documentation":"<p>The file location of the S3 wrapper object.</p>"
        }
      },
      "documentation":"<p>The unique wrapper object of the document from the S3 location.</p>"
    },
    "S3Uri":{
      "type":"string",
      "max":1024,
      "min":1,
      "pattern":"^s3://[a-z0-9][a-z0-9.-]{1,61}[a-z0-9]/.{1,1024}$"
    },
    "SearchType":{
      "type":"string",
      "enum":[
        "HYBRID",
        "SEMANTIC"
      ]
    },
    "ServiceQuotaExceededException":{
      "type":"structure",
      "members":{
        "message":{"shape":"NonBlankString"}
      },
      "documentation":"<p>The number of requests exceeds the service quota. Resubmit your request later.</p>",
      "error":{
        "httpStatusCode":400,
        "senderFault":true
      },
      "exception":true
    },
    "SessionAttributesMap":{
      "type":"map",
      "key":{"shape":"String"},
      "value":{"shape":"String"}
    },
    "SessionId":{
      "type":"string",
      "max":100,
      "min":2,
      "pattern":"^[0-9a-zA-Z._:-]+$"
    },
    "SessionState":{
      "type":"structure",
      "members":{
        "invocationId":{
          "shape":"String",
          "documentation":"<p>The identifier of the invocation of an action. This value must match the <code>invocationId</code> returned in the <code>InvokeAgent</code> response for the action whose results are provided in the <code>returnControlInvocationResults</code> field. For more information, see <a href=\"https://docs.aws.amazon.com/bedrock/latest/userguide/agents-returncontrol.html\">Return control to the agent developer</a> and <a href=\"https://docs.aws.amazon.com/bedrock/latest/userguide/agents-session-state.html\">Control session context</a>.</p>"
        },
        "promptSessionAttributes":{
          "shape":"PromptSessionAttributesMap",
          "documentation":"<p>Contains attributes that persist across a prompt and the values of those attributes. These attributes replace the $prompt_session_attributes$ placeholder variable in the orchestration prompt template. For more information, see <a href=\"https://docs.aws.amazon.com/bedrock/latest/userguide/prompt-placeholders.html\">Prompt template placeholder variables</a>.</p>"
        },
        "returnControlInvocationResults":{
          "shape":"ReturnControlInvocationResults",
          "documentation":"<p>Contains information about the results from the action group invocation. For more information, see <a href=\"https://docs.aws.amazon.com/bedrock/latest/userguide/agents-returncontrol.html\">Return control to the agent developer</a> and <a href=\"https://docs.aws.amazon.com/bedrock/latest/userguide/agents-session-state.html\">Control session context</a>.</p> <note> <p>If you include this field, the <code>inputText</code> field will be ignored.</p> </note>"
        },
        "sessionAttributes":{
          "shape":"SessionAttributesMap",
          "documentation":"<p>Contains attributes that persist across a session and the values of those attributes.</p>"
        }
      },
      "documentation":"<p>Contains parameters that specify various attributes that persist across a session or prompt. You can define session state attributes as key-value pairs when writing a <a href=\"https://docs.aws.amazon.com/bedrock/latest/userguide/agents-lambda.html\">Lambda function</a> for an action group or pass them when making an <a href=\"https://docs.aws.amazon.com/bedrock/latest/APIReference/API_agent-runtime_InvokeAgent.html\">InvokeAgent</a> request. Use session state attributes to control and provide conversational context for your agent and to help customize your agent's behavior. For more information, see <a href=\"https://docs.aws.amazon.com/bedrock/latest/userguide/agents-session-state.html\">Control session context</a>.</p>"
    },
    "Source":{
      "type":"string",
      "enum":[
        "ACTION_GROUP",
        "KNOWLEDGE_BASE",
        "PARSER"
      ],
      "sensitive":true
    },
    "Span":{
      "type":"structure",
      "members":{
        "end":{
          "shape":"SpanEndInteger",
          "documentation":"<p>Where the text with a citation ends in the generated output.</p>"
        },
        "start":{
          "shape":"SpanStartInteger",
          "documentation":"<p>Where the text with a citation starts in the generated output.</p>"
        }
      },
      "documentation":"<p>Contains information about where the text with a citation begins and ends in the generated output.</p> <p>This data type is used in the following API operations:</p> <ul> <li> <p> <a href=\"https://docs.aws.amazon.com/bedrock/latest/APIReference/API_agent-runtime_RetrieveAndGenerate.html#API_agent-runtime_RetrieveAndGenerate_ResponseSyntax\">RetrieveAndGenerate response</a> – in the <code>span</code> field</p> </li> <li> <p> <a href=\"https://docs.aws.amazon.com/bedrock/latest/APIReference/API_agent-runtime_InvokeAgent.html#API_agent-runtime_InvokeAgent_ResponseSyntax\">InvokeAgent response</a> – in the <code>span</code> field</p> </li> </ul>"
    },
    "SpanEndInteger":{
      "type":"integer",
      "box":true,
      "min":0
    },
    "SpanStartInteger":{
      "type":"integer",
      "box":true,
      "min":0
    },
    "StopSequences":{
      "type":"list",
      "member":{"shape":"String"},
      "max":4,
      "min":0
    },
    "String":{"type":"string"},
    "Temperature":{
      "type":"float",
      "box":true,
      "max":1,
      "min":0
    },
    "TextInferenceConfig":{
      "type":"structure",
      "members":{
        "maxTokens":{
          "shape":"MaxTokens",
          "documentation":"<p>The maximum number of tokens to generate in the output text. Do not use the minimum of 0 or the maximum of 65536. The limit values described here are arbitary values, for actual values consult the limits defined by your specific model.</p>"
        },
        "stopSequences":{
          "shape":"RAGStopSequences",
          "documentation":"<p>A list of sequences of characters that, if generated, will cause the model to stop generating further tokens. Do not use a minimum length of 1 or a maximum length of 1000. The limit values described here are arbitary values, for actual values consult the limits defined by your specific model.</p>"
        },
        "temperature":{
          "shape":"Temperature",
          "documentation":"<p> Controls the random-ness of text generated by the language model, influencing how much the model sticks to the most predictable next words versus exploring more surprising options. A lower temperature value (e.g. 0.2 or 0.3) makes model outputs more deterministic or predictable, while a higher temperature (e.g. 0.8 or 0.9) makes the outputs more creative or unpredictable. </p>"
        },
        "topP":{
          "shape":"TopP",
          "documentation":"<p> A probability distribution threshold which controls what the model considers for the set of possible next tokens. The model will only consider the top p% of the probability distribution when generating the next token. </p>"
        }
      },
      "documentation":"<p>Configuration settings for text generation using a language model via the RetrieveAndGenerate operation. Includes parameters like temperature, top-p, maximum token count, and stop sequences. </p> <note> <p>The valid range of <code>maxTokens</code> depends on the accepted values for your chosen model's inference parameters. To see the inference parameters for your model, see <a href=\"https://docs.aws.amazon.com/bedrock/latest/userguide/model-parameters.html\">Inference parameters for foundation models.</a> </p> </note>"
    },
    "TextPromptTemplate":{
      "type":"string",
      "max":4000,
      "min":1,
      "sensitive":true
    },
    "TextResponsePart":{
      "type":"structure",
      "members":{
        "span":{
          "shape":"Span",
          "documentation":"<p>Contains information about where the text with a citation begins and ends in the generated output.</p>"
        },
        "text":{
          "shape":"String",
          "documentation":"<p>The part of the generated text that contains a citation.</p>"
        }
      },
      "documentation":"<p>Contains the part of the generated text that contains a citation, alongside where it begins and ends.</p> <p>This data type is used in the following API operations:</p> <ul> <li> <p> <a href=\"https://docs.aws.amazon.com/bedrock/latest/APIReference/API_agent-runtime_RetrieveAndGenerate.html#API_agent-runtime_RetrieveAndGenerate_ResponseSyntax\">RetrieveAndGenerate response</a> – in the <code>textResponsePart</code> field</p> </li> <li> <p> <a href=\"https://docs.aws.amazon.com/bedrock/latest/APIReference/API_agent-runtime_InvokeAgent.html#API_agent-runtime_InvokeAgent_ResponseSyntax\">InvokeAgent response</a> – in the <code>textResponsePart</code> field</p> </li> </ul>",
      "sensitive":true
    },
    "ThrottlingException":{
      "type":"structure",
      "members":{
        "message":{"shape":"NonBlankString"}
      },
      "documentation":"<p>The number of requests exceeds the limit. Resubmit your request later.</p>",
      "error":{
        "httpStatusCode":429,
        "senderFault":true
      },
      "exception":true
    },
    "TopK":{
      "type":"integer",
      "box":true,
      "max":500,
      "min":0
    },
    "TopP":{
      "type":"float",
      "box":true,
      "max":1,
      "min":0
    },
    "Trace":{
      "type":"structure",
      "members":{
        "failureTrace":{
          "shape":"FailureTrace",
          "documentation":"<p>Contains information about the failure of the interaction.</p>"
        },
        "guardrailTrace":{
          "shape":"GuardrailTrace",
          "documentation":"<p>The trace details for a trace defined in the Guardrail filter.</p>"
        },
        "orchestrationTrace":{
          "shape":"OrchestrationTrace",
          "documentation":"<p>Details about the orchestration step, in which the agent determines the order in which actions are executed and which knowledge bases are retrieved.</p>"
        },
        "postProcessingTrace":{
          "shape":"PostProcessingTrace",
          "documentation":"<p>Details about the post-processing step, in which the agent shapes the response..</p>"
        },
        "preProcessingTrace":{
          "shape":"PreProcessingTrace",
          "documentation":"<p>Details about the pre-processing step, in which the agent contextualizes and categorizes user inputs.</p>"
        }
      },
      "documentation":"<p>Contains one part of the agent's reasoning process and results from calling API actions and querying knowledge bases. You can use the trace to understand how the agent arrived at the response it provided the customer. For more information, see <a href=\"https://docs.aws.amazon.com/bedrock/latest/userguide/agents-test.html#trace-enablement\">Trace enablement</a>.</p>",
      "sensitive":true,
      "union":true
    },
    "TraceId":{
      "type":"string",
      "max":16,
      "min":2
    },
    "TraceKnowledgeBaseId":{
      "type":"string",
      "sensitive":true
    },
    "TracePart":{
      "type":"structure",
      "members":{
        "agentAliasId":{
          "shape":"AgentAliasId",
          "documentation":"<p>The unique identifier of the alias of the agent.</p>"
        },
        "agentId":{
          "shape":"AgentId",
          "documentation":"<p>The unique identifier of the agent.</p>"
        },
        "agentVersion":{
          "shape":"AgentVersion",
          "documentation":"<p>The version of the agent.</p>"
        },
        "sessionId":{
          "shape":"SessionId",
          "documentation":"<p>The unique identifier of the session with the agent.</p>"
        },
        "trace":{
          "shape":"Trace",
          "documentation":"<p>Contains one part of the agent's reasoning process and results from calling API actions and querying knowledge bases. You can use the trace to understand how the agent arrived at the response it provided the customer. For more information, see <a href=\"https://docs.aws.amazon.com/bedrock/latest/userguide/agents-test.html#trace-enablement\">Trace enablement</a>.</p>"
        }
      },
      "documentation":"<p>Contains information about the agent and session, alongside the agent's reasoning process and results from calling API actions and querying knowledge bases and metadata about the trace. You can use the trace to understand how the agent arrived at the response it provided the customer. For more information, see <a href=\"https://docs.aws.amazon.com/bedrock/latest/userguide/agents-test.html#trace-enablement\">Trace enablement</a>.</p>",
      "event":true,
      "sensitive":true
    },
    "Type":{
      "type":"string",
      "enum":[
        "ACTION_GROUP",
        "KNOWLEDGE_BASE",
        "FINISH",
        "ASK_USER",
        "REPROMPT"
      ]
    },
    "ValidationException":{
      "type":"structure",
      "members":{
        "message":{"shape":"NonBlankString"}
      },
      "documentation":"<p>Input validation failed. Check your request parameters and retry the request.</p>",
      "error":{
        "httpStatusCode":400,
        "senderFault":true
      },
      "exception":true
    },
    "Verb":{
      "type":"string",
      "sensitive":true
    }
  },
  "documentation":"<p>Contains APIs related to model invocation and querying of knowledge bases.</p>"
}<|MERGE_RESOLUTION|>--- conflicted
+++ resolved
@@ -447,8 +447,6 @@
     "ExternalSourcesGenerationConfiguration":{
       "type":"structure",
       "members":{
-<<<<<<< HEAD
-=======
         "additionalModelRequestFields":{
           "shape":"AdditionalModelRequestFields",
           "documentation":"<p> Additional model parameters and their corresponding values not included in the textInferenceConfig structure for an external source. Takes in custom model parameters specific to the language model being used. </p>"
@@ -461,7 +459,6 @@
           "shape":"InferenceConfig",
           "documentation":"<p> Configuration settings for inference when using RetrieveAndGenerate to generate responses while using an external source.</p>"
         },
->>>>>>> 9be3d6f6
         "promptTemplate":{
           "shape":"PromptTemplate",
           "documentation":"<p>Contain the textPromptTemplate string for the external source wrapper object.</p>"
@@ -653,8 +650,6 @@
       },
       "documentation":"<p>Contains configurations for response generation based on the knowledge base query results.</p> <p>This data type is used in the following API operations:</p> <ul> <li> <p> <a href=\"https://docs.aws.amazon.com/bedrock/latest/APIReference/API_agent-runtime_RetrieveAndGenerate.html#API_agent-runtime_RetrieveAndGenerate_RequestSyntax\">RetrieveAndGenerate request</a> </p> </li> </ul>"
     },
-<<<<<<< HEAD
-=======
     "GuadrailAction":{
       "type":"string",
       "enum":[
@@ -1028,15 +1023,12 @@
       "documentation":"<p>The assessment details for words defined in the Guardrail filter.</p>",
       "sensitive":true
     },
->>>>>>> 9be3d6f6
     "Identifier":{
       "type":"string",
       "max":1024,
       "min":1,
       "sensitive":true
     },
-<<<<<<< HEAD
-=======
     "InferenceConfig":{
       "type":"structure",
       "members":{
@@ -1047,7 +1039,6 @@
       },
       "documentation":"<p> The configuration for inference settings when generating responses using RetrieveAndGenerate. </p>"
     },
->>>>>>> 9be3d6f6
     "InferenceConfiguration":{
       "type":"structure",
       "members":{
