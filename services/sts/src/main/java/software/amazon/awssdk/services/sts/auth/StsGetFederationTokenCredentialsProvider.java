/*
 * Copyright Amazon.com, Inc. or its affiliates. All Rights Reserved.
 *
 * Licensed under the Apache License, Version 2.0 (the "License").
 * You may not use this file except in compliance with the License.
 * A copy of the License is located at
 *
 *  http://aws.amazon.com/apache2.0
 *
 * or in the "license" file accompanying this file. This file is distributed
 * on an "AS IS" BASIS, WITHOUT WARRANTIES OR CONDITIONS OF ANY KIND, either
 * express or implied. See the License for the specific language governing
 * permissions and limitations under the License.
 */

package software.amazon.awssdk.services.sts.auth;

<<<<<<< HEAD
import static software.amazon.awssdk.services.sts.internal.StsAuthUtils.fromStsCredentials;
=======
import static software.amazon.awssdk.services.sts.internal.StsAuthUtils.toAwsSessionCredentials;
>>>>>>> 7a49392a

import java.util.function.Consumer;
import software.amazon.awssdk.annotations.NotThreadSafe;
import software.amazon.awssdk.annotations.SdkPublicApi;
import software.amazon.awssdk.annotations.ThreadSafe;
import software.amazon.awssdk.auth.credentials.AwsCredentialsProvider;
import software.amazon.awssdk.auth.credentials.AwsSessionCredentials;
import software.amazon.awssdk.services.sts.StsClient;
<<<<<<< HEAD
import software.amazon.awssdk.services.sts.endpoints.internal.Arn;
import software.amazon.awssdk.services.sts.model.FederatedUser;
=======
>>>>>>> 7a49392a
import software.amazon.awssdk.services.sts.model.GetFederationTokenRequest;
import software.amazon.awssdk.services.sts.model.GetFederationTokenResponse;
import software.amazon.awssdk.utils.ToString;
import software.amazon.awssdk.utils.Validate;
import software.amazon.awssdk.utils.builder.ToCopyableBuilder;

/**
 * An implementation of {@link AwsCredentialsProvider} that periodically sends a {@link GetFederationTokenRequest} to the AWS
 * Security Token Service to maintain short-lived sessions to use for authentication. These sessions are updated using a single
 * calling thread (by default) or asynchronously (if {@link Builder#asyncCredentialUpdateEnabled(Boolean)} is set).
 *
 * If the credentials are not successfully updated before expiration, calls to {@link #resolveCredentials()} will block until
 * they are updated successfully.
 *
 * Users of this provider must {@link #close()} it when they are finished using it.
 *
 * This is created using {@link #builder()}.
 */
@SdkPublicApi
@ThreadSafe
public class StsGetFederationTokenCredentialsProvider
    extends StsCredentialsProvider
    implements ToCopyableBuilder<StsGetFederationTokenCredentialsProvider.Builder, StsGetFederationTokenCredentialsProvider> {
    private final GetFederationTokenRequest getFederationTokenRequest;

    /**
     * @see #builder()
     */
    private StsGetFederationTokenCredentialsProvider(Builder builder) {
        super(builder, "sts-get-federation-token-credentials-provider");
        Validate.notNull(builder.getFederationTokenRequest, "Get session token request must not be null.");

        this.getFederationTokenRequest = builder.getFederationTokenRequest;
    }

    /**
     * Create a builder for an {@link StsGetFederationTokenCredentialsProvider}.
     */
    public static Builder builder() {
        return new Builder();
    }

    @Override
    protected AwsSessionCredentials getUpdatedCredentials(StsClient stsClient) {
<<<<<<< HEAD
        GetFederationTokenResponse federationToken = stsClient.getFederationToken(getFederationTokenRequest);
        return fromStsCredentials(federationToken.credentials(), accountIdFromArn(federationToken.federatedUser()));
    }

    private String accountIdFromArn(FederatedUser federatedUser) {
        if (federatedUser == null) {
            return null;
        }
        return Arn.parse(federatedUser.arn())
                  .map(Arn::accountId)
                  .orElse(null);
=======
        return toAwsSessionCredentials(stsClient.getFederationToken(getFederationTokenRequest).credentials());
>>>>>>> 7a49392a
    }

    @Override
    public String toString() {
        return ToString.create("StsGetFederationTokenCredentialsProvider");
    }

    @Override
    public Builder toBuilder() {
        return new Builder(this);
    }

    /**
     * A builder (created by {@link StsGetFederationTokenCredentialsProvider#builder()}) for creating a
     * {@link StsGetFederationTokenCredentialsProvider}.
     */
    @NotThreadSafe
    public static final class Builder extends BaseBuilder<Builder, StsGetFederationTokenCredentialsProvider> {
        private GetFederationTokenRequest getFederationTokenRequest;

        private Builder() {
            super(StsGetFederationTokenCredentialsProvider::new);
        }

        public Builder(StsGetFederationTokenCredentialsProvider provider) {
            super(StsGetFederationTokenCredentialsProvider::new, provider);
            this.getFederationTokenRequest = provider.getFederationTokenRequest;
        }

        /**
         * Configure the {@link GetFederationTokenRequest} that should be periodically sent to the STS service to update the
         * session token when it gets close to expiring.
         *
         * @param getFederationTokenRequest The request to send to STS whenever the assumed session expires.
         * @return This object for chained calls.
         */
        public Builder refreshRequest(GetFederationTokenRequest getFederationTokenRequest) {
            this.getFederationTokenRequest = getFederationTokenRequest;
            return this;
        }

        /**
         * Similar to {@link #refreshRequest(GetFederationTokenRequest)}, but takes a lambda to configure a new
         * {@link GetFederationTokenRequest.Builder}. This removes the need to called
         * {@link GetFederationTokenRequest#builder()} and {@link GetFederationTokenRequest.Builder#build()}.
         */
        public Builder refreshRequest(Consumer<GetFederationTokenRequest.Builder> getFederationTokenRequest) {
            return refreshRequest(GetFederationTokenRequest.builder().applyMutation(getFederationTokenRequest).build());
        }

        @Override
        public StsGetFederationTokenCredentialsProvider build() {
            return super.build();
        }
    }
}<|MERGE_RESOLUTION|>--- conflicted
+++ resolved
@@ -15,11 +15,7 @@
 
 package software.amazon.awssdk.services.sts.auth;
 
-<<<<<<< HEAD
-import static software.amazon.awssdk.services.sts.internal.StsAuthUtils.fromStsCredentials;
-=======
 import static software.amazon.awssdk.services.sts.internal.StsAuthUtils.toAwsSessionCredentials;
->>>>>>> 7a49392a
 
 import java.util.function.Consumer;
 import software.amazon.awssdk.annotations.NotThreadSafe;
@@ -28,11 +24,8 @@
 import software.amazon.awssdk.auth.credentials.AwsCredentialsProvider;
 import software.amazon.awssdk.auth.credentials.AwsSessionCredentials;
 import software.amazon.awssdk.services.sts.StsClient;
-<<<<<<< HEAD
 import software.amazon.awssdk.services.sts.endpoints.internal.Arn;
 import software.amazon.awssdk.services.sts.model.FederatedUser;
-=======
->>>>>>> 7a49392a
 import software.amazon.awssdk.services.sts.model.GetFederationTokenRequest;
 import software.amazon.awssdk.services.sts.model.GetFederationTokenResponse;
 import software.amazon.awssdk.utils.ToString;
@@ -77,9 +70,8 @@
 
     @Override
     protected AwsSessionCredentials getUpdatedCredentials(StsClient stsClient) {
-<<<<<<< HEAD
         GetFederationTokenResponse federationToken = stsClient.getFederationToken(getFederationTokenRequest);
-        return fromStsCredentials(federationToken.credentials(), accountIdFromArn(federationToken.federatedUser()));
+        return toAwsSessionCredentials(federationToken.credentials(), accountIdFromArn(federationToken.federatedUser()));
     }
 
     private String accountIdFromArn(FederatedUser federatedUser) {
@@ -89,9 +81,6 @@
         return Arn.parse(federatedUser.arn())
                   .map(Arn::accountId)
                   .orElse(null);
-=======
-        return toAwsSessionCredentials(stsClient.getFederationToken(getFederationTokenRequest).credentials());
->>>>>>> 7a49392a
     }
 
     @Override
