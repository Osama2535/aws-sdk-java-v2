--- conflicted
+++ resolved
@@ -124,11 +124,7 @@
     /**
      * Implemented by a child class to call STS and get a new set of credentials to be used by this provider.
      */
-<<<<<<< HEAD
-    protected abstract AwsSessionCredentials getUpdatedCredentials(StsClient stsClient);
-=======
-    abstract Credentials getUpdatedCredentials(StsClient stsClient);
->>>>>>> 7ee3bca6
+    abstract AwsSessionCredentials getUpdatedCredentials(StsClient stsClient);
 
     /**
      * Extended by child class's builders to share configuration across credential providers.
