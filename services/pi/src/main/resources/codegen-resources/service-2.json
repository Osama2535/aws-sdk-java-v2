--- conflicted
+++ resolved
@@ -1171,11 +1171,7 @@
       "required":["Metric"],
       "members":{
         "Metric":{
-<<<<<<< HEAD
-          "shape":"RequestString",
-=======
           "shape":"SanitizedString",
->>>>>>> 9be3d6f6
           "documentation":"<p>The name of a Performance Insights metric to be measured.</p> <p>Valid values for <code>Metric</code> are:</p> <ul> <li> <p> <code>db.load.avg</code> - A scaled representation of the number of active sessions for the database engine.</p> </li> <li> <p> <code>db.sampledload.avg</code> - The raw number of active sessions for the database engine.</p> </li> <li> <p>The counter metrics listed in <a href=\"https://docs.aws.amazon.com/AmazonRDS/latest/AuroraUserGuide/USER_PerfInsights_Counters.html#USER_PerfInsights_Counters.OS\">Performance Insights operating system counters</a> in the <i>Amazon Aurora User Guide</i>.</p> </li> <li> <p>The counter metrics listed in <a href=\"https://docs.aws.amazon.com/AmazonRDS/latest/UserGuide/USER_PerfInsights_Counters.html#USER_PerfInsights_Counters.OS\">Performance Insights operating system counters</a> in the <i>Amazon RDS User Guide</i>.</p> </li> </ul> <p>If the number of active sessions is less than an internal Performance Insights threshold, <code>db.load.avg</code> and <code>db.sampledload.avg</code> are the same value. If the number of active sessions is greater than the internal threshold, Performance Insights samples the active sessions, with <code>db.load.avg</code> showing the scaled values, <code>db.sampledload.avg</code> showing the raw values, and <code>db.sampledload.avg</code> less than <code>db.load.avg</code>. For most use cases, you can query <code>db.load.avg</code> only.</p>"
         },
         "GroupBy":{
