{
    "verifiedSimpleMethods": [
        "listGroups"
    ],
<<<<<<< HEAD
    "useSraAuth": true
=======
    "useSraAuth": true,
    "enableGenerateCompiledEndpointRules": true

>>>>>>> 012a8ac6
}<|MERGE_RESOLUTION|>--- conflicted
+++ resolved
@@ -2,11 +2,7 @@
     "verifiedSimpleMethods": [
         "listGroups"
     ],
-<<<<<<< HEAD
-    "useSraAuth": true
-=======
     "useSraAuth": true,
     "enableGenerateCompiledEndpointRules": true
 
->>>>>>> 012a8ac6
 }