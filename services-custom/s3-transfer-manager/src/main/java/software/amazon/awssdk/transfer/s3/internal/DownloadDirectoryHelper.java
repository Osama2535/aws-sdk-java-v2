/*
 * Copyright Amazon.com, Inc. or its affiliates. All Rights Reserved.
 *
 * Licensed under the Apache License, Version 2.0 (the "License").
 * You may not use this file except in compliance with the License.
 * A copy of the License is located at
 *
 *  http://aws.amazon.com/apache2.0
 *
 * or in the "license" file accompanying this file. This file is distributed
 * on an "AS IS" BASIS, WITHOUT WARRANTIES OR CONDITIONS OF ANY KIND, either
 * express or implied. See the License for the specific language governing
 * permissions and limitations under the License.
 */

package software.amazon.awssdk.transfer.s3.internal;

import static software.amazon.awssdk.transfer.s3.internal.TransferConfigurationOption.DEFAULT_DELIMITER;
import static software.amazon.awssdk.transfer.s3.internal.TransferConfigurationOption.DEFAULT_DOWNLOAD_DIRECTORY_MAX_CONCURRENCY;
import static software.amazon.awssdk.transfer.s3.internal.TransferConfigurationOption.DEFAULT_PREFIX;

import java.io.IOException;
import java.nio.file.FileSystem;
import java.nio.file.Files;
import java.nio.file.Path;
import java.util.Collection;
import java.util.Queue;
import java.util.concurrent.CompletableFuture;
import java.util.concurrent.CompletionException;
import java.util.concurrent.ConcurrentLinkedQueue;
import java.util.function.Function;
import software.amazon.awssdk.annotations.SdkInternalApi;
import software.amazon.awssdk.core.exception.SdkClientException;
import software.amazon.awssdk.services.s3.model.GetObjectRequest;
import software.amazon.awssdk.services.s3.model.ListObjectsV2Request;
import software.amazon.awssdk.services.s3.model.S3Object;
import software.amazon.awssdk.transfer.s3.S3TransferManager;
import software.amazon.awssdk.transfer.s3.internal.model.DefaultDirectoryDownload;
import software.amazon.awssdk.transfer.s3.model.CompletedDirectoryDownload;
import software.amazon.awssdk.transfer.s3.model.CompletedFileDownload;
import software.amazon.awssdk.transfer.s3.model.DirectoryDownload;
import software.amazon.awssdk.transfer.s3.model.DownloadDirectoryRequest;
import software.amazon.awssdk.transfer.s3.model.DownloadFileRequest;
import software.amazon.awssdk.transfer.s3.model.FailedFileDownload;
import software.amazon.awssdk.transfer.s3.model.FileDownload;
import software.amazon.awssdk.utils.CompletableFutureUtils;
import software.amazon.awssdk.utils.Logger;
import software.amazon.awssdk.utils.StringUtils;
import software.amazon.awssdk.utils.Validate;

/**
 * An internal helper class that sends {@link DownloadFileRequest}s while it retrieves the objects to download from S3
 * recursively
 */
@SdkInternalApi
public class DownloadDirectoryHelper {
    private static final Logger log = Logger.loggerFor(S3TransferManager.class);
    private final TransferManagerConfiguration transferConfiguration;
    private final Function<DownloadFileRequest, FileDownload> downloadFileFunction;
    private final ListObjectsHelper listObjectsHelper;

    public DownloadDirectoryHelper(TransferManagerConfiguration transferConfiguration,
                                   ListObjectsHelper listObjectsHelper,
                                   Function<DownloadFileRequest, FileDownload> downloadFileFunction) {

        this.transferConfiguration = transferConfiguration;
        this.downloadFileFunction = downloadFileFunction;
        this.listObjectsHelper = listObjectsHelper;
    }

    public DirectoryDownload downloadDirectory(DownloadDirectoryRequest downloadDirectoryRequest) {

        CompletableFuture<CompletedDirectoryDownload> returnFuture = new CompletableFuture<>();

        CompletableFuture.runAsync(() -> doDownloadDirectory(returnFuture, downloadDirectoryRequest),
                                   transferConfiguration.option(TransferConfigurationOption.EXECUTOR))
                         .whenComplete((r, t) -> {
                             if (t != null) {
                                 returnFuture.completeExceptionally(t);
                             }
                         });

        return new DefaultDirectoryDownload(returnFuture);
    }

    private static void validateDirectoryIfExists(Path directory) {
        if (Files.exists(directory)) {
            Validate.isTrue(Files.isDirectory(directory), "The destination directory provided (%s) is not a "
                                                          + "directory", directory);
        }
    }

    private void doDownloadDirectory(CompletableFuture<CompletedDirectoryDownload> returnFuture,
                                     DownloadDirectoryRequest downloadDirectoryRequest) {
        validateDirectoryIfExists(downloadDirectoryRequest.destination());
        String bucket = downloadDirectoryRequest.bucket();

        ListObjectsV2Request request =
            ListObjectsV2Request.builder()
                                .bucket(bucket)
                                .prefix(DEFAULT_PREFIX)
                                .applyMutation(downloadDirectoryRequest.listObjectsRequestTransformer())
                                .build();

        Queue<FailedFileDownload> failedFileDownloads = new ConcurrentLinkedQueue<>();

        CompletableFuture<Void> allOfFutures = new CompletableFuture<>();

        AsyncBufferingSubscriber<S3Object> asyncBufferingSubscriber =
            new AsyncBufferingSubscriber<>(downloadSingleFile(returnFuture, downloadDirectoryRequest, request,
                                                              failedFileDownloads),
                                           allOfFutures,
                                           DEFAULT_DOWNLOAD_DIRECTORY_MAX_CONCURRENCY);
        listObjectsHelper.listS3ObjectsRecursively(request)
                         .filter(downloadDirectoryRequest.filter())
                         .subscribe(asyncBufferingSubscriber);

        allOfFutures.whenComplete((r, t) -> {
            if (t != null) {
                returnFuture.completeExceptionally(SdkClientException.create("Failed to send request", t));
            } else {
                returnFuture.complete(CompletedDirectoryDownload.builder()
                                                                .failedTransfers(failedFileDownloads)
                                                                .build());
            }
        });
    }

    private Function<S3Object, CompletableFuture<?>> downloadSingleFile(
        CompletableFuture<CompletedDirectoryDownload> returnFuture,
        DownloadDirectoryRequest downloadDirectoryRequest,
        ListObjectsV2Request listRequest,
        Queue<FailedFileDownload> failedFileDownloads) {

        return s3Object -> {
            CompletableFuture<CompletedFileDownload> future = doDownloadSingleFile(downloadDirectoryRequest,
                                                                                   failedFileDownloads,
                                                                                   listRequest,
                                                                                   s3Object);
            CompletableFutureUtils.forwardExceptionTo(returnFuture, future);
            return future;
        };
    }

    private Path determineDestinationPath(DownloadDirectoryRequest downloadDirectoryRequest,
                                          ListObjectsV2Request listRequest,
                                          S3Object s3Object) {
        FileSystem fileSystem = downloadDirectoryRequest.destination().getFileSystem();
        // listOBjectv2requests.delimiter
        String delimiter = listRequest.delimiter();
        String key = normalizeKey(downloadDirectoryRequest, listRequest, s3Object, delimiter);
        String relativePath = getRelativePath(fileSystem, delimiter, key);
<<<<<<< HEAD
        return downloadDirectoryRequest.destination().resolve(relativePath);
=======
        Path destinationPath = downloadDirectoryRequest.destinationDirectory().resolve(relativePath);

        validatePath(downloadDirectoryRequest.destinationDirectory(), destinationPath, s3Object.key());
        return new DefaultDownloadFileContext(s3Object, destinationPath);
>>>>>>> cf00401d
    }

    private void validatePath(Path destinationDirectory, Path targetPath, String key) {
        if (!targetPath.toAbsolutePath().normalize().startsWith(destinationDirectory.toAbsolutePath().normalize())) {
            throw SdkClientException.create("Cannot download key " + key +
                                            ", its relative path resolves outside the parent directory.");
        }
    }

    private CompletableFuture<CompletedFileDownload> doDownloadSingleFile(DownloadDirectoryRequest downloadDirectoryRequest,
                                                                          Collection<FailedFileDownload> failedFileDownloads,
                                                                          ListObjectsV2Request listRequest,
                                                                          S3Object s3Object) {

        Path destinationPath = determineDestinationPath(downloadDirectoryRequest, listRequest, s3Object);

        DownloadFileRequest downloadFileRequest = downloadFileRequest(downloadDirectoryRequest, s3Object, destinationPath);

        try {
            log.debug(() -> "Sending download request " + downloadFileRequest);
            createParentDirectoriesIfNeeded(destinationPath);

            CompletableFuture<CompletedFileDownload> executionFuture =
                downloadFileFunction.apply(downloadFileRequest).completionFuture();
            CompletableFuture<CompletedFileDownload> future = executionFuture.whenComplete((r, t) -> {
                if (t != null) {
                    failedFileDownloads.add(FailedFileDownload.builder()
                                                              .exception(t instanceof CompletionException ? t.getCause() : t)
                                                              .request(downloadFileRequest)
                                                              .build());
                }
            });
            CompletableFutureUtils.forwardExceptionTo(future, executionFuture);
            return future;

        } catch (Throwable throwable) {
            failedFileDownloads.add(FailedFileDownload.builder()
                                                      .exception(throwable)
                                                      .request(downloadFileRequest)
                                                      .build());
            return CompletableFutureUtils.failedFuture(throwable);
        }
    }

    /**
     * Normalizing the key by stripping the prefix from the s3 object key if the prefix is not empty. For example: given a request
     * with prefix = "notes/2021", delimiter = "/" and key = "notes/2021/1.txt", the returned string should be "1.txt". If a
     * delimiter is null (not provided by user), use "/" by default.
     */
    private static String normalizeKey(DownloadDirectoryRequest downloadDirectoryRequest,
                                       ListObjectsV2Request listObjectsRequest,
                                       S3Object s3Object,
                                       String delimiter) {
        int delimiterLength = delimiter == null ? DEFAULT_DELIMITER.length() : delimiter.length();

        if (!StringUtils.isEmpty(listObjectsRequest.prefix())) {
            return s3Object.key().substring(listObjectsRequest.prefix().length() + delimiterLength);
        }

        return s3Object.key();
    }

    private static String getRelativePath(FileSystem fileSystem, String delimiter, String key) {
        if (delimiter == null) {
            return key;
        }
        if (fileSystem.getSeparator().equals(delimiter)) {
            return key;
        }

        return StringUtils.replace(key, delimiter, fileSystem.getSeparator());
    }

    private static DownloadFileRequest downloadFileRequest(DownloadDirectoryRequest downloadDirectoryRequest,
                                                           S3Object s3Object, Path destinationPath) {

        GetObjectRequest getObjectRequest = GetObjectRequest.builder()
                                                            .bucket(downloadDirectoryRequest.bucket())
                                                            .key(s3Object.key())
                                                            .build();
        return DownloadFileRequest.builder()
                                  .destination(destinationPath)
                                  .getObjectRequest(getObjectRequest)
                                  .applyMutation(downloadDirectoryRequest.downloadFileRequestTransformer())
                                  .build();
    }

    private static void createParentDirectoriesIfNeeded(Path destinationPath) {
        Path parentDirectory = destinationPath.getParent();
        try {
            if (parentDirectory != null) {
                Files.createDirectories(parentDirectory);
            }
        } catch (IOException e) {
            throw SdkClientException.create("Failed to create parent directories for " + destinationPath, e);
        }
    }
}<|MERGE_RESOLUTION|>--- conflicted
+++ resolved
@@ -150,14 +150,10 @@
         String delimiter = listRequest.delimiter();
         String key = normalizeKey(downloadDirectoryRequest, listRequest, s3Object, delimiter);
         String relativePath = getRelativePath(fileSystem, delimiter, key);
-<<<<<<< HEAD
-        return downloadDirectoryRequest.destination().resolve(relativePath);
-=======
-        Path destinationPath = downloadDirectoryRequest.destinationDirectory().resolve(relativePath);
-
-        validatePath(downloadDirectoryRequest.destinationDirectory(), destinationPath, s3Object.key());
-        return new DefaultDownloadFileContext(s3Object, destinationPath);
->>>>>>> cf00401d
+        Path destinationPath = downloadDirectoryRequest.destination().resolve(relativePath);
+
+        validatePath(downloadDirectoryRequest.destination(), destinationPath, s3Object.key());
+        return destinationPath;
     }
 
     private void validatePath(Path destinationDirectory, Path targetPath, String key) {
