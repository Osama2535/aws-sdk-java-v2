package software.amazon.awssdk.services.database;

import java.util.ArrayList;
import java.util.HashMap;
import java.util.List;
import java.util.Map;
import software.amazon.awssdk.annotations.Generated;
import software.amazon.awssdk.annotations.SdkInternalApi;
import software.amazon.awssdk.awscore.client.builder.AwsDefaultClientBuilder;
import software.amazon.awssdk.awscore.client.config.AwsClientOption;
import software.amazon.awssdk.core.SdkPlugin;
import software.amazon.awssdk.core.client.config.SdkClientConfiguration;
import software.amazon.awssdk.core.client.config.SdkClientOption;
import software.amazon.awssdk.core.interceptor.ClasspathInterceptorChainFactory;
import software.amazon.awssdk.core.interceptor.ExecutionInterceptor;
import software.amazon.awssdk.http.auth.aws.scheme.AwsV4AuthScheme;
import software.amazon.awssdk.http.auth.scheme.BearerAuthScheme;
import software.amazon.awssdk.http.auth.scheme.NoAuthAuthScheme;
import software.amazon.awssdk.http.auth.spi.scheme.AuthScheme;
import software.amazon.awssdk.identity.spi.IdentityProvider;
import software.amazon.awssdk.identity.spi.IdentityProviders;
import software.amazon.awssdk.services.database.auth.scheme.DatabaseAuthSchemeProvider;
import software.amazon.awssdk.services.database.auth.scheme.internal.DatabaseAuthSchemeInterceptor;
import software.amazon.awssdk.services.database.endpoints.DatabaseEndpointProvider;
import software.amazon.awssdk.services.database.endpoints.internal.DatabaseRequestSetEndpointInterceptor;
import software.amazon.awssdk.services.database.endpoints.internal.DatabaseResolveEndpointInterceptor;
import software.amazon.awssdk.services.database.internal.DatabaseServiceClientConfigurationBuilder;
import software.amazon.awssdk.utils.CollectionUtils;

/**
 * Internal base class for {@link DefaultDatabaseClientBuilder} and {@link DefaultDatabaseAsyncClientBuilder}.
 */
@Generated("software.amazon.awssdk:codegen")
@SdkInternalApi
abstract class DefaultDatabaseBaseClientBuilder<B extends DatabaseBaseClientBuilder<B, C>, C> extends
                                                                                              AwsDefaultClientBuilder<B, C> {
    private final Map<String, AuthScheme<?>> additionalAuthSchemes = new HashMap<>();

    @Override
    protected final String serviceEndpointPrefix() {
        return "database-service-endpoint";
    }

    @Override
    protected final String serviceName() {
        return "Database";
    }

    @Override
    protected final SdkClientConfiguration mergeServiceDefaults(SdkClientConfiguration config) {
        return config.merge(c -> c.option(SdkClientOption.ENDPOINT_PROVIDER, defaultEndpointProvider())
                                  .option(SdkClientOption.AUTH_SCHEME_PROVIDER, defaultAuthSchemeProvider())
                                  .option(SdkClientOption.AUTH_SCHEMES, authSchemes())
                                  .option(SdkClientOption.CRC32_FROM_COMPRESSED_DATA_ENABLED, false));
    }

    @Override
    protected final SdkClientConfiguration finalizeServiceConfiguration(SdkClientConfiguration config) {
        List<ExecutionInterceptor> endpointInterceptors = new ArrayList<>();
        endpointInterceptors.add(new DatabaseAuthSchemeInterceptor());
        endpointInterceptors.add(new DatabaseResolveEndpointInterceptor());
        endpointInterceptors.add(new DatabaseRequestSetEndpointInterceptor());
        ClasspathInterceptorChainFactory interceptorFactory = new ClasspathInterceptorChainFactory();
        List<ExecutionInterceptor> interceptors = interceptorFactory
            .getInterceptors("software/amazon/awssdk/services/database/execution.interceptors");
        List<ExecutionInterceptor> additionalInterceptors = new ArrayList<>();
        interceptors = CollectionUtils.mergeLists(endpointInterceptors, interceptors);
        interceptors = CollectionUtils.mergeLists(interceptors, additionalInterceptors);
        interceptors = CollectionUtils.mergeLists(interceptors, config.option(SdkClientOption.EXECUTION_INTERCEPTORS));
        SdkClientConfiguration.Builder builder = config.toBuilder();
        builder.lazyOption(SdkClientOption.IDENTITY_PROVIDERS, c -> {
            IdentityProviders.Builder result = IdentityProviders.builder();
            IdentityProvider<?> credentialsIdentityProvider = c.get(AwsClientOption.CREDENTIALS_IDENTITY_PROVIDER);
            if (credentialsIdentityProvider != null) {
                result.putIdentityProvider(credentialsIdentityProvider);
            }
            return result.build();
        });
        builder.option(SdkClientOption.EXECUTION_INTERCEPTORS, interceptors);
        return builder.build();
    }

    @Override
    protected final String signingName() {
        return "database-service";
    }

    private DatabaseEndpointProvider defaultEndpointProvider() {
        return DatabaseEndpointProvider.defaultProvider();
    }

    public B authSchemeProvider(DatabaseAuthSchemeProvider authSchemeProvider) {
        clientConfiguration.option(SdkClientOption.AUTH_SCHEME_PROVIDER, authSchemeProvider);
        return thisBuilder();
    }

    private DatabaseAuthSchemeProvider defaultAuthSchemeProvider() {
        return DatabaseAuthSchemeProvider.defaultProvider();
    }

    @Override
    public B putAuthScheme(AuthScheme<?> authScheme) {
        additionalAuthSchemes.put(authScheme.schemeId(), authScheme);
        return thisBuilder();
    }

    private Map<String, AuthScheme<?>> authSchemes() {
        Map<String, AuthScheme<?>> schemes = new HashMap<>(3 + this.additionalAuthSchemes.size());
        AwsV4AuthScheme awsV4AuthScheme = AwsV4AuthScheme.create();
        schemes.put(awsV4AuthScheme.schemeId(), awsV4AuthScheme);
        BearerAuthScheme bearerAuthScheme = BearerAuthScheme.create();
        schemes.put(bearerAuthScheme.schemeId(), bearerAuthScheme);
        NoAuthAuthScheme noAuthAuthScheme = NoAuthAuthScheme.create();
        schemes.put(noAuthAuthScheme.schemeId(), noAuthAuthScheme);
        schemes.putAll(this.additionalAuthSchemes);
        return schemes;
    }

    @Override
    protected SdkClientConfiguration invokePlugins(SdkClientConfiguration config) {
        List<SdkPlugin> internalPlugins = internalPlugins();
        List<SdkPlugin> externalPlugins = plugins();
        if (internalPlugins.isEmpty() && externalPlugins.isEmpty()) {
            return config;
        }
<<<<<<< HEAD
        SdkClientConfiguration.Builder configuration = config.toBuilder();
        DatabaseServiceClientConfigurationBuilder serviceConfigBuilder = new DatabaseServiceClientConfigurationBuilder(
            configuration);
=======
        List<SdkPlugin> plugins = CollectionUtils.mergeLists(internalPlugins, externalPlugins);
        DatabaseServiceClientConfigurationBuilder.BuilderInternal serviceConfigBuilder = DatabaseServiceClientConfigurationBuilder
            .builder(config.toBuilder());
        serviceConfigBuilder.overrideConfiguration(overrideConfiguration());
>>>>>>> 4750e4b3
        for (SdkPlugin plugin : plugins) {
            plugin.configureClient(serviceConfigBuilder);
        }
        return configuration.build();
    }

    private List<SdkPlugin> internalPlugins() {
        List<SdkPlugin> internalPlugins = new ArrayList<>();
        return internalPlugins;
    }

    protected static void validateClientOptions(SdkClientConfiguration c) {
    }
}<|MERGE_RESOLUTION|>--- conflicted
+++ resolved
@@ -1,6 +1,7 @@
 package software.amazon.awssdk.services.database;
 
 import java.util.ArrayList;
+import java.util.Collections;
 import java.util.HashMap;
 import java.util.List;
 import java.util.Map;
@@ -123,16 +124,10 @@
         if (internalPlugins.isEmpty() && externalPlugins.isEmpty()) {
             return config;
         }
-<<<<<<< HEAD
+        List<SdkPlugin> plugins = CollectionUtils.mergeLists(internalPlugins, externalPlugins);
         SdkClientConfiguration.Builder configuration = config.toBuilder();
         DatabaseServiceClientConfigurationBuilder serviceConfigBuilder = new DatabaseServiceClientConfigurationBuilder(
             configuration);
-=======
-        List<SdkPlugin> plugins = CollectionUtils.mergeLists(internalPlugins, externalPlugins);
-        DatabaseServiceClientConfigurationBuilder.BuilderInternal serviceConfigBuilder = DatabaseServiceClientConfigurationBuilder
-            .builder(config.toBuilder());
-        serviceConfigBuilder.overrideConfiguration(overrideConfiguration());
->>>>>>> 4750e4b3
         for (SdkPlugin plugin : plugins) {
             plugin.configureClient(serviceConfigBuilder);
         }
@@ -140,8 +135,7 @@
     }
 
     private List<SdkPlugin> internalPlugins() {
-        List<SdkPlugin> internalPlugins = new ArrayList<>();
-        return internalPlugins;
+        return Collections.emptyList();
     }
 
     protected static void validateClientOptions(SdkClientConfiguration c) {
