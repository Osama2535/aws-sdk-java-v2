--- conflicted
+++ resolved
@@ -16,7 +16,14 @@
       "type": "boolean",
       "builtIn": "AWS::UseFIPS"
     },
-<<<<<<< HEAD
+    "awsAccountId": {
+      "type": "String",
+      "builtIn": "AWS::Auth::AccountId"
+    },
+    "awsAccountIdEndpointMode": {
+      "type": "String",
+      "builtIn": "AWS::Auth::AccountIdEndpointMode"
+    },
     "listOfStrings": {
       "type": "StringArray",
       "required": false
@@ -28,15 +35,6 @@
         "item2",
         "item3"
       ]
-=======
-    "awsAccountId": {
-      "type": "String",
-      "builtIn": "AWS::Auth::AccountId"
-    },
-    "awsAccountIdEndpointMode": {
-      "type": "String",
-      "builtIn": "AWS::Auth::AccountIdEndpointMode"
->>>>>>> c871c123
     },
     "endpointId": {
       "type": "string"
