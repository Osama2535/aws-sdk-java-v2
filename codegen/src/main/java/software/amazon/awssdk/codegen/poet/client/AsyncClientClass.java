--- conflicted
+++ resolved
@@ -16,10 +16,7 @@
 package software.amazon.awssdk.codegen.poet.client;
 
 import static com.squareup.javapoet.TypeSpec.Builder;
-<<<<<<< HEAD
 import static java.util.Collections.singletonList;
-=======
->>>>>>> 56d2a8ae
 import static software.amazon.awssdk.codegen.poet.client.ClientClassUtils.applyPaginatorUserAgentMethod;
 import static software.amazon.awssdk.codegen.poet.client.ClientClassUtils.getCustomResponseHandler;
 import static software.amazon.awssdk.codegen.poet.client.SyncClientClass.getProtocolSpecs;
@@ -33,10 +30,7 @@
 import org.slf4j.LoggerFactory;
 import software.amazon.awssdk.annotations.SdkInternalApi;
 import software.amazon.awssdk.awscore.client.handler.AwsAsyncClientHandler;
-<<<<<<< HEAD
 import software.amazon.awssdk.awscore.protocol.json.AwsJsonProtocolFactory;
-=======
->>>>>>> 56d2a8ae
 import software.amazon.awssdk.codegen.emitters.GeneratorTaskParams;
 import software.amazon.awssdk.codegen.model.intermediate.IntermediateModel;
 import software.amazon.awssdk.codegen.model.intermediate.OperationModel;
@@ -47,10 +41,7 @@
 import software.amazon.awssdk.core.client.handler.AsyncClientHandler;
 import software.amazon.awssdk.core.internal.client.config.SdkClientConfiguration;
 import software.amazon.awssdk.utils.CompletableFutureUtils;
-<<<<<<< HEAD
 import software.amazon.awssdk.utils.FunctionalUtils;
-=======
->>>>>>> 56d2a8ae
 
 public final class AsyncClientClass extends AsyncClientInterface {
     private final IntermediateModel model;
@@ -89,14 +80,11 @@
                                         .addMethods(protocolSpec.additionalMethods())
                                         .addMethod(protocolSpec.initProtocolFactory(model));
 
-<<<<<<< HEAD
         // Kinesis doesn't support CBOR for STS yet so need another protocol factory for JSON
         if (model.getMetadata().isCborProtocol()) {
             classBuilder.addField(AwsJsonProtocolFactory.class, "jsonProtocolFactory", Modifier.PRIVATE, Modifier.FINAL);
         }
 
-=======
->>>>>>> 56d2a8ae
         if (model.hasPaginators()) {
             classBuilder.addMethod(applyPaginatorUserAgentMethod(poetExtensions, model));
         }
@@ -106,7 +94,6 @@
     }
 
     private MethodSpec constructor() {
-<<<<<<< HEAD
         MethodSpec.Builder builder = MethodSpec.constructorBuilder()
                                                .addModifiers(Modifier.PROTECTED)
                                                .addParameter(SdkClientConfiguration.class, "clientConfiguration")
@@ -122,15 +109,6 @@
             builder.addStatement("this.jsonProtocolFactory = init(false)");
         }
         return builder.build();
-=======
-        return MethodSpec.constructorBuilder()
-                         .addModifiers(Modifier.PROTECTED)
-                         .addParameter(SdkClientConfiguration.class, "clientConfiguration")
-                         .addStatement("this.clientHandler = new $T(clientConfiguration)",
-                                       AwsAsyncClientHandler.class) // TODO this will likely differ for APIG clients
-                         .addStatement("this.$N = init()", protocolSpec.protocolFactory(model).name)
-                         .build();
->>>>>>> 56d2a8ae
     }
 
     private MethodSpec nameMethod() {
@@ -158,7 +136,6 @@
                       .addAnnotation(Override.class)
                       .beginControlFlow("try")
                           .addCode(getCustomResponseHandler(opModel, returnType)
-<<<<<<< HEAD
                                        .orElseGet(() -> protocolSpec.responseHandler(model, opModel)))
                           .addCode(protocolSpec.errorResponseHandler(opModel))
                           .addCode(protocolSpec.asyncExecutionHandler(opModel))
@@ -173,14 +150,6 @@
         }
 
         return builder.addStatement("return $T.failedFuture(t)", CompletableFutureUtils.class)
-=======
-                                       .orElseGet(() -> protocolSpec.responseHandler(opModel)))
-                          .addCode(protocolSpec.errorResponseHandler(opModel))
-                          .addCode(protocolSpec.asyncExecutionHandler(opModel))
-                      .endControlFlow()
-                      .beginControlFlow("catch ($T t)", Throwable.class)
-                          .addStatement("return $T.failedFuture(t)", CompletableFutureUtils.class)
->>>>>>> 56d2a8ae
                       .endControlFlow();
     }
 
