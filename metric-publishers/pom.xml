<?xml version="1.0" encoding="UTF-8" standalone="no"?>
<!--
  ~ Copyright Amazon.com, Inc. or its affiliates. All Rights Reserved.
  ~
  ~ Licensed under the Apache License, Version 2.0 (the "License").
  ~ You may not use this file except in compliance with the License.
  ~ A copy of the License is located at
  ~
  ~  http://aws.amazon.com/apache2.0
  ~
  ~ or in the "license" file accompanying this file. This file is distributed
  ~ on an "AS IS" BASIS, WITHOUT WARRANTIES OR CONDITIONS OF ANY KIND, either
  ~ express or implied. See the License for the specific language governing
  ~ permissions and limitations under the License.
  --><project xmlns="http://maven.apache.org/POM/4.0.0" xmlns:xsi="http://www.w3.org/2001/XMLSchema-instance" xsi:schemaLocation="http://maven.apache.org/POM/4.0.0 http://maven.apache.org/xsd/maven-4.0.0.xsd">
    <modelVersion>4.0.0</modelVersion>
    <parent>
        <groupId>software.amazon.awssdk</groupId>
        <artifactId>aws-sdk-java-pom</artifactId>
<<<<<<< HEAD
        <version>2.20.144-SNAPSHOT</version>
=======
        <version>2.20.163-SNAPSHOT</version>
>>>>>>> 13985e06
    </parent>

    <artifactId>metric-publishers</artifactId>
    <name>AWS Java SDK :: Metric Publishers</name>
    <packaging>pom</packaging>

    <modules>
        <module>cloudwatch-metric-publisher</module>
    </modules>

    <dependencyManagement>
        <dependencies>
            <dependency>
                <groupId>software.amazon.awssdk</groupId>
                <artifactId>bom-internal</artifactId>
                <version>${awsjavasdk.version}</version>
                <type>pom</type>
                <scope>import</scope>
            </dependency>
        </dependencies>
    </dependencyManagement>

    <dependencies>
        <dependency>
            <groupId>software.amazon.awssdk</groupId>
            <artifactId>metrics-spi</artifactId>
            <version>${awsjavasdk.version}</version>
        </dependency>
        <dependency>
            <groupId>software.amazon.awssdk</groupId>
            <artifactId>utils</artifactId>
            <version>${awsjavasdk.version}</version>
        </dependency>
        <dependency>
            <groupId>org.junit.jupiter</groupId>
            <artifactId>junit-jupiter</artifactId>
            <scope>test</scope>
        </dependency>
        <dependency>
            <groupId>org.junit.vintage</groupId>
            <artifactId>junit-vintage-engine</artifactId>
            <scope>test</scope>
        </dependency>
        <dependency>
            <groupId>org.apache.logging.log4j</groupId>
            <artifactId>log4j-api</artifactId>
            <scope>test</scope>
        </dependency>
        <dependency>
            <groupId>org.apache.logging.log4j</groupId>
            <artifactId>log4j-core</artifactId>
            <scope>test</scope>
        </dependency>
        <dependency>
            <groupId>org.apache.logging.log4j</groupId>
            <artifactId>log4j-slf4j-impl</artifactId>
            <scope>test</scope>
        </dependency>
        <dependency>
            <groupId>io.reactivex.rxjava2</groupId>
            <artifactId>rxjava</artifactId>
            <scope>test</scope>
        </dependency>
        <dependency>
            <groupId>org.assertj</groupId>
            <artifactId>assertj-core</artifactId>
            <scope>test</scope>
        </dependency>
        <dependency>
            <groupId>software.amazon.awssdk</groupId>
            <artifactId>test-utils</artifactId>
            <version>${awsjavasdk.version}</version>
            <scope>test</scope>
        </dependency>
        <dependency>
            <groupId>org.hamcrest</groupId>
            <artifactId>hamcrest-all</artifactId>
            <scope>test</scope>
        </dependency>
        <dependency>
            <artifactId>wiremock-jre8</artifactId>
            <groupId>com.github.tomakehurst</groupId>
            <scope>test</scope>
        </dependency>
        <dependency>
            <artifactId>mockito-core</artifactId>
            <groupId>org.mockito</groupId>
            <scope>test</scope>
        </dependency>
    </dependencies>
</project><|MERGE_RESOLUTION|>--- conflicted
+++ resolved
@@ -17,11 +17,7 @@
     <parent>
         <groupId>software.amazon.awssdk</groupId>
         <artifactId>aws-sdk-java-pom</artifactId>
-<<<<<<< HEAD
-        <version>2.20.144-SNAPSHOT</version>
-=======
         <version>2.20.163-SNAPSHOT</version>
->>>>>>> 13985e06
     </parent>
 
     <artifactId>metric-publishers</artifactId>
