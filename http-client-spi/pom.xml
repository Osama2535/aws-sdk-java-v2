--- conflicted
+++ resolved
@@ -22,11 +22,7 @@
     <parent>
         <artifactId>aws-sdk-java-pom</artifactId>
         <groupId>software.amazon.awssdk</groupId>
-<<<<<<< HEAD
-        <version>2.24.10-SNAPSHOT</version>
-=======
         <version>2.25.30-SNAPSHOT</version>
->>>>>>> 51221362
     </parent>
     <artifactId>http-client-spi</artifactId>
     <name>AWS Java SDK :: HTTP Client Interface</name>
